!> ----------------------------------------------------------------------------
!!  Model Initialization includes allocating memory for boundary and domain
!!      data structures.  It reads all of the options from the namelist
!!      file (or files).  It also reads in Lat/Lon and Terrain data.  This module
!!      also sets up geographic (and vertical) look uptables for the forcing data
!!      Finally, there is a driver routine to initialize all model physics packages
!!
!!   The module has been updated to allow arbitrary named variables
!!       this allows the use of e.g. ERAi, but still is not as flexible as it could be
!!
!!   The use of various python wrapper scripts in helpers/ makes it easy to add new
!!       datasets, and make them conform to the expectations of the current system.
!!      For now there are no plans to near term plans to substantially modify this.
!!
!!  @author
!!  Ethan Gutmann (gutmann@ucar.edu)
!!
!! ----------------------------------------------------------------------------
module init
    use data_structures
    use io_routines,                only : io_read, &
                                           io_write3d,io_write3di, io_write
    use geo,                        only : geo_LUT, geo_interp, geo_interp2d
    use vertical_interpolation,     only : vLUT, vinterp
    use microphysics,               only : mp_init
    use advection,                  only : adv_init
    use convection,                 only : init_convection
    use planetary_boundary_layer,   only : pbl_init
    use radiation,                  only : radiation_init
    use land_surface,               only : lsm_init
    use wind,                       only : init_winds
    use initialize_options,         only : init_options

    implicit none
    private
    public::init_model, init_physics

contains
    subroutine init_model(options,domain,boundary)
        implicit none
        type(options_type), intent(inout) :: options
        type(domain_type), intent(inout):: domain
        type(bc_type), intent(inout):: boundary

        call welcome_message()
        ! read in options file
        write(*,*) "Initializing Options"
        call init_options(options)

        ! allocate and initialize the domain
        write(*,*) ""
        write(*,*) "Initializing Domain"
        call init_domain(options,domain)
        ! allocate and initialize the boundary conditions structure (includes 3D grids too...)
        ! this might be more apropriately though of as a forcing data structure (for low res model)
        write(*,*) ""
        write(*,*) "Initializing Boundaries"
        call init_bc(options,domain,boundary)
        write(*,*) ""
        call setup_bias_correction(options,domain)
        write(*,'(/ A)') "Finished basic initialization"
        write(*,'(A /)') "---------------------------------------"

    end subroutine init_model

    subroutine init_physics(options,domain)
        implicit none
        type(options_type), intent(in) :: options
        type(domain_type), intent(inout) :: domain

        ! initialize microphysics code (e.g. compute look up tables in Thompson et al)
        call mp_init(options) !this could easily be moved to init_model...

        call init_convection(domain,options)

        call pbl_init(domain,options)

        call radiation_init(domain,options)

        call lsm_init(domain,options)

        call adv_init(domain,options)

    end subroutine init_physics

! ------------------------------------------------------------------------------------------
!-==== Model Domain Section ====
!
! Begining of section focused on allocating and initializing the model domain data structures
!
! ------------------------------------------------------------------------------------------

    !> ----------------------------------------------------------------------------
    !!  Conver longitudes into a common format for geographic interpolation
    !!
    !!  First convert longitudes that may be -180-180 into 0-360 range first.
    !!  If data straddle the 0 degree longitude, convert back to -180-180 so interpolation will be smooth
    !!
    !!  @param[inout]   long_data  2D array of longitudes (either -180 - 180 or 0 - 360)
    !!
    !! ----------------------------------------------------------------------------
    subroutine convert_longitudes(long_data)
        implicit none
        real, dimension(:,:), intent(inout) :: long_data

        where(long_data<0) long_data = 360+long_data

        if ((minval(long_data)<10).and.(maxval(long_data)>350)) then
            where(long_data>180) long_data = long_data-360
        endif

    end subroutine convert_longitudes

!   Allow running over a sub-domain, by removing the outer N grid cells from all sides of the domain (lat,lon,terrain)
    subroutine remove_edges(domain,edgesize)
        implicit none
        type(domain_type), intent(inout) :: domain
        integer, intent(in)::edgesize
        integer::nx1,ny1,nx2,ny2,nz
        real,allocatable,dimension(:,:)::temp_data

        nx1 = size(domain%lat,1)
        ny1 = size(domain%lat,2)
        nx2 = nx1-(edgesize*2)
        ny2 = ny1-(edgesize*2)

        allocate(temp_data(nx1,ny1))

        temp_data = domain%lat
        deallocate(domain%lat)
        allocate(domain%lat(nx2,ny2))
        domain%lat = temp_data(1+edgesize:nx1-edgesize,1+edgesize:ny1-edgesize)

        temp_data = domain%lon
        deallocate(domain%lon)
        allocate(domain%lon(nx2,ny2))

        domain%lon = temp_data(1+edgesize:nx1-edgesize,1+edgesize:ny1-edgesize)

        temp_data = domain%terrain
        deallocate(domain%terrain)
        allocate(domain%terrain(nx2,ny2))
        domain%terrain = temp_data(1+edgesize:nx1-edgesize,1+edgesize:ny1-edgesize)

        temp_data = domain%landmask
        deallocate(domain%landmask)
        allocate(domain%landmask(nx2,ny2))
        domain%landmask = temp_data(1+edgesize:nx1-edgesize,1+edgesize:ny1-edgesize)


        deallocate(temp_data)

        nx1 = size(domain%u_geo%lat,1)
        ny1 = size(domain%u_geo%lat,2)
        nx2 = nx1-(edgesize*2)
        ny2 = ny1-(edgesize*2)

        allocate(temp_data(nx1,ny1))
        temp_data = domain%u_geo%lat
        deallocate(domain%u_geo%lat)
        allocate(domain%u_geo%lat(nx2,ny2))
        domain%u_geo%lat = temp_data(1+edgesize:nx1-edgesize,1+edgesize:ny1-edgesize)

        temp_data = domain%u_geo%lon
        deallocate(domain%u_geo%lon)
        allocate(domain%u_geo%lon(nx2,ny2))
        domain%u_geo%lon = temp_data(1+edgesize:nx1-edgesize,1+edgesize:ny1-edgesize)

        deallocate(temp_data)

        nx1 = size(domain%v_geo%lat,1)
        ny1 = size(domain%v_geo%lat,2)
        nx2 = nx1-(edgesize*2)
        ny2 = ny1-(edgesize*2)

        allocate(temp_data(nx1,ny1))
        temp_data = domain%v_geo%lat
        deallocate(domain%v_geo%lat)
        allocate(domain%v_geo%lat(nx2,ny2))
        domain%v_geo%lat = temp_data(1+edgesize:nx1-edgesize,1+edgesize:ny1-edgesize)

        temp_data = domain%v_geo%lon
        deallocate(domain%v_geo%lon)
        allocate(domain%v_geo%lon(nx2,ny2))
        domain%v_geo%lon = temp_data(1+edgesize:nx1-edgesize,1+edgesize:ny1-edgesize)

        deallocate(temp_data)
    end subroutine remove_edges

!   allocate all arrays in domain
    subroutine domain_allocation(domain,options,nx,nz,ny,nsoil)
        implicit none
        type(domain_type),  intent(inout)   :: domain
        type(options_type), intent(in)      :: options
        integer,            intent(in)      :: nx,nz,ny
        integer,            intent(in), optional   :: nsoil

        integer :: ns

        ns = 4
        if (present(nsoil)) then
            ns = nsoil
        endif

        ! atmosphere allocation
        allocate(domain%p(nx,nz,ny))                ! air pressure [Pa]
        domain%p = 100000
        allocate(domain%u(nx+1,nz,ny))              ! eastward wind [m/s]
        domain%u = 0
        allocate(domain%v(nx,nz,ny+1))              ! northward wind [m/s]
        domain%v = 0
        allocate(domain%w(nx,nz,ny))                ! vertical wind [grid/s]
        domain%w = 0
        allocate(domain%w_real(nx,nz,ny))           ! real vertical wind [m/s] including the U,V * dz/dx component
        domain%w_real = 0
        if (options%advect_density) then
            allocate(domain%ur(nx+1,nz,ny))         ! eastward wind * density [m/s kg/m^3]
            domain%ur = 0
            allocate(domain%vr(nx,nz,ny+1))         ! northward wind * density[m/s kg/m^3]
            domain%vr = 0
            allocate(domain%wr(nx,nz,ny))           ! vertical wind * density [grid/s kg/m^3]
            domain%wr = 0
        endif

        ! if we are running some sort of convection scheme, we may need to be able to process convective winds
        if (options%physics%convection > 0) then
            allocate(domain%u_cu(nx+1,nz,ny))       ! eastward wind [m/s]
            domain%u_cu = 0
            allocate(domain%v_cu(nx,nz,ny+1))       ! northward wind [m/s]
            domain%v_cu = 0
            allocate(domain%w_cu(nx,nz,ny))         ! vertical wind [grid/s]
            domain%w_cu = 0
        endif
        
        allocate(domain%th(nx,nz,ny))               ! potential temperature [K]
        domain%th = 280
        allocate(domain%qv(nx,nz,ny))               ! water vapor [kg/kg]
        domain%qv = 0.0002
        allocate(domain%cloud(nx,nz,ny))            ! liquid cloud water content mixing ratio [kg/kg]
        domain%cloud = 0
        allocate(domain%ice(nx,nz,ny))              ! frozen cloud water content mixing ratio [kg/kg]
        domain%ice = 0
        allocate(domain%nice(nx,nz,ny))             ! cloud ice number concentration [cm-3]
        domain%nice = 0
        allocate(domain%qrain(nx,nz,ny))            ! rain mixing ratio [kg/kg]
        domain%qrain = 0
        allocate(domain%nrain(nx,nz,ny))            ! rain drop number concentration [cm-3]
        domain%nrain = 0
        allocate(domain%qsnow(nx,nz,ny))            ! snow  mixing ratio [kg/kg]
        domain%qsnow = 0
        allocate(domain%nsnow(nx,nz,ny))            ! snow number concentration [cm-3]
        domain%nsnow = 0
        allocate(domain%qgrau(nx,nz,ny))            ! graupel mixing ratio [kg/kg]
        domain%qgrau = 0
        allocate(domain%ngraupel(nx,nz,ny))         ! graupel number concentration [cm-3]
        domain%ngraupel = 0
        allocate(domain%pii(nx,nz,ny))              ! exner function
        domain%pii = 1
        allocate(domain%rho(nx,nz,ny))              ! air density [kg/m^3]
        domain%rho = 1
        allocate(domain%cloudfrac(nx,ny))           ! cloud fraction
        domain%cloudfrac = 0

        allocate(domain%t(nx,nz,ny))                ! real air temperature [K]
        domain%t = domain%th*domain%pii
        allocate(domain%p_inter(nx,nz,ny))          ! air pressure on vertical interfaces [Pa]
        domain%p_inter = 100000
        allocate(domain%Um(nx,nz,ny))               ! eastward wind on mass grid [m/s]
        domain%Um = 0
        allocate(domain%Vm(nx,nz,ny))               ! northward wind on mass grid [m/s]
        domain%Vm = 0
        allocate(domain%mut(nx,nz,ny))              ! dry mass in each grid cell (p_inter[i] - p_inter[i+1])
        domain%mut = 0

        ! land-atm flux allocation
        allocate(domain%rain(nx,ny))                ! accumulated total rainfall [kg/m^2]
        domain%rain = 0
        allocate(domain%crain(nx,ny))               ! accumulated convective rainfall
        domain%crain = 0
        allocate(domain%snow(nx,ny))                ! accumulated snow fall
        domain%snow = 0
        allocate(domain%graupel(nx,ny))             ! accumulated graupel fall
        domain%graupel = 0
        allocate(domain%rain_bucket(nx,ny))         ! accumulated total rainfall [kg/m^2]
        domain%rain_bucket = 0
        allocate(domain%crain_bucket(nx,ny))        ! accumulated convective rainfall
        domain%crain_bucket = 0
        allocate(domain%snow_bucket(nx,ny))         ! accumulated snow fall
        domain%snow_bucket = 0
        allocate(domain%graupel_bucket(nx,ny))      ! accumulated graupel fall
        domain%graupel_bucket = 0
        allocate(domain%current_rain(nx,ny))        ! rain fall in current time step
        domain%current_rain = 0
        allocate(domain%current_snow(nx,ny))        ! snow fall in current time step
        domain%current_snow = 0
        allocate(domain%swdown(nx,ny))              ! shortwave down at surface
        domain%swdown = 0
        allocate(domain%lwdown(nx,ny))              ! longwave down at surface
        domain%lwdown = 0
        allocate(domain%lwup(nx,ny))                ! longwave up from surface
        domain%lwup = 0

        allocate(domain%sst(nx,ny))                 ! sea surface temperature
        domain%sst = 280

        allocate(domain%sensible_heat(nx,ny))       ! sensible heat flux from surface
        domain%sensible_heat = 0
        allocate(domain%latent_heat(nx,ny))         ! latent heat flux from surface
        domain%latent_heat = 0
        allocate(domain%ground_heat(nx,ny))         ! ground heat flux into ground
        domain%ground_heat = 0
        allocate(domain%pbl_height(nx,ny))          ! planetary boundary layer height (not always used)
        domain%pbl_height = 0

        ! land surface allocation
        allocate(domain%soil_t(nx,ns,ny))           ! 3D soil temperature
        domain%soil_t = 280
        allocate(domain%soil_vwc(nx,ns,ny))         ! 3D soil volumetric water content
        domain%soil_vwc = 0.25

        allocate(domain%soil_tdeep(nx,ny))          ! deep soil temperature
        domain%soil_tdeep = 280
        allocate(domain%soil_totalmoisture(nx,ny))  ! soil column total moisture content
        domain%soil_totalmoisture = 500 ! =2000mm * 0.25 (vwc)
        allocate(domain%skin_t(nx,ny))              ! skin temperature
        domain%skin_t = 280
        allocate(domain%snow_swe(nx,ny))            ! snow water equivalent
        domain%snow_swe = 0

        if (options%lsm_options%monthly_vegfrac) then
            allocate(domain%vegfrac(nx,ny,12))      ! vegetation cover fraction (%)
        else
            allocate(domain%vegfrac(nx,ny,1))       ! vegetation cover fraction (%)
        endif
        domain%vegfrac = 50 !% veg cover

        allocate(domain%canopy_water(nx,ny))        ! canopy water content
        domain%canopy_water = 0
        allocate(domain%soil_type(nx,ny))           ! USGS soil type
        domain%soil_type = 6 ! Loam
        allocate(domain%veg_type(nx,ny))            ! Vegetation type
        domain%veg_type = 7  ! grassland

        allocate(domain%u10(nx,ny))                 ! 10m height U wind
        domain%u10 = 0
        allocate(domain%v10(nx,ny))                 ! 10m height V wind
        domain%v10 = 0
        allocate(domain%t2m(nx,ny))                 ! 2m height air temperature
        domain%t2m = domain%t(:,1,:)
        allocate(domain%q2m(nx,ny))                 ! 2m height air mixing ratio
        domain%q2m = domain%qv(:,1,:)

        allocate(domain%znt(nx,ny))                 ! surface roughness
        domain%znt = 0.2
        allocate(domain%ustar(nx,ny))               ! surface shear stress (u*)
        domain%ustar = 0
        allocate(domain%ptop(nx,ny))                ! model top pressure
        domain%ptop = domain%p(:,nz,:)
        allocate(domain%psfc(nx,ny))                ! model surface pressure
        domain%psfc = domain%p_inter(:,1,:)

    end subroutine domain_allocation


! interpolate intput%z to output%z assuming that input has one less grid cell
! in the interpolate_dim dimension
    subroutine copy_z(input,output,interpolate_dim)
        implicit none
        class(interpolable_type), intent(in) :: input
        class(interpolable_type), intent(inout) :: output
        integer,intent(in)::interpolate_dim

        integer::nxi,nyi,nzi,nxo,nyo,nzo

        ! dimensions of the input data
        nxi = size(input%z,1)
        nzi = size(input%z,2)
        nyi = size(input%z,3)
        ! dimensions of the output data
        nxo = size(output%lat,1)
        nzo = nzi
        nyo = size(output%lat,2)

        if (allocated(output%z)) then
            deallocate(output%z)
        endif
        allocate(output%z(nxo,nzo,nyo))
        if (interpolate_dim==1) then
            if ((nxo/=(nxi+1)).or.(nyo/=nyi).or.(nzo/=nzi)) then
                stop ("Error copying z levels from mass grid to U grid, dimensions don't match")
            endif
            output%z(2:nxo-1,:,:) = (input%z(1:nxi-1,:,:) + input%z(2:nxi,:,:))/2
            output%z(1,:,:) = input%z(1,:,:)
            output%z(nxo,:,:) = input%z(nxi,:,:)
        else if (interpolate_dim==3) then
            if ((nyo/=(nyi+1)).or.(nxo/=nxi).or.(nzo/=nzi)) then
                stop ("Error copying z levels from mass grid to V grid, dimensions don't match")
            endif
            output%z(:,:,2:nyo-1) = (input%z(:,:,1:nyi-1) + input%z(:,:,2:nyi))/2
            output%z(:,:,1) = input%z(:,:,1)
            output%z(:,:,nyo) = input%z(:,:,nyi)
        else
            write(*,*) "Can not interpolate z data over z dimension"
        endif

    end subroutine copy_z

    subroutine setup_bias_correction(options, domain)
        implicit none
        type(options_type), intent(in) :: options
        type(domain_type), intent(inout):: domain

        if (options%use_bias_correction) then
            call io_read(options%bias_options%filename, options%bias_options%rain_fraction_var, domain%rain_fraction)
        endif
    end subroutine setup_bias_correction

    subroutine init_domain_land(domain,options)
        implicit none
        type(options_type), intent(in) :: options
        type(domain_type), intent(inout):: domain
        ! these are temporary variables used for IO before storing data in the domain data structure
        integer,dimension(:,:),allocatable :: temp_idata
        real,dimension(:,:,:),allocatable :: temp_rdata
        real,dimension(:,:),allocatable :: temp_rdata_2d

        integer:: buffer,nx,ny,nz, i

        buffer = options%buffer
        nx = size(domain%veg_type,1)+buffer*2
        ny = size(domain%veg_type,2)+buffer*2
        nz = size(domain%soil_t,2)


        ! Veg cover fraction = 2D/3D real
        if (options%vegfrac_var.ne."") then
            ! if we are supposed to read a veg fraction for each month then it will be a 3D variable
            if (options%lsm_options%monthly_vegfrac) then
                call io_read(options%init_conditions_file,options%vegfrac_var,temp_rdata,1)
                domain%vegfrac = temp_rdata(1+buffer:nx-buffer,1+buffer:ny-buffer,:)  ! subset the data by buffer grid cells
                deallocate(temp_rdata)
            else
                ! otherwise we just read a 2D variable and store it in the first time entry in the 3D vegfrac field
                call io_read(options%init_conditions_file,options%vegfrac_var,temp_rdata_2d,1)
                domain%vegfrac(:,:,1) = temp_rdata_2d(1+buffer:nx-buffer,1+buffer:ny-buffer)  ! subset the data by buffer grid cells
                deallocate(temp_rdata_2d)
            endif
        endif
        ! if the input vegetation fraction is a fraction (0-1)
        ! then convert it to a percent
        if (maxval(domain%vegfrac)<=1) then
            domain%vegfrac = domain%vegfrac*100
        endif

        ! Veg TYPE = 2D integer
        if (options%vegtype_var.ne."") then
            call io_read(options%init_conditions_file,options%vegtype_var,temp_idata,1)
            domain%veg_type = temp_idata(1+buffer:nx-buffer,1+buffer:ny-buffer)  ! subset the data by buffer grid cells
            deallocate(temp_idata)
        endif

        ! Soil TYPE = 2D integer
        if (options%soiltype_var.ne."") then
            call io_read(options%init_conditions_file,options%soiltype_var,temp_idata,1)
            domain%soil_type = temp_idata(1+buffer:nx-buffer,1+buffer:ny-buffer)  ! subset the data by buffer grid cells
            deallocate(temp_idata)
        endif

        ! Soil Volumetric Water Content = 3D real
        if (options%soil_vwc_var.ne."") then
            call io_read(options%init_conditions_file,options%soil_vwc_var,temp_rdata,1)
            domain%soil_vwc = reshape(temp_rdata(1+buffer:nx-buffer,1+buffer:ny-buffer,1:nz) &    ! subset the data by buffer grid cells
                                    ,[nx-buffer*2,nz,ny-buffer*2],order=[1,3,2])                ! and reshape to move the z axis to the middle
            deallocate(temp_rdata)
        endif

        ! Soil Temperature = 3D real
        if (options%soil_t_var.ne."") then
            call io_read(options%init_conditions_file,options%soil_t_var,temp_rdata,1)
            domain%soil_t = reshape(temp_rdata(1+buffer:nx-buffer,1+buffer:ny-buffer,1:nz) &  ! subset the data by buffer grid cells
                                    ,[nx-buffer*2,nz,ny-buffer*2],order=[1,3,2])            ! and reshape to move the z axis to the middle
            deallocate(temp_rdata)
        endif

        ! Deep Soil Temperature = 2D real
        if (options%soil_deept_var.ne."") then
            call io_read(options%init_conditions_file,options%soil_deept_var,temp_rdata_2d,1)
            domain%soil_tdeep = temp_rdata_2d(1+buffer:nx-buffer,1+buffer:ny-buffer)  ! subset the data by buffer grid cells
            where(domain%soil_tdeep<200) domain%soil_tdeep = 200 ! mitigates zeros that can cause problems
            if (options%soil_t_var=="") then
                write(*,*) "Missing explicit soil T, using deep soil T for all depths"
                do i = 1,nz
                    domain%soil_t(:,i,:) = domain%soil_tdeep
                end do
            endif
            deallocate(temp_rdata_2d)
        endif


    end subroutine init_domain_land

    !> ----------------------------------------------------------------------------
    !!  Interpolate a 2D data array in the "x" (first) dimension, extrapolate out one on edges
    !!
    !!  If data_out is not allocated, it will be allocated as (nx+1,ny). Then a simple average between
    !!  grid cells computes a bilinear interpolation. Edge cells are extrapolated outwards using a
    !!  similar method.
    !!
    !!  @param[in]  data_in     real 2D array to be interpolated
    !!  @param[out] data_out    real 2D allocatable array to store the interpolated output
    !!
    !> ----------------------------------------------------------------------------
    subroutine interpolate_in_x(data_in, data_out)
        implicit none
        real, dimension(:,:), intent(in) :: data_in
        real, dimension(:,:), allocatable, intent(out) :: data_out

        integer :: nx, ny

        nx = size(data_in,1)
        ny = size(data_in,2)
        if (.not.allocated(data_out)) then
            allocate(data_out(nx+1,ny))
        else
            if ((size(data_out,1)/=nx+1).or.(size(data_out,2)/=ny)) then
                deallocate(data_out)
                allocate(data_out(nx+1,ny))
            endif
        endif

        ! simple bilinear inteprolation (included extrapolation one grid cell out)
        data_out(2:nx,:) = (data_in(2:,:) + data_in(1:nx-1,:))/2
        data_out(1,:)    = data_in(1,:)*2 - data_in(2,:)
        data_out(nx+1,:) = data_in(nx,:)*2 - data_in(nx-1,:)
        ! result is data_out
    end subroutine interpolate_in_x

    !> ----------------------------------------------------------------------------
    !!  Interpolate a 2D data array in the "y" (second) dimension, extrapolate out one on edges
    !!
    !!  If data_out is not allocated, it will be allocated as (nx,ny+1). Then a simple average between
    !!  grid cells computes a bilinear interpolation. Edge cells are extrapolated outwards using a
    !!  similar method.
    !!
    !!  @param[in]  data_in     real 2D array to be interpolated
    !!  @param[out] data_out    real 2D allocatable array to store the interpolated output
    !!
    !> ----------------------------------------------------------------------------
    subroutine interpolate_in_y(data_in, data_out)
        implicit none
        real, dimension(:,:), intent(in) :: data_in
        real, dimension(:,:), allocatable, intent(out) :: data_out

        integer :: nx, ny

        nx = size(data_in,1)
        ny = size(data_in,2)
        if (.not.allocated(data_out)) then
            allocate(data_out(nx,ny+1))
        else
            if ((size(data_out,1)/=nx).or.(size(data_out,2)/=ny+1)) then
                deallocate(data_out)
                allocate(data_out(nx,ny+1))
            endif
        endif

        ! simple bilinear inteprolation (included extrapolation one grid cell out)
        data_out(:,2:ny) = (data_in(:,2:) + data_in(:,1:ny-1))/2
        data_out(:,1)    = data_in(:,1)*2 - data_in(:,2)
        data_out(:,ny+1) = data_in(:,ny)*2 - data_in(:,ny-1)
        ! result is data_out
    end subroutine interpolate_in_y

!   initialize the domain e.g. lat,lon,terrain, 3D z coordinate
    subroutine init_domain(options, domain)
        implicit none
        type(options_type), intent(in) :: options
        type(domain_type), intent(inout):: domain
        real,dimension(:,:,:),allocatable::temporary_z
        integer:: ny,nz,nx,i,buf

!       these are the only required variables on a high-res grid, lat, lon, and terrain elevation
        call io_read(options%init_conditions_file,options%hgt_hi,domain%terrain,1)
        call io_read(options%init_conditions_file,options%lat_hi,domain%lat,1)
        call io_read(options%init_conditions_file,options%lon_hi,domain%lon,1)
        call convert_longitudes(domain%lon)

        !  because u/vlat/lon_hi are optional, we calculated them by interplating from the mass lat/lon if necessary
        if (options%ulat_hi/="") then
            call io_read(options%init_conditions_file,options%ulat_hi,domain%u_geo%lat,1)
        else
            call interpolate_in_x(domain%lat,domain%u_geo%lat)
        endif
        if (options%ulon_hi/="") then
            call io_read(options%init_conditions_file,options%ulon_hi,domain%u_geo%lon,1)
        else
            call interpolate_in_x(domain%lon,domain%u_geo%lon)
        endif
        call convert_longitudes(domain%u_geo%lon)

        if (options%vlat_hi/="") then
            call io_read(options%init_conditions_file,options%vlat_hi,domain%v_geo%lat,1)
        else
            call interpolate_in_y(domain%lat,domain%v_geo%lat)
        endif
        if (options%vlon_hi/="") then
            call io_read(options%init_conditions_file,options%vlon_hi,domain%v_geo%lon,1)
        else
            call interpolate_in_y(domain%lon,domain%v_geo%lon)
        endif
        call convert_longitudes(domain%v_geo%lon)

        if (options%landvar/="") then
            call io_read(options%init_conditions_file,options%landvar,domain%landmask,1)
            where(domain%landmask==0) domain%landmask = kLC_WATER
        else
            nx = size(domain%lat,1)
            ny = size(domain%lat,2)
            allocate(domain%landmask(nx,ny))
            domain%landmask = kLC_LAND !if we weren't supplied a landmask field, assume all is land (what we care about anyway)
        endif

        ! remove n grid cells from all sides of the domain if requested
        if(options%buffer>0) then
            write(*,*) "Removing ",options%buffer," gridcells from edges of domain"
            call remove_edges(domain,options%buffer)
        endif

        ! use the lat variable to define the x and y dimensions for all other variables
        nx = size(domain%lat,1)
        ny = size(domain%lat,2)
        ! assumes nz is defined in the options
        nz = options%nz

        ! if a 3d grid was also specified, then read those data in
        if ((options%readz).and.(options%ideal).and.(options%zvar.ne."")) then
<<<<<<< HEAD

            stop("Reading Z from an external file is not currently supported, use a fixed dz")

=======
            
            stop ("Reading Z from an external file is not currently supported, use a fixed dz")
            
>>>>>>> 6cdedef9
            call io_read(options%init_conditions_file,options%zvar, domain%z)
            ! dz also has to be calculated from the 3d z file
            buf = options%buffer
            allocate(domain%dz(nx,nz,ny))
            allocate(temporary_z(nx,nz,ny))
            do i = 1,nz-1
                domain%dz(:,i,:) = domain%z(buf+1:nx+buf,buf+1:ny+buf,i+1)-domain%z(buf+1:nx+buf,buf+1:ny+buf,i)
                temporary_z(:,i,:) = domain%z(buf+1:nx+buf,buf+1:ny+buf,i)
            enddo
            temporary_z(:,nz,:) = domain%z(buf+1:nx+buf,buf+1:ny+buf,nz)
            domain%dz(:,nz,:) = domain%dz(:,nz-1,:)
            deallocate(domain%z)
            allocate(domain%z(nx,nz,ny))
            domain%z = temporary_z
            deallocate(temporary_z)

        else
            ! otherwise, set up the z grid to be evenly spaced in z using the terrain +dz/2 for the base
            ! and z[i-1]+(dz[i-1]+dz[i])/2 for the rest
            allocate(domain%z(nx,nz,ny))
            allocate(domain%z_inter(nx,nz,ny))
            allocate(domain%dz(nx,nz,ny))
            allocate(domain%dz_inter(nx,nz,ny))
            ! lowest model level is half of the lowest dz above the land surface
            domain%z(:,1,:) = domain%terrain+options%dz_levels(1)/2
            domain%z_inter(:,1,:) = domain%terrain
            ! dz between the mass grid points is half of each dz
            domain%dz(:,1,:) = (options%dz_levels(1) + options%dz_levels(2))/2
            ! dz between the interface points = dz = thickness of mass grid cells
            domain%dz_inter(:,1,:) = options%dz_levels(1)
            do i = 2,nz
                domain%z(:,i,:)       = domain%z(:,i-1,:)       + (options%dz_levels(i)+options%dz_levels(i-1))/2
                domain%z_inter(:,i,:) = domain%z_inter(:,i-1,:) +  options%dz_levels(i)

                ! dz between the interface points = dz = thickness of mass grid cells
                domain%dz_inter(:,i,:) = options%dz_levels(i)
                ! dz between the mass grid points is half of each dz
                if (i<nz) then
                    domain%dz(:,i,:) = (options%dz_levels(i) + options%dz_levels(i+1))/2
                endif
            enddo
            domain%dz(:,nz,:) = options%dz_levels(nz)

        endif
        call copy_z(domain,domain%u_geo,interpolate_dim=1)
        call copy_z(domain,domain%v_geo,interpolate_dim=3)

        ! all other variables should be allocated and initialized to 0
        call domain_allocation(domain,options,nx,nz,ny)
        ! initializing land
        call init_domain_land(domain,options)

        ! store dx in domain as well as options, read as an option, but it is more appropriate in domain
        domain%dx = options%dx

        call init_winds(domain,options)
    end subroutine init_domain

! ------------------------------------------------------------------------------------------
!-==== Boundary Conditions Section ====
!
! Begining of section focused on allocating and initializeing the boundary data structures
!
! ------------------------------------------------------------------------------------------
!   allocate arrays in boundary condition data structure
    subroutine boundary_allocate(boundary,nx,nz,ny)
        implicit none
        type(bc_type), intent(inout) :: boundary
        integer,intent(in)::nx,nz,ny

        allocate(boundary%du_dt(nx+1,nz,ny))
        boundary%du_dt = 0
        allocate(boundary%dv_dt(nx,nz,ny+1))
        boundary%dv_dt = 0
        allocate(boundary%dp_dt(nx,nz,ny))
        boundary%dp_dt = 0
        allocate(boundary%dth_dt(nz,max(nx,ny),4))
        boundary%dth_dt = 0
        allocate(boundary%dqv_dt(nz,max(nx,ny),4))
        boundary%dqv_dt = 0
        allocate(boundary%dqc_dt(nz,max(nx,ny),4))
        boundary%dqc_dt = 0
        allocate(boundary%dlh_dt(nx,ny))
        boundary%dlh_dt = 0
        allocate(boundary%dsh_dt(nx,ny))
        boundary%dsh_dt = 0
        allocate(boundary%dlw_dt(nx,ny))
        boundary%dlw_dt = 0
        allocate(boundary%dsw_dt(nx,ny))
        boundary%dsw_dt = 0
        allocate(boundary%dsst_dt(nx,ny))
        boundary%dsst_dt = 0
        allocate(boundary%dpblh_dt(nx,ny))
        boundary%dpblh_dt = 0
        allocate(boundary%drain_dt(nx,ny))
        boundary%drain_dt = 0
    end subroutine boundary_allocate

! initialize the boundary condition data structure e.g. lat,lon,terrain,3D Z coord
    subroutine init_bc_data(options,boundary,domain)
        implicit none
        type(options_type), intent(in) :: options
        type(bc_type), intent(inout):: boundary
        type(domain_type), intent(in):: domain
        real,dimension(45)::fulldz
        real,dimension(:,:,:),allocatable::zbase
        integer::nx,ny,nz,i

        ! these variables are required for any boundary/forcing file type
        call io_read(options%boundary_files(1),options%latvar,boundary%lat)
        call io_read(options%boundary_files(1),options%lonvar,boundary%lon)
        call convert_longitudes(boundary%lon)
        call io_read(options%boundary_files(1),options%ulat,boundary%u_geo%lat)
        call io_read(options%boundary_files(1),options%ulon,boundary%u_geo%lon)
        call convert_longitudes(boundary%u_geo%lon)
        call io_read(options%boundary_files(1),options%vlat,boundary%v_geo%lat)
        call io_read(options%boundary_files(1),options%vlon,boundary%v_geo%lon)
        call convert_longitudes(boundary%v_geo%lon)
        call io_read(options%boundary_files(1),options%hgtvar,boundary%terrain)

        ! read in the vertical coordinate
        call io_read(options%boundary_files(1),options%zvar,zbase)
        if (options%debug) write(*,*) "Raw input forcing z min=",minval(zbase), " z max=", maxval(zbase)
        nx = size(zbase,1)
        ny = size(zbase,2)
        nz = size(zbase,3)
        allocate(boundary%lowres_z(nx,nz,ny))
        boundary%lowres_z = reshape(zbase,[nx,nz,ny],order=[1,3,2])
        deallocate(zbase)

        if (trim(options%zbvar)/="") then
            call io_read(options%boundary_files(1),options%zbvar, zbase)
            boundary%lowres_z = boundary%lowres_z + reshape(zbase,[nx,nz,ny],order=[1,3,2])
            if (options%debug) write(*,*) "Raw forcing z_base min=",minval(zbase), " max=", maxval(zbase)
            deallocate(zbase)
        endif
        if (options%z_is_geopotential) then
             boundary%lowres_z = boundary%lowres_z/ gravity
        endif
        if (options%debug) write(*,*) "Pre-interpolation forcing z min=",minval(boundary%lowres_z), " z max=", maxval(boundary%lowres_z)

        if (options%z_is_on_interface) then
            write(*,*) "Interpreting geopotential height as residing between model layers"
            nz = nz - 1
            ! zbase is used as a temporary variable while we deallocate/reallocate bc%z
            if (allocated(zbase)) deallocate(zbase)
            allocate(zbase(nx,nz,ny))
            zbase = (boundary%lowres_z(:,1:nz,:) + boundary%lowres_z(:,2:nz+1,:))/2
            deallocate(boundary%lowres_z)
            allocate(boundary%lowres_z(nx,nz,ny))
            boundary%lowres_z = zbase
            deallocate(zbase)
        endif

        ! all other structures must be allocated and initialized, but will be set on a high-res grid
        ! u/v are seperate so we can read them on the low res grid and adjust/rm-linearwinds before interpolating
        ! this also makes it easier to change how these variables are read from various forcing model file structures
        nx = size(boundary%u_geo%lon,1)
        ny = size(boundary%u_geo%lon,2)
        allocate(boundary%u(nx,nz,ny))
        boundary%u = 0
        nx = size(boundary%v_geo%lon,1)
        ny = size(boundary%v_geo%lon,2)
        allocate(boundary%v(nx,nz,ny))
        boundary%v = 0

        nz = options%nz
        nx = size(domain%lat,1)
        ny = size(domain%lat,2)

        call boundary_allocate(boundary,nx,nz,ny)
    end subroutine init_bc_data


!   sets up the data used to rotate the wind field when using an external
!   high-res wind field from e.g. a high res WRF run
    subroutine setup_extwinds(domain)
        implicit none
        type(wind_type),intent(inout)::domain
        integer::nx,ny

        nx = size(domain%terrain,1)
        ny = size(domain%terrain,2)

        ! dzdx/y used in rotating windfield back to terrain following grid in a simple fashion
        allocate(domain%dzdx(nx-1,ny))
        allocate(domain%dzdy(nx,ny-1))
        domain%dzdx = sqrt((domain%terrain(2:nx,:)-domain%terrain(1:nx-1,:))**2+domain%dx**2)/domain%dx
        domain%dzdy = sqrt((domain%terrain(:,2:ny)-domain%terrain(:,1:ny-1))**2+domain%dx**2)/domain%dx
    end subroutine setup_extwinds


!   initialize the external wind system (primarily GEOLUTs)
    subroutine init_ext_winds(options,bc)
        implicit none
        type(options_type), intent(in) :: options
        type(bc_type),intent(inout) :: bc

        real, allocatable, dimension(:,:,:) :: u,v
        real, allocatable, dimension(:,:) :: lat,lon
        real, allocatable, dimension(:,:) :: temporary_terrain

        call io_read(options%ext_wind_files(1),options%hgt_hi,bc%ext_winds%terrain,1)
        call io_read(options%ext_wind_files(1),options%latvar,bc%ext_winds%lat)
        call io_read(options%ext_wind_files(1),options%lonvar,bc%ext_winds%lon)
        call convert_longitudes(bc%ext_winds%lon)

        ! ulat_hi and vlat_hi are optional, if they are not supplied interpolate the mass lat/lon grid
        if (options%ulat_hi/="") then
            call io_read(options%ext_wind_files(1),options%ulat_hi,bc%ext_winds%u_geo%lat,1)
        else
            call interpolate_in_x(bc%ext_winds%lat,bc%ext_winds%u_geo%lat)
        endif
        if (options%ulon_hi/="") then
            call io_read(options%ext_wind_files(1),options%ulon_hi,bc%ext_winds%u_geo%lon,1)
        else
            call interpolate_in_x(bc%ext_winds%lon,bc%ext_winds%u_geo%lon)
        endif
        call convert_longitudes(bc%ext_winds%u_geo%lon)

        if (options%vlat_hi/="") then
            call io_read(options%ext_wind_files(1),options%vlat_hi,bc%ext_winds%v_geo%lat,1)
        else
            call interpolate_in_y(bc%ext_winds%lat,bc%ext_winds%v_geo%lat)
        endif
        if (options%vlon_hi/="") then
            call io_read(options%ext_wind_files(1),options%vlon_hi,bc%ext_winds%v_geo%lon,1)
        else
            call interpolate_in_y(bc%ext_winds%lon,bc%ext_winds%v_geo%lon)
        endif
        call convert_longitudes(bc%ext_winds%v_geo%lon)


        write(*,*) "Setting up ext wind geoLUTs"
        call geo_LUT(bc%next_domain%u_geo, bc%ext_winds%u_geo)
        call geo_LUT(bc%next_domain%v_geo, bc%ext_winds%v_geo)

        ! if the external wind file has a different shape in either dimension, compute the GEOLUT and interpolate terrain
        ! this was particularly problematic for ideal WRF simluation comparisons
        if ((size(bc%ext_winds%terrain,1)/=size(bc%next_domain%terrain,1)).or. &
            (size(bc%ext_winds%terrain,2)/=size(bc%next_domain%terrain,2))) then
            call geo_LUT(bc%next_domain, bc%ext_winds)
            allocate(temporary_terrain(size(bc%ext_winds%terrain,1),size(bc%ext_winds%terrain,2)))
            temporary_terrain = bc%ext_winds%terrain
            deallocate(bc%ext_winds%terrain)
            allocate(bc%ext_winds%terrain(size(bc%next_domain%terrain,1),size(bc%next_domain%terrain,2)))
            call geo_interp2d(bc%ext_winds%terrain,temporary_terrain,bc%ext_winds%geolut)
            deallocate(temporary_terrain)
        endif

        ! force all weight to be on the first x,y pair...
        ! this assumes the "external winds" file is on the exact same grid as the high res model grid
        ! probably better not to do this incase they are not on the same grid. This also assumes the first x,y pair
        ! is the closes grid cell.  This should be the case for the current geolut algorithm, but it is not required.
        ! bc%ext_winds%u_geo%geolut%w(2:,:,:) = 0
        ! bc%ext_winds%u_geo%geolut%w(1,:,:) = 1
        ! bc%ext_winds%v_geo%geolut%w(2:,:,:) = 0
        ! bc%ext_winds%v_geo%geolut%w(1,:,:) = 1
        bc%ext_winds%dx = bc%next_domain%dx
        call setup_extwinds(bc%ext_winds)
    end subroutine init_ext_winds

    subroutine swap_z(bc)
        ! swap the lowres_z and z variables in bc
        type(bc_type), intent(inout) :: bc
        real,allocatable,dimension(:,:,:) :: tempz
        integer::nx,nz,ny, i
        nx = size(bc%lowres_z,1)
        nz = size(bc%lowres_z,2)
        ny = size(bc%lowres_z,3)
        allocate(tempz(nx,nz,ny))
        tempz = bc%lowres_z

        nx = size(bc%z,1)
        nz = size(bc%z,2)
        ny = size(bc%z,3)
        deallocate(bc%lowres_z)
        allocate(bc%lowres_z(nx,nz,ny))
        bc%lowres_z = bc%z

        nx = size(tempz,1)
        nz = size(tempz,2)
        ny = size(tempz,3)
        deallocate(bc%z)
        allocate(bc%z(nx,ny,nz))
        do i = 1,nz
            bc%z(:,:,i) = tempz(:,i,:)
        end do
        deallocate(tempz)

    end subroutine swap_z

    subroutine move_lut(inputgeo,outputgeo)
        ! move the contents of one geographic look up table into another
        ! moving implies deletion of the initial data, so inputgeo is destroyed
        type(geo_look_up_table), intent(inout) :: inputgeo,outputgeo
        integer::nx,ny,nz
        nx = size(inputgeo%x,1)
        ny = size(inputgeo%x,2)
        nz = size(inputgeo%x,3)

        allocate(outputgeo%x(nx,ny,nz))
        allocate(outputgeo%y(nx,ny,nz))
        allocate(outputgeo%w(nx,ny,nz))

        outputgeo%x = inputgeo%x
        outputgeo%y = inputgeo%y
        outputgeo%w = inputgeo%w

        call destroy_lut(inputgeo)
    end subroutine move_lut

    subroutine destroy_lut(geolut)
        ! deallocate all memory associated with a geographic look up table
        type(geo_look_up_table), intent(inout) :: geolut
        deallocate(geolut%x)
        deallocate(geolut%y)
        deallocate(geolut%w)
    end subroutine destroy_lut

!   initialize the boundary condiditions (init data structures and GEOLUT)
!   initializes external winds if necessary, adds low-res terrain to the high-res domain if desired
    subroutine init_bc(options,domain,boundary)
        implicit none
        type(options_type), intent(in) :: options
        type(domain_type), intent(inout):: domain
        type(bc_type), intent(inout):: boundary
        type(geo_look_up_table) :: u_temp_geo,v_temp_geo
        real, dimension(:,:,:), allocatable :: tempz
        integer::i,nx,ny,nz

        boundary%dx = options%dxlow
        ! set up base data
        call init_bc_data(options,boundary,domain)
        call init_domain(options,boundary%next_domain) !set up a domain to hold the forcing for the next time step

        ! create the geographic look up table used to calculate boundary forcing data
        write(*,*) "Setting up domain geographic Look Up Tables"
        ! NOTE: these first two geoLUTs are for translating from the mass grid to the U/V grids
        ! These are only used once to translate the terrain to those grids.
        ! set up a look up table from low-res grid center to high-res u-offset coordinates
        call geo_LUT(domain%u_geo,boundary)
        call move_lut(boundary%geolut,u_temp_geo)
        ! set up a look up table from low-res grid center to high-res v-offset coordinates
        call geo_LUT(domain%v_geo,boundary)
        call move_lut(boundary%geolut,v_temp_geo)
        ! main geoLUTs
        call geo_LUT(domain,boundary)
        call geo_LUT(domain%u_geo,boundary%u_geo)
        call geo_LUT(domain%v_geo,boundary%v_geo)

        if (options%external_winds) then
            call init_ext_winds(options,boundary)
        endif

        nz = size(boundary%lowres_z,2)
        if (maxval(boundary%terrain)>maxval(boundary%lowres_z(:,1,:))) then
            write(*,*) "WARNING : Forcing Z levels are below the terrain provided. "
            write(*,*) "          For pressure level forcing data this is expected, but not well tested. "
        endif

        ! if we want vertical interpolations between forcing and model grid to be done from
        ! height above ground level (and we should for wind?), then we need to remove the
        ! topography from both grids first
        if (options%use_agl_height) then
            nz = size(boundary%lowres_z,2)

            ! First set the forcing data z into AGL coordinates
            do i = 1,nz
                boundary%lowres_z(:,i,:) = boundary%lowres_z(:,i,:)-boundary%terrain
            enddo
            ! Then put the model domain into AGL coordinates
            nz = size(domain%z,2)
            do i = 1,nz
                domain%z(:,i,:) = domain%z(:,i,:)-domain%terrain
            enddo

            ! finally, get the model terrain onto the u and v staggered grids
            call copy_z(domain,domain%u_geo,interpolate_dim=1)
            call copy_z(domain,domain%v_geo,interpolate_dim=3)

            ! this is the only place we need the domain z to be in AGL space, so revert back immediately
            do i = 1,nz
                domain%z(:,i,:) = domain%z(:,i,:)+domain%terrain
            enddo
        endif

        ! This section all happens in AGL space if use_agl_height=True
        ! interpolate lowres_z into the u_geo and v_geo data structures (on their staggered grids)
        nx = size(domain%u_geo%lat,1)
        ny = size(domain%u_geo%lat,2)
        nz = size(boundary%lowres_z,2)
        allocate(boundary%u_geo%z(nx,nz,ny))
        call geo_interp(boundary%u_geo%z,boundary%lowres_z,u_temp_geo,.false.)

        nx = size(domain%v_geo%lat,1)
        ny = size(domain%v_geo%lat,2)
        allocate(boundary%v_geo%z(nx,nz,ny))
        call geo_interp(boundary%v_geo%z,boundary%lowres_z,v_temp_geo,.false.)

        ! destroy the geographic look up tables to save space
        ! geoLUTs for forcing data are separate
        call destroy_lut(v_temp_geo)
        call destroy_lut(u_temp_geo)

        write(*,*) "Setting up vertical interpolation Look Up Tables"
        ! generate the vertical inteprolateion look up tables for the u and v grids
        call vLUT(domain%u_geo,boundary%u_geo)
        call vLUT(domain%v_geo,boundary%v_geo)

        ! restore the lowres_z variable to ASL space for the mass grid vLUT generation
        if (options%use_agl_height) then
            nz = size(boundary%lowres_z,2)
            do i = 1,nz
                boundary%lowres_z(:,i,:) = boundary%lowres_z(:,i,:)+boundary%terrain
            enddo
        endif

        ! Finally, take care of the mass grid in ASL space
        nx = size(domain%terrain,1)
        ny = size(domain%terrain,2)
        nz = size(boundary%lowres_z,2)
        allocate(boundary%z(nx,nz,ny))
        call geo_interp(boundary%z,boundary%lowres_z,boundary%geolut,.false.)

        if (options%debug) write(*,*) "Terrain z min=",minval(domain%terrain), "Terrain z max=", maxval(domain%terrain)
        if (options%debug) write(*,*) "Domain z min=", minval(domain%z), "Domain z max=", maxval(domain%z)
        if (options%debug) write(*,*) "Forcing z min=",minval(boundary%z), "Forcing z max=", maxval(boundary%z)
        call vLUT(domain,boundary)

        ! these are not longer needed and (without adjustments) are potentially unreliable (AGL vs ASL)
        deallocate(boundary%v_geo%z, boundary%u_geo%z,domain%u_geo%z,domain%v_geo%z)
        ! swaps z and lowres_z (one of the cases where pointers would make life a lot easier)
        call swap_z(boundary)

        ! after swap_z call, boundary%z is on the forcing data grid, boundary%lowres_z is interpolated to the ICAR grid
        ! Finally apply the vertical interpolation here as well
        ! this is a little annoying because we have to allocate a temporary.
        nx = size(domain%terrain,1)
        ny = size(domain%terrain,2)
        nz = size(domain%p,2)
        allocate(tempz(nx,nz,ny))

        call vinterp(tempz,    &
                     boundary%lowres_z, &
                     boundary%vert_lut)

        deallocate(boundary%lowres_z)
        allocate(boundary%lowres_z(nx,nz,ny))
        boundary%lowres_z = tempz
        deallocate(tempz)

    end subroutine init_bc

    subroutine welcome_message()
        implicit none

        write(*,*) ""
        write(*,*) "============================================================"
        write(*,*) "|                                                          |"
        write(*,*) "|  The Intermediate Complexity Atmospheric Research Model  |"
        write(*,*) "|                          (ICAR)                          |"
        write(*,*) "|                                                          |"
        write(*,*) "|   Developed at NCAR:                                     |"
        write(*,*) "|     The National Center for Atmospheric Research         |"
        write(*,*) "|     NCAR is sponsored by the National Science Foundation |"
        write(*,*) "|                                                          |"
        write(*,*) "|   Version: ",kVERSION_STRING,"                                         |"
        write(*,*) "|                                                          |"
        write(*,*) "============================================================"
        write(*,*) ""

    end subroutine welcome_message
end module<|MERGE_RESOLUTION|>--- conflicted
+++ resolved
@@ -231,7 +231,7 @@
             allocate(domain%w_cu(nx,nz,ny))         ! vertical wind [grid/s]
             domain%w_cu = 0
         endif
-        
+
         allocate(domain%th(nx,nz,ny))               ! potential temperature [K]
         domain%th = 280
         allocate(domain%qv(nx,nz,ny))               ! water vapor [kg/kg]
@@ -634,15 +634,9 @@
 
         ! if a 3d grid was also specified, then read those data in
         if ((options%readz).and.(options%ideal).and.(options%zvar.ne."")) then
-<<<<<<< HEAD
-
-            stop("Reading Z from an external file is not currently supported, use a fixed dz")
-
-=======
-            
+
             stop ("Reading Z from an external file is not currently supported, use a fixed dz")
-            
->>>>>>> 6cdedef9
+
             call io_read(options%init_conditions_file,options%zvar, domain%z)
             ! dz also has to be calculated from the 3d z file
             buf = options%buffer
