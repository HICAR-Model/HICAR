--- conflicted
+++ resolved
@@ -111,14 +111,12 @@
                 domain%swdown(:,j)  = domain%swdown(:,j)  + (bc%dsw_dt(:,j) * dt)
                 domain%lwdown(:,j)  = domain%lwdown(:,j)  + (bc%dlw_dt(:,j) * dt)
             endif
-<<<<<<< HEAD
             domain%sst(:,j)  = domain%sst(:,j)  + (bc%dsst_dt(:,j) * dt)
-=======
-            domain%sst(:,j)  = domain%sst(:,j)  + bc%dsst_dt(:,j)
+
             if (trim(options%rain_var)/="") then
-                domain%rain(:,j) = domain%rain(:,j) + bc%drain_dt(:,j)
-            endif
->>>>>>> e09889a6
+                domain%rain(:,j) = domain%rain(:,j) + (bc%drain_dt(:,j) * dt)
+            endif
+
         enddo
         !$omp end do
         !$omp end parallel
@@ -238,25 +236,16 @@
         ny=size(bc%du_dt,3)
         nx=size(bc%du_dt,1)
 
-<<<<<<< HEAD
         bc%du_dt  = bc%du_dt  / dt
         bc%dv_dt  = bc%dv_dt  / dt
         bc%dp_dt  = bc%dp_dt  / dt
         bc%dth_dt = bc%dth_dt / dt
         bc%dqv_dt = bc%dqv_dt / dt
         bc%dqc_dt = bc%dqc_dt / dt
-=======
-        bc%du_dt  = bc%du_dt  / nsteps
-        bc%dv_dt  = bc%dv_dt  / nsteps
-        bc%dp_dt  = bc%dp_dt  / nsteps
-        bc%dth_dt = bc%dth_dt / nsteps
-        bc%dqv_dt = bc%dqv_dt / nsteps
-        bc%dqc_dt = bc%dqc_dt / nsteps
         
         if (trim(options%rain_var)/="") then
-            bc%drain_dt = bc%drain_dt / nsteps
-        endif
->>>>>>> e09889a6
+            bc%drain_dt = bc%drain_dt / dt
+        endif
 
         ! these only get updated if we are using the fluxes derived from the forcing model
         if (options%physics%landsurface==kLSM_BASIC) then
