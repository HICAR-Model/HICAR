## Running ICAR

### Example

<<<<<<< HEAD
$ mpiexec -n 360 icar options_file_name.nml
=======
```shell
icar options_file_name.nml
```
>>>>>>> 11572431

### Input files

<<<<<<< HEAD
####Primary settings file:
icar\_options.nml [other filename can be specified on the commandline e.g. icar your\_options\_file]
        This file specifies all other files and options.  See the example in run/complete\_icar\_options.nml for all options or run/short\_icar\_options.nml for the more common options.
=======
#### Primary settings file:
`icar_options.nml` [other filename can be specified on the commandline e.g. `icar your_options_file`]
        This file specifies all other files and options.  See the example in `run/complete_icar_options.nml` for all options or `run/short_icar_options.nml` for the more common options.
>>>>>>> 11572431

Other settings files can be defined in the primary settings file, or all settings can be included in one file.

<<<<<<< HEAD
Most settings are documented in the sample settings files provided, additional documentation for all settings is provided in the [settings documentation](settings_documentation.md).

####Necessary netcdf files:

1) Boundary / Initial conditions file(s) (from e.g. wrf, reanalysis, or GCM output).  These files are specified in the options file as boundary\_files.

Must contain the following variables (optional variables are in square brackets) :
NOTE: any variable name can be used as specified in the options file.

    QV      = Water Vapor mixing ratio                  (kg/kg)
    T       = Air Temperature                           (K with an optional offset)
    P       = Pressure                                  (Pa with an optional [PB] offset)
    U       = East-West wind                            (m/s)
    V       = North-South wind                          (m/s)
    HGT     = Terrain Height                            (m)
    Z       = 3D model level heights                    (m)
    LAT     = Latitude on mass (P/T/etc.) grid          (degrees)
    LONG    = Longitude on mass (P/T/etc.) grid         (degrees)
    [PB]    = base pressure to be added to P            (Pa)
    [QC]    = cloud water content mixing ratio          (kg/kg)
    [QI]    = cloud ice content mixing ratio            (kg/kg)
    [SST]   = Sea Surface Temperature                   (K)
    [SWD]   = Shortwave down at the surface             (W/m^2)
    [LWD]   = Longwave down at the surface              (W/m^2)
    [SH]    = Sensible heat flux from the surface       (W/m^2)
    [LH]    = Latent heat flux from the surface         (W/m^2)
    [PBLH]  = Specified height of PBL                   (m)

Note that only Z or P need to be specified, as long as PSL or PS and HGT are specified, ICAR will compute one from the other. If it is given Z, it needs T to be real air temperature, not potential temperature.

2) High-resolution file (all variables are on the high-resolution grid ICAR will run on).  This filename is specified in the options file as the (poorly named ) init\_conditions\_file.
=======
Most settings are well documented in the sample settings files provided, additional documentation for all settings is provided in the [settings documentation](settings_documentation.md).

#### Necessary netcdf files:

1) Boundary / Initial conditions file(s) (from e.g. wrf, reanalysis, or GCM output).  These files are specified in the options file as boundary\_files.
>>>>>>> 11572431

Must contain the following variables (optional variables are in square brackets) :
NOTE: any variable name can be used as specified in the options file.
```Text
QV      = Water Vapor mixing ratio                  (kg/kg)
T       = Air Temperature                           (K with an optional offset)
P       = Pressure                                  (Pa with an optional [PB] offset)
U       = East-West wind                            (m/s)
V       = North-South wind                          (m/s)
HGT     = Terrain Height                            (m)
Z       = 3D model level heights                    (m)
LAT     = Latitude on mass (P/T/etc.) grid          (degrees)
LONG    = Longitude on mass (P/T/etc.) grid         (degrees)
[PB]    = base pressure to be added to P            (Pa)
[QC]    = cloud water content mixing ratio          (kg/kg)
[QR]    = rain water content mixing ratio           (kg/kg)
[QS]    = snow ice content mixing ratio             (kg/kg)
[QG]    = graupel ice content mixing ratio          (kg/kg)
[QI]    = cloud ice content mixing ratio            (kg/kg)
[NR]    = rain water number concentration           (1/kg)
[NI]    = cloud ice number concentration            (1/kg)
[LATU]  = Latitude on the EW-wind grid              (degrees)
[LONGU] = Longitude on the EW-wind grid             (degrees)
[LATV]  = Latitude on the NS-wind grid              (degrees)
[LONGV] = Longitude on the NS-wind grid             (degrees)
[SST]   = Sea Surface Temperature                   (K)
[SWD]   = Shortwave down at the surface             (W/m^2)
[LWD]   = Longwave down at the surface              (W/m^2)
[SH]    = Sensible heat flux from the surface       (W/m^2)
[LH]    = Latent heat flux from the surface         (W/m^2)
[PBLH]  = Specified height of PBL                   (m)
```

2) High-resolution file (all variables are on the high-resolution grid ICAR will run on).  This filename is specified in the options file as the (poorly named ) `init_conditions_file`.

<<<<<<< HEAD
Must be in a (nearly) constant dx,dy projection (e.g. Lambert Conformal Conic)
=======
Must [optionally] contain:
```Text
HGT     = Terrain Height                            (m)
LAT     = Latitude on ICAR mass grid                (degrees)
LONG    = Longitude on ICAR mass grid               (degrees)
[LATU]  = Latitude on the ICAR EW-staggered wind grid         (degrees)
[LONGU] = Longitude on the ICAR EW-staggered wind grid        (degrees)
[LATV]  = Latitude on the ICAR NS-staggered wind grid         (degrees)
[LONGV] = Longitude on the ICAR NS-staggered wind grid        (degrees)
[LU]    = Land use cover classification for land surface model
[SOIL]  = Soil type classification for land surface model
```
Must be in a (nearly) constant dx,dy projection (e.g. Lambert Conformal Conic)

**NB**: The namelist file in git repo is not always in sync with code! This *usually* just means that it may not include all current options, it will usually run. The develop branch is more likely to be out of sync.
>>>>>>> 11572431
<|MERGE_RESOLUTION|>--- conflicted
+++ resolved
@@ -2,67 +2,23 @@
 
 ### Example
 
-<<<<<<< HEAD
+```shell
 $ mpiexec -n 360 icar options_file_name.nml
-=======
-```shell
-icar options_file_name.nml
 ```
->>>>>>> 11572431
 
 ### Input files
 
-<<<<<<< HEAD
-####Primary settings file:
-icar\_options.nml [other filename can be specified on the commandline e.g. icar your\_options\_file]
-        This file specifies all other files and options.  See the example in run/complete\_icar\_options.nml for all options or run/short\_icar\_options.nml for the more common options.
-=======
 #### Primary settings file:
 `icar_options.nml` [other filename can be specified on the commandline e.g. `icar your_options_file`]
         This file specifies all other files and options.  See the example in `run/complete_icar_options.nml` for all options or `run/short_icar_options.nml` for the more common options.
->>>>>>> 11572431
 
 Other settings files can be defined in the primary settings file, or all settings can be included in one file.
 
-<<<<<<< HEAD
-Most settings are documented in the sample settings files provided, additional documentation for all settings is provided in the [settings documentation](settings_documentation.md).
-
-####Necessary netcdf files:
-
-1) Boundary / Initial conditions file(s) (from e.g. wrf, reanalysis, or GCM output).  These files are specified in the options file as boundary\_files.
-
-Must contain the following variables (optional variables are in square brackets) :
-NOTE: any variable name can be used as specified in the options file.
-
-    QV      = Water Vapor mixing ratio                  (kg/kg)
-    T       = Air Temperature                           (K with an optional offset)
-    P       = Pressure                                  (Pa with an optional [PB] offset)
-    U       = East-West wind                            (m/s)
-    V       = North-South wind                          (m/s)
-    HGT     = Terrain Height                            (m)
-    Z       = 3D model level heights                    (m)
-    LAT     = Latitude on mass (P/T/etc.) grid          (degrees)
-    LONG    = Longitude on mass (P/T/etc.) grid         (degrees)
-    [PB]    = base pressure to be added to P            (Pa)
-    [QC]    = cloud water content mixing ratio          (kg/kg)
-    [QI]    = cloud ice content mixing ratio            (kg/kg)
-    [SST]   = Sea Surface Temperature                   (K)
-    [SWD]   = Shortwave down at the surface             (W/m^2)
-    [LWD]   = Longwave down at the surface              (W/m^2)
-    [SH]    = Sensible heat flux from the surface       (W/m^2)
-    [LH]    = Latent heat flux from the surface         (W/m^2)
-    [PBLH]  = Specified height of PBL                   (m)
-
-Note that only Z or P need to be specified, as long as PSL or PS and HGT are specified, ICAR will compute one from the other. If it is given Z, it needs T to be real air temperature, not potential temperature.
-
-2) High-resolution file (all variables are on the high-resolution grid ICAR will run on).  This filename is specified in the options file as the (poorly named ) init\_conditions\_file.
-=======
 Most settings are well documented in the sample settings files provided, additional documentation for all settings is provided in the [settings documentation](settings_documentation.md).
 
 #### Necessary netcdf files:
 
 1) Boundary / Initial conditions file(s) (from e.g. wrf, reanalysis, or GCM output).  These files are specified in the options file as boundary\_files.
->>>>>>> 11572431
 
 Must contain the following variables (optional variables are in square brackets) :
 NOTE: any variable name can be used as specified in the options file.
@@ -95,12 +51,11 @@
 [LH]    = Latent heat flux from the surface         (W/m^2)
 [PBLH]  = Specified height of PBL                   (m)
 ```
+Note that only Z or P need to be specified, as long as PSL or PS and HGT are specified, ICAR will compute one from the other. If it is given Z, it needs T to be real air temperature, not potential temperature.
+
 
 2) High-resolution file (all variables are on the high-resolution grid ICAR will run on).  This filename is specified in the options file as the (poorly named ) `init_conditions_file`.
 
-<<<<<<< HEAD
-Must be in a (nearly) constant dx,dy projection (e.g. Lambert Conformal Conic)
-=======
 Must [optionally] contain:
 ```Text
 HGT     = Terrain Height                            (m)
@@ -113,7 +68,4 @@
 [LU]    = Land use cover classification for land surface model
 [SOIL]  = Soil type classification for land surface model
 ```
-Must be in a (nearly) constant dx,dy projection (e.g. Lambert Conformal Conic)
-
-**NB**: The namelist file in git repo is not always in sync with code! This *usually* just means that it may not include all current options, it will usually run. The develop branch is more likely to be out of sync.
->>>>>>> 11572431
+Must be in a (nearly) constant dx,dy projection (e.g. Lambert Conformal Conic)