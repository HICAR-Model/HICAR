# ICAR Code Overview
**NOTE** Documentation is slowly being built up within the code using doxygen. After installing doxygen and dot,
<<<<<<< HEAD
run `make doc` to create the API documentation in `docs/html/`
=======
run `$ make doc` to create the API documentation in `docs/html/`
>>>>>>> 8a8677ab

[Online ICAR docs](http://ncar.github.io/icar/ "ICAR docs")

This will be updated over time.  For now here is a cursory description to help point people to the right files.

The main program resides in `main/driver.f90`

## Initialization
`driver.f90` calls `init_model()`, `init_physics()`, and `bc_init()`

### Reading parameters
See: `main/init_options.f90`

### Domain Setup
See: `main/init.f90` -> `init_model()` -> `init_domain()`

## Forcing code
See: `main/boundary.f90` -> `bc_init()`, `bc_update()`

### Initial conditions
`bc_init()` reads in the initial conditions for the atmosphere.

### Boundary conditions
`bc_update()` reads in the updated boundary conditions for the atmosphere, as well as the internal u,v, and p states. `bc_update()` is VERY similar to `bc_init()`

## Model time integration
See: `main/time_step.f90` -> `step()`

## Physics code
The various physics packages are stored in the `physics/` directory.  This code is further broken down into microphysics (`mp_`), advection (`adv_`), planetary boundary layer (`pbl_`), radiation (`ra_`), land surface (`lsm_`), and cumulus (`cu_`) code, each of which has a `*_driver.f90` file that contains the routine called from `time_step.f90`.  In addition, the linear theory "dynamics" are in `physics/linear\_wind.f90`

## I/O and other utilities
### I/O
NetCDF input and output is handled by various helper routines in the `io/` directory.  The `io/output.f90` file contains the code to write the primary ICAR output files, while `io_routines.f90` contains various helper routines for both reading and writing files.

### Utilities
Important utility functions are included for working with calendars (`time.f90`), geographic/horizontal interpolation (`geo_reader.f90`), vertical interpolation (`vinterp.f90`), string manipulation (`string.f90`), and fft array manipulation (`fftshift.f90`).

## Tests
A few rudimentary tests have been developed to help debug the code as it was being developed, and they are retained in the `tests/` directory for future use.<|MERGE_RESOLUTION|>--- conflicted
+++ resolved
@@ -1,10 +1,7 @@
 # ICAR Code Overview
 **NOTE** Documentation is slowly being built up within the code using doxygen. After installing doxygen and dot,
-<<<<<<< HEAD
+
 run `make doc` to create the API documentation in `docs/html/`
-=======
-run `$ make doc` to create the API documentation in `docs/html/`
->>>>>>> 8a8677ab
 
 [Online ICAR docs](http://ncar.github.io/icar/ "ICAR docs")
 
