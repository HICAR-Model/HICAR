--- conflicted
+++ resolved
@@ -6,11 +6,7 @@
 
 As you will note when reading below, this workflow can be a very branchy workflow.  Particularly if you work from multiple computers, this can lead to trying to remember a lot of git commands.  A useful tool to help with all these commands is called [git-flow](https://github.com/petervanderdoes/gitflow-avh). This allows you to do simpler things like:
 
-<<<<<<< HEAD
 ```shell
-=======
-```bash
->>>>>>> 8a8677ab
 git flow feature start <some_new_feature>
 <work work work>
 git flow feature finish <some_new_feature>
@@ -79,7 +75,7 @@
 
  * Add the main ICAR repo as the upstream remote, so you can easily merge changes that are made in the main ICAR repo into your own local repo
 
-<<<<<<< HEAD
+
 ```shell
 git remote add upstream ssh://git@github.com:NCAR/icar.git
 ```
@@ -96,40 +92,16 @@
  * Push this new branch to your remote on GitHub
 ```shell
 git push
-=======
-```bash
-$ git remote add upstream ssh://git@github.com:NCAR/icar.git
-```
-
- * Checkout the `develop` branch
-```bash
-$ git checkout develop
-```
-
- * Create and checkout the `feature/crazy_convection` branch (or whatever the appropriate name would be). If you create this branch while you are on the `develop` branch, the new branch will be based on `develop` (you can also specify this explicitly to git).
-```bash
-$ git checkout -b feature/crazy_convection
-```
- * Push this new branch to your remote on GitHub
-```bash
-$ git push
->>>>>>> 8a8677ab
 ```
 
  * Now make as many changes as you need to, commit them to your local repo and push them to your remote on GitHub. This is just like any other work you would do using Git. Once everything is working and everything is sufficiently tested, you will be ready to share your code with others.
 
 
  * Before you do that, merge any changes that have been made in the develop branch in the main ICAR repo into the `feature/crazy_convection` branch of your local repo. Assuming you are already on the `feature/crazy_convection` branch:
-<<<<<<< HEAD
 
 ```shell
 git fetch upstream
 git merge upstream/develop
-=======
-```bash
-$ git fetch upstream
-$ git merge upstream/develop
->>>>>>> 8a8677ab
 ```
 
  * Resolve any merge conflicts
