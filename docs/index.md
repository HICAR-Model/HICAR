--- conflicted
+++ resolved
@@ -1,20 +1,10 @@
 # The Intermediate Complexity Atmospheric Research Model (ICAR)
 
-<<<<<<< HEAD
-ICAR is a simplified atmospheric model designed primarily for climate downscaling, atmospheric sensitivity tests, and hopefully educational uses. ICAR combines the wind field from a lower resolution atmospheric model, such as a climate model, with an analytical solution for the effect of topography on that wind field to produce a high-resolution wind field. This wind field is then used to advect heat, moisture, and hydrometeor species (e.g. clouds) around the three dimensional domain, and combines this with microphysical calculations.  
+ICAR is a simplified atmospheric model designed primarily for climate downscaling, atmospheric sensitivity tests, and hopefully educational uses. ICAR combines the wind field from a lower resolution atmospheric model, such as a climate model, with an analytical solution for the effect of topography on that wind field to produce a high-resolution wind field. This wind field is then used to advect heat, moisture, and hydrometeor species (e.g. clouds) around the three dimensional domain, and combines this with microphysical calculations.
 
 Version 2 has been a major development and now requires that your fortran compiler supports coarrays (intel, gnu, cray).  Of note, cray may not work because it doesn't seem to properly support some uses of generic classes. Intel works on a single node, but is very slow across multiple nodes.  gfortran works well, but requires the [OpenCoarrays](https://github.com/sourceryinstitute/OpenCoarrays) library be installed.
 
-##Requirements
-=======
-ICAR is a simplified atmospheric model designed primarily for climate downscaling, atmospheric sensitivity tests, and hopefully educational uses. At this early stage, the model is still undergoing rapid development, and users are encouraged to get updates frequently.
-
-ICAR combines the wind field from a lower resolution atmospheric model, such as a climate model, with an analytical solution for the effect of topography on that wind field to produce a high-resolution wind field. This wind field is then used to advect heat, moisture, and hydrometeor species (e.g. clouds) around the three dimensional domain, and combines this with microphysical calculations.
-
-This documentation was only recently created and will be filled in over time.
-
 ## Requirements
->>>>>>> 11572431
 To run the model 3D time-varying atmospheric data are required, though an ideal test case can be generated for simple simulations as well.  See "Running the Model" below. There are some sample python scripts to help make input forcing files, but the WRF pre-processing system can also be used.  Low-resolution WRF output files can be used directly, various reanalysis and GCM output files can be used with minimal pre-processing (just get all the variables in the same netcdf file.)  In addition, a high-resolution netCDF topography file is required.  This will define the grid that ICAR will run on.  Finally an ICAR options file is used to specify various parameters for the model.  A sample options file is provided in the run/ directory.
 
 ## Developing
@@ -24,12 +14,7 @@
 
 You can see more documentation on the code by installing doxygen and running "make doc".  Documentation will be generated in docs/html
 
-<<<<<<< HEAD
-##References
+## References
 Gutmann, E. D., I. Barstad, M. P. Clark, J. R. Arnold, and R. M. Rasmussen (2016), *The Intermediate Complexity Atmospheric Research Model*, J. Hydrometeor, e-View http://dx.doi.org/10.1175/JHM-D-15-0155.1.
 
-Rouson, D., Gutmann, E. D., Fanfarillo, A., Friesen, B. (2017) *Performance portability of an intermediate-complexity atmospheric research model in coarray Fortran*, Proceedings of the Second Annual PGAS Applications Workshop, 1-4
-=======
-## Reference
-Gutmann, E. D., I. Barstad, M. P. Clark, J. R. Arnold, and R. M. Rasmussen (2016), *The Intermediate Complexity Atmospheric Research Model*, J. Hydrometeor, e-View http://dx.doi.org/10.1175/JHM-D-15-0155.1.
->>>>>>> 11572431
+Rouson, D., Gutmann, E. D., Fanfarillo, A., Friesen, B. (2017) *Performance portability of an intermediate-complexity atmospheric research model in coarray Fortran*, Proceedings of the Second Annual PGAS Applications Workshop, 1-4