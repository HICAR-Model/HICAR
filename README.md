--- conflicted
+++ resolved
@@ -3,32 +3,19 @@
 [![Build Status](https://travis-ci.org/NCAR/icar.svg)](https://travis-ci.org/NCAR/icar)
 [![Documentation Status](https://readthedocs.org/projects/icar/badge/)](http://icar.readthedocs.org/en/develop/)
 
-<<<<<<< HEAD
 ICAR is a simplified atmospheric model designed primarily for climate downscaling, atmospheric sensitivity tests, and hopefully educational uses. ICAR combines an analytical solution for flow over mountains (linear mountain wave theory) with the large scale flow for a driving model to predict the high resolution wind field. It then advects and heat and moisture through the domain while computing cloud microphysical effects. ICAR has includes a land surface model as well for land atmosphere interactions; ICAR can simulate open water fluxes, PBL mixing, surface radiation, and even parameterized convection.
 
 In ICAR 2.0 (currently early alpha), ICAR supports parallelization across hundreds of computing nodes (the basic physics have been shown to scale up to nearly 100,000 processors) using coarray fortran. This version of the code has a significant overhaul of the original code base, and as a result not all functionality has been restored yet.
-=======
-* *Note: Development has shifted to the v2 branch and it is recommended that all users test that branch to see if it works for them and switch if possible.*
-
-ICAR is a simplified atmospheric model designed primarily for climate downscaling, atmospheric sensitivity tests, and hopefully educational uses. At this early stage, the model is still undergoing rapid development, and users are encouraged to get updates frequently.
->>>>>>> 76d57776
 
 Documentation is (slowly) being built on [readthedocs](http://icar.readthedocs.org/en/develop/) and doxygen based documentation can be built now by running "make doc", and is available through [github-pages](http://NCAR.github.io/icar).
 
 #### Requirements
-<<<<<<< HEAD
 To run the model 3D time-varying atmospheric data are required, though an ideal test case can be generated for simple simulations as well.  See "Running the Model" below. There are some sample python scripts to help make input forcing files, but the WRF pre-processing system can also be used.  Low-resolution WRF output files can be used directly, various reanalysis and GCM output files can be used with minimal pre-processing (just get all the variables in the same netcdf file.)  In addition, a high-resolution netCDF topography file is required.  This will define the grid that ICAR will run on.  Finally and ICAR options file is used to specify various parameters for the model.  A sample options file is provided in the run/ directory.
 
-To run ICAR on more than one compute node requires a fortran compiler that supports the use of coarrays.  This includes ifort >= ~18, gfortran >= ~6.3 (with opencoarrays), and cray's fortran compiler. Note that ifort has often been extremely slow, cray's implementation is excellent but ICAR is not well tested with it, gfortran works very well, but some combinations of gfortran and opencoarrays may not work. 
+To run ICAR on more than one compute node requires a fortran compiler that supports the use of coarrays.  This includes ifort >= ~18, gfortran >= ~6.3 (with opencoarrays), and cray's fortran compiler. Note that ifort has often been extremely slow, cray's implementation is excellent but ICAR is not well tested with it, gfortran works very well, but some combinations of gfortran and opencoarrays may not work.
 
 #### Developing
 If you plan to make any major additions to ICAR, please get in touch, for minor changes feel free to just submit a pull request.
-=======
-To run the model 3D time-varying atmospheric data are required, though an ideal test case can be generated for simple simulations as well.  See [Running ICAR](docs/running.md) for details on running ICAR. In `helpers/` directory there are some sample python scripts to help make input forcing files, but the WRF pre-processing system can also be used.  Low-resolution WRF output files can be used directly, various reanalysis and GCM output files can be used with minimal pre-processing (just get all the variables in the same netcdf file.)  In addition, a high-resolution netCDF topography file is required.  This will define the grid that ICAR will run on.  Finally and ICAR options file is used to specify various parameters for the model.  A sample options file is provided in the `run/` directory.
-
-#### Developing
-Note that most development has moved to the v2 branch.  This branch provides MPI parallelization via coarray fortran and as such is a major change.  It does not have all of the features from v1 reimplemented, but it has everything needed for most runs and is the current default.
->>>>>>> 76d57776
 
 For an outline of the basic code structure see the [ICAR code overview](docs/icar_code_overview.md)
 
