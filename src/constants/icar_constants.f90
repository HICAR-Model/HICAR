module icar_constants

    implicit none
<<<<<<< HEAD
    character(len=5) :: kVERSION_STRING = "1.0"
=======
    character(len=5) :: kVERSION_STRING = "1.0.1"
>>>>>>> 4c9d37e3

! ------------------------------------------------
! Model constants (string lengths)
! ------------------------------------------------
    integer,parameter :: MAXFILELENGTH    =1024   ! maximum file name length
    integer,parameter :: MAXVARLENGTH     =1024   ! maximum variable name length
    integer,parameter :: MAXLEVELS        = 500   ! maximum number of vertical layers (should typically be ~10-20)
    integer,parameter :: MAX_NUMBER_FILES = 50000 ! maximum number of permitted input files (probably a bit extreme)
    integer,parameter :: MAXSTRINGLENGTH  = 1024  ! maximum length of other strings (e.g. netcdf attributes)


! ------------------------------------------------
! Value to accept for difference between real numbers should be as a fraction but then have to test for non-zero...
! ------------------------------------------------
    real,   parameter :: kSMALL_VALUE = 1e-6

! ------------------------------------------------
! Physics scheme selection definitions
!
! NB: BASIC typically means "use the data from the low res model"
!     SIMPLE typically means a relatively simple formulation written for ICAR
! ------------------------------------------------
    integer, parameter :: kCU_TIEDTKE    = 1
    integer, parameter :: kCU_SIMPLE     = 2
    integer, parameter :: kCU_KAINFR     = 3

    integer, parameter :: kMP_THOMPSON   = 1
    integer, parameter :: kMP_SB04       = 2
    integer, parameter :: kMP_MORRISON   = 3
    integer, parameter :: kMP_WSM6       = 4

    integer, parameter :: kPBL_BASIC     = 1
    integer, parameter :: kPBL_SIMPLE    = 2
    integer, parameter :: kPBL_YSU       = 3

    integer, parameter :: kWATER_BASIC   = 1
    integer, parameter :: kWATER_SIMPLE  = 2

    integer, parameter :: kLSM_BASIC     = 1
    integer, parameter :: kLSM_SIMPLE    = 2
    integer, parameter :: kLSM_NOAH      = 3

    integer, parameter :: kRA_BASIC      = 1
    integer, parameter :: kRA_SIMPLE     = 2

    integer, parameter :: kADV_UPWIND    = 1
    integer, parameter :: kADV_MPDATA    = 2

    integer, parameter :: kWIND_LINEAR   = 1

    integer, parameter :: kLC_LAND       = 1
    integer, parameter :: kLC_WATER      = 2

    ! mm of accumulated precip before "tipping" into the bucket
    ! only performed on output operations
    integer, parameter :: kPRECIP_BUCKET_SIZE=100
! ------------------------------------------------
! Physical Constants
! ------------------------------------------------
    real, parameter :: LH_vaporization=2260000.0 ! J/kg
    ! could be calculated as 2.5E6 + (-2112.0)*temp_degC ?
    real, parameter :: Rd  = 287.058   ! J/(kg K) specific gas constant for dry air
    real, parameter :: Rw  = 461.5     ! J/(kg K) specific gas constant for moist air
    real, parameter :: cp  = 1012.0    ! J/kg/K   specific heat capacity of moist STP air?
    real, parameter :: gravity= 9.81   ! m/s^2    gravity
    real, parameter :: pi  = 3.1415927 ! pi
    real, parameter :: stefan_boltzmann = 5.67e-8 ! the Stefan-Boltzmann constant
    real, parameter :: karman = 0.41   ! the von Karman constant

    ! convenience parameters for various physics packages
    real, parameter :: rovcp = Rd/cp
    real, parameter :: rovg  = Rd/gravity

    ! from wrf module_model_constants
    ! parameters for calculating latent heat as a function of temperature for
    ! vaporization
    real, parameter ::  XLV0 = 3.15E6
    real, parameter ::  XLV1 = 2370.
    ! sublimation
    real, parameter ::  XLS0 = 2.905E6
    real, parameter ::  XLS1 = 259.532

    ! saturated vapor pressure parameters (?)
    real, parameter ::  SVP1 = 0.6112
    real, parameter ::  SVP2 = 17.67
    real, parameter ::  SVP3 = 29.65
    real, parameter ::  SVPT0= 273.15

    real, parameter ::  EP1  = Rw/Rd-1.
    real, parameter ::  EP2  = Rd/Rw

end module<|MERGE_RESOLUTION|>--- conflicted
+++ resolved
@@ -1,11 +1,7 @@
 module icar_constants
 
     implicit none
-<<<<<<< HEAD
-    character(len=5) :: kVERSION_STRING = "1.0"
-=======
     character(len=5) :: kVERSION_STRING = "1.0.1"
->>>>>>> 4c9d37e3
 
 ! ------------------------------------------------
 ! Model constants (string lengths)
