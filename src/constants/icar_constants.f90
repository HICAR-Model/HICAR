module icar_constants

    implicit none
<<<<<<< HEAD
    character(len=5) :: kVERSION_STRING = "1.0"
=======
    character(len=5) :: kVERSION_STRING = "1.0.1"
>>>>>>> a389c1df

! ------------------------------------------------
! Model constants (string lengths)
! ------------------------------------------------
    integer,parameter :: MAXFILELENGTH    =1024   ! maximum file name length
    integer,parameter :: MAXVARLENGTH     =1024   ! maximum variable name length
    integer,parameter :: MAXLEVELS        = 500   ! maximum number of vertical layers (should typically be ~10-20)
    integer,parameter :: MAX_NUMBER_FILES = 50000 ! maximum number of permitted input files (probably a bit extreme)
    integer,parameter :: MAXSTRINGLENGTH  = 1024  ! maximum length of other strings (e.g. netcdf attributes)


! ------------------------------------------------
! Value to accept for difference between real numbers should be as a fraction but then have to test for non-zero...
! ------------------------------------------------
    real,   parameter :: kSMALL_VALUE = 1e-6

! ------------------------------------------------
! Physics scheme selection definitions
!
! NB: BASIC typically means "use the data from the low res model"
!     SIMPLE typically means a relatively simple formulation written for ICAR
! ------------------------------------------------
    integer, parameter :: kCU_TIEDTKE    = 1
    integer, parameter :: kCU_SIMPLE     = 2
    integer, parameter :: kCU_KAINFR     = 3

    integer, parameter :: kMP_THOMPSON   = 1
    integer, parameter :: kMP_SB04       = 2
    integer, parameter :: kMP_MORRISON   = 3
    integer, parameter :: kMP_WSM6       = 4

    integer, parameter :: kPBL_BASIC     = 1
    integer, parameter :: kPBL_SIMPLE    = 2
    integer, parameter :: kPBL_YSU       = 3

    integer, parameter :: kWATER_BASIC   = 1
    integer, parameter :: kWATER_SIMPLE  = 2

    integer, parameter :: kLSM_BASIC     = 1
    integer, parameter :: kLSM_SIMPLE    = 2
    integer, parameter :: kLSM_NOAH      = 3

    integer, parameter :: kRA_BASIC      = 1
    integer, parameter :: kRA_SIMPLE     = 2

    integer, parameter :: kADV_UPWIND    = 1
    integer, parameter :: kADV_MPDATA    = 2

    integer, parameter :: kWIND_LINEAR   = 1

    integer, parameter :: kLC_LAND       = 1
    integer, parameter :: kLC_WATER      = 2

    ! mm of accumulated precip before "tipping" into the bucket
    ! only performed on output operations
    integer, parameter :: kPRECIP_BUCKET_SIZE=100
! ------------------------------------------------
! Physical Constants
! ------------------------------------------------
    real, parameter :: LH_vaporization=2260000.0 ! J/kg
    ! could be calculated as 2.5E6 + (-2112.0)*temp_degC ?
    real, parameter :: Rd  = 287.058   ! J/(kg K) specific gas constant for dry air
    real, parameter :: Rw  = 461.5     ! J/(kg K) specific gas constant for moist air
    real, parameter :: cp  = 1012.0    ! J/kg/K   specific heat capacity of moist STP air?
    real, parameter :: gravity= 9.81   ! m/s^2    gravity
    real, parameter :: pi  = 3.1415927 ! pi
    real, parameter :: stefan_boltzmann = 5.67e-8 ! the Stefan-Boltzmann constant
    real, parameter :: karman = 0.41   ! the von Karman constant

    ! convenience parameters for various physics packages
    real, parameter :: rovcp = Rd/cp
    real, parameter :: rovg  = Rd/gravity

    ! from wrf module_model_constants
    ! parameters for calculating latent heat as a function of temperature for
    ! vaporization
    real, parameter ::  XLV0 = 3.15E6
    real, parameter ::  XLV1 = 2370.
    ! sublimation
    real, parameter ::  XLS0 = 2.905E6
    real, parameter ::  XLS1 = 259.532

    ! saturated vapor pressure parameters (?)
    real, parameter ::  SVP1 = 0.6112
    real, parameter ::  SVP2 = 17.67
    real, parameter ::  SVP3 = 29.65
    real, parameter ::  SVPT0= 273.15

    real, parameter ::  EP1  = Rw/Rd-1.
    real, parameter ::  EP2  = Rd/Rw

end module<|MERGE_RESOLUTION|>--- conflicted
+++ resolved
@@ -1,11 +1,7 @@
 module icar_constants
 
     implicit none
-<<<<<<< HEAD
-    character(len=5) :: kVERSION_STRING = "1.0"
-=======
     character(len=5) :: kVERSION_STRING = "1.0.1"
->>>>>>> a389c1df
 
 ! ------------------------------------------------
 ! Model constants (string lengths)
