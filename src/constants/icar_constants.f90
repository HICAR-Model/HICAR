--- conflicted
+++ resolved
@@ -232,10 +232,8 @@
         integer :: temperature_interface
         integer :: cosine_zenith_angle
         integer :: tend_swrad
-<<<<<<< HEAD
         integer :: kpbl
         integer :: hpbl
-=======
         integer :: lake_depth
         integer :: t_lake3d
         integer :: snl2d
@@ -258,7 +256,6 @@
         integer :: tkdry3d
         integer :: savedtke12d
         integer :: lakedepth2d
->>>>>>> 219d3fe8
         integer :: last_var
     end type var_constants_type
 
@@ -283,13 +280,9 @@
                                                             171, 172, 173, 174, 175, 176, 177, 178, 179, 180,  &
                                                             181, 182, 183, 184, 185, 186, 187, 188, 189, 190,  &
                                                             191, 192, 193, 194, 195, 196, 197, 198, 199, 200,  &
-<<<<<<< HEAD
-                                                            201, 202, 203, 204, 205, 206, 207)
-=======
                                                             201, 202, 203, 204, 205, 206, 207, 208, 209, 210,  &
                                                             211, 212, 213, 214, 215, 216, 217, 218, 219, 220,  &
-                                                            221, 222, 223)
->>>>>>> 219d3fe8
+                                                            221, 222, 223, 224, 225, 226, 227, 228, 229, 230)
 
     integer, parameter :: kINTEGER_BITS     = storage_size(kINTEGER_BITS)
     integer, parameter :: kMAX_STORAGE_VARS = storage_size(kVARS) / kINTEGER_BITS
