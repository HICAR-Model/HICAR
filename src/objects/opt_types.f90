module options_types

    use icar_constants,             only : kMAX_STRING_LENGTH, MAXLEVELS, MAXFILELENGTH, MAX_NUMBER_FILES, MAXVARLENGTH, kMAX_STORAGE_VARS
    use time_object,                only : Time_type
    use time_delta_object,          only : time_delta_t

    implicit none


    ! ! ! !  TEST for AGL branch

    ! ------------------------------------------------
    ! type to store integer options for each physics package
    ! ------------------------------------------------
    type physics_type
        integer::microphysics
        integer::advection
        integer::boundarylayer
        integer::landsurface
        integer::watersurface
        integer::radiation
        integer::convection
        integer::windtype
    end type physics_type


    ! ------------------------------------------------
    ! store Microphysics sensitivity options
    ! ------------------------------------------------
    type mp_options_type
        real    :: Nt_c
        real    :: TNO
        real    :: am_s
        real    :: rho_g
        real    :: av_s, bv_s, fv_s, av_i
        real    :: av_g, bv_g
        real    :: Ef_si, Ef_rs, Ef_rg, Ef_ri
        real    :: C_cubes, C_sqrd
        real    :: mu_r
        real    :: t_adjust
        logical :: Ef_rw_l, EF_sw_l

        integer :: update_interval  ! maximum number of seconds between updates
        integer :: top_mp_level     ! top model level to process in the microphysics
        real    :: local_precip_fraction    ! fraction of grid cell precip to keep local vs distributing to surrounding
    end type mp_options_type

    ! ------------------------------------------------
    ! store Blocked flow options
    ! ------------------------------------------------
    type block_options_type
        real    :: blocking_contribution  ! fractional contribution of flow blocking perturbation that is added [0-1]
        real    :: smooth_froude_distance ! distance (m) over which Froude number is smoothed
        integer :: n_smoothing_passes     ! number of times the smoothing window is applied
        real    :: block_fr_max           ! max froude no at which flow is only partially blocked above, no blocking
        real    :: block_fr_min           ! min froude no at which flow is only partially blocked below, full blocking
        logical :: block_flow             ! switch to use or not use the flow blocking parameterization
    end type block_options_type

    ! ------------------------------------------------
    ! store Linear Theory options
    ! ------------------------------------------------
    type lt_options_type
        integer :: buffer                   ! number of grid cells to buffer around the domain MUST be >=1
        integer :: stability_window_size    ! window to average nsq over
        real    :: max_stability            ! limits on the calculated Brunt Vaisala Frequency
        real    :: min_stability            ! these may need to be a little narrower.
        logical :: variable_N               ! Compute the Brunt Vaisala Frequency (N^2) every time step
        logical :: smooth_nsq               ! Smooth the Calculated N^2 over vert_smooth vertical levels
        integer :: vert_smooth              ! number of model levels to smooth winds over in the vertical

        real    :: N_squared                ! static Brunt Vaisala Frequency (N^2) to use
        real    :: linear_contribution      ! fractional contribution of linear perturbation to wind field (e.g. u_hat multiplied by this)
        logical :: remove_lowres_linear     ! attempt to remove the linear mountain wave from the forcing low res model
        real    :: rm_N_squared             ! static Brunt Vaisala Frequency (N^2) to use in removing linear wind field
        real    :: rm_linear_contribution   ! fractional contribution of linear perturbation to wind field to remove from the low-res field

        real    :: linear_update_fraction   ! fraction of linear perturbation to add each time step
        logical :: spatial_linear_fields    ! use a spatially varying linear wind perturbation
        logical :: linear_mask              ! use a spatial mask for the linear wind field
        logical :: nsq_calibration          ! use a spatial mask to calibrate the nsquared (brunt vaisala frequency) field

        ! Look up table generation parameters
        real    :: dirmax, dirmin           ! minimum and maximum directions to use in the LUT (typically 0 and 2*pi)
        real    :: spdmax, spdmin           ! minimum and maximum wind speeds to use in the LU (typically 0 and ~30)
        real    :: nsqmax, nsqmin           ! minimum and maximum brunt_vaisalla frequencies (typically ~1e-8 and 1e-3)
        integer :: n_dir_values, n_nsq_values, n_spd_values ! number of LUT bins for each parameter
        real    :: minimum_layer_size       ! Minimum vertical step to permit when computing LUT.
                                            ! If model layers are thicker, substepping will be used.

        logical :: read_LUT, write_LUT      ! options to read the LUT from disk (or write it)
        character(len=MAXFILELENGTH) :: u_LUT_Filename  ! u LUT filename to write
        character(len=MAXFILELENGTH) :: v_LUT_Filename  ! v LUT filename to write
        logical :: overwrite_lt_lut         ! if true any existing LUT file will be over written

    end type lt_options_type

    ! ------------------------------------------------
    ! store Advection options
    ! ------------------------------------------------
    type adv_options_type
        logical :: boundary_buffer          ! buffer to smooth a bit to cut down on oscillations at the border if FCT is not used
        logical :: flux_corrected_transport ! use Flux Corrected Transport (FCT) to maintain stability and prevent any wild oscllations
        integer :: mpdata_order             ! accuracy order for MP_DATA advection scheme.
    end type adv_options_type


    ! ------------------------------------------------
    ! store Convection parameter options
    ! ------------------------------------------------
    type cu_options_type
        real :: stochastic_cu
        real :: tendency_fraction
        real :: tend_qv_fraction
        real :: tend_qc_fraction
        real :: tend_th_fraction
        real :: tend_qi_fraction
    end type cu_options_type


    ! ------------------------------------------------
    ! store Online Bias Correction options
    ! ------------------------------------------------
    type bias_options_type
        character(len=MAXFILELENGTH):: filename             ! file containing bias correction data
        character(len=MAXVARLENGTH) :: rain_fraction_var    ! name of variable containing the fraction to multiply rain by
    end type bias_options_type

    ! ------------------------------------------------
    ! store Land Surface Model options
    ! ------------------------------------------------
    type lsm_options_type
        character (len=MAXVARLENGTH) :: LU_Categories   ! land use categories to read from VEGPARM.tbl (e.g. "USGS")
        integer :: update_interval                      ! minimum time to let pass before recomputing LSM ~300s (it may be longer)  [s]
        ! the following categories will be set by default if an known LU_Category is used
        integer :: urban_category                       ! LU index value that equals "urban"
        integer :: ice_category
        integer :: water_category
        ! use monthly vegetation fraction data, not just a single value
        logical :: monthly_vegfrac
    end type lsm_options_type


    ! ------------------------------------------------
    ! store all model options
    ! ------------------------------------------------
    type parameter_options_type
        character (len=MAXVARLENGTH) :: version,comment

        ! file names
        character (len=MAXFILELENGTH) :: init_conditions_file, linear_mask_file, nsq_calibration_file
        character (len=MAXFILELENGTH), dimension(:), allocatable :: boundary_files, ext_wind_files
        character (len=MAXFILELENGTH) :: output_file,restart_file,output_file_frequency

        ! variable names from init/BC/wind/... files
        character (len=MAXVARLENGTH) :: landvar,latvar,lonvar,uvar,ulat,ulon,vvar,vlat,vlon, &
                                        hgt_hi,lat_hi,lon_hi,ulat_hi,ulon_hi,vlat_hi,vlon_hi, &
                                        pvar,pbvar,tvar,qvvar,qcvar,qivar,qrvar,qsvar,qgvar,hgtvar, &
                                        pslvar, psvar, &
                                        shvar,lhvar,pblhvar,zvar,zbvar,&
                                        soiltype_var, soil_t_var,soil_vwc_var,soil_deept_var, &
                                        vegtype_var,vegfrac_var, linear_mask_var, nsq_calibration_var, &
                                        swdown_var, lwdown_var, &
                                        sst_var, rain_var, time_var, sinalpha_var, cosalpha_var

        character(len=MAXVARLENGTH) :: vars_to_read(kMAX_STORAGE_VARS)
        integer                     :: dim_list(    kMAX_STORAGE_VARS)
        ! Filenames for files to read various physics options from
        character(len=MAXFILELENGTH) :: mp_options_filename, lt_options_filename, adv_options_filename, &
                                        lsm_options_filename, bias_options_filename, block_options_filename, &
                                        cu_options_filename
        character(len=MAXFILELENGTH) :: calendar


        ! various boolean options
        logical :: debug                ! outputs a little more information at runtime (not much at present)
        logical :: interactive          ! set to true if running at the commandline to see %complete printed
        logical :: ideal                ! this is an ideal simulation, forcing will be held constant
        logical :: compute_p            ! flag that we need to compute p from z this is determined from the vars specified (not read)
        logical :: compute_z            ! flag that we need to compute z from p this is determined from the vars specified (not read)
        logical :: readz                ! read atmospheric grid elevations from file
        logical :: readdz               ! read atm model layer thicknesses from namelist
        logical :: external_winds       ! read a high res 3d wind field from an external file (e.g. a high res WRF run)
        logical :: mean_winds           ! use only a mean wind field across the entire model domain
        logical :: mean_fields          ! use only a mean forcing field across the model boundaries
        logical :: restart              ! this is a restart run, read model conditions from a restart file
        logical :: qv_is_relative_humidity! if true the input water vapor is assumed to be relative humidity instead of mixing ratio
        logical :: qv_is_spec_humidity  ! if true the input water vapor is assumed to be specific humidity instead of mixing ratio
        logical :: t_is_potential       ! if true the input temperature is interpreted as potential temperature
        logical :: z_is_geopotential    ! if true the z variable is interpreted as geopotential height
        logical :: z_is_on_interface    ! if true the z variable is interpreted as residing at model level interfaces
        logical :: advect_density       ! properly incorporate density into the advection calculations.
                                        ! Doesn't play nice with linear winds
        logical :: high_res_soil_state  ! read the soil state from the high res input file not the low res file
        logical :: surface_io_only      ! just output surface variables to speed up run and thin output

        integer :: buffer               ! buffer to remove from all sides of the high res grid supplied
        ! various integer parameters/options
        integer :: ntimesteps           ! total number of time steps to be simulated (from the first forcing data)
        integer :: nz                   ! number of model vertical levels
        integer :: ext_winds_nfiles     ! number of extrenal wind filenames to read from namelist
        type(Time_type) :: restart_time ! Date of the restart time step
        ! integer :: restart_step         ! step in forcing data to begin running
        integer :: restart_date(6)      ! date to initialize from (y,m,d, h,m,s)
        integer :: restart_step_in_file ! step in restart file to initialize from

        ! various real parameters/options
        real :: dx                      ! grid cell width [m]
        real :: dxlow                   ! forcing model grid cell width [m]
        real :: in_dt                   ! time step between forcing inputs [s]
        type(time_delta_t) :: input_dt  ! store in_dt as a time delta object
        real :: out_dt                  ! time step between output [s]
        type(time_delta_t) :: output_dt ! store out_dt as a time delta object
        real :: outputinterval          ! time steps per output
        real :: inputinterval           ! time steps per input
        real :: frames_per_outfile      ! frames (outputintervals) per out file
        real :: smooth_wind_distance    ! distance over which to smooth the forcing wind field (m)
        logical :: time_varying_z       ! read in a new z coordinate every time step and interpolate accordingly
        real :: cfl_reduction_factor    ! amount to multiple CFL by to improve stability (typically 1)
        integer :: cfl_strictness       ! CFL method 1=3D from 1D*sqrt(3), 2=ave.3D wind*sqrt(3), 3=sum.3D wind, 4=opt3 * sqrt(3), 5 = sum(max.3d)

        integer :: longitude_system     ! specify center for longitude system
                                        ! 0 = kPRIME_CENTERED    (-180 - 180)
                                        ! 1 = kDATELINE_CENTERED (0 - 360)

        ! date/time parameters
        type(Time_type) :: initial_time ! Date of the first forcing time step
        type(Time_type) :: start_time   ! Date to start running the model
        type(Time_type) :: end_time     ! End point for the model simulation

        real :: t_offset                ! offset to temperature because WRF outputs potential temperature-300

        ! note this can't be allocatable because gfortran does not support allocatable components inside derived type coarrays...
        real, dimension(MAXLEVELS)::dz_levels ! model layer thicknesses to be read from namelist
        logical :: space_varying_dz     ! allow the vertical dimension to vary horizontally in space to permit smoothing at higher vertical levels
        logical :: dz_modifies_wind     ! use spatial variability in dz (relative to the base dz) speed up (or slow down) the horizontal wind component proportionatly, decreased dz = faster winds
        real    :: flat_z_height        ! height above mean ground level [m] above which z levels are flat in space
        logical :: use_agl_height       ! interpolate from forcing to model layers using Z above ground level, not sea level
        logical :: fixed_dz_advection   ! with variable dz, allows thinner model levels to accelerate the wind (maybe this should be wind=2)
        logical :: sleve                ! Using a sleve space_varying_dz offers control over the decay of terrain features in the vertical grid structure. See Schär et al 2002, Leuenberger et al 2009
        integer :: terrain_smooth_windowsize
        integer :: terrain_smooth_cycles
        real    :: decay_rate_L_topo    !
        real    :: decay_rate_S_topo    !        
        ! real    :: sleve_decay_factor   ! The ratio H/s (model top or flat_z_height over decay height s). Schär: "the single scale parameter s plays the role of a scale height; that is, the underlying terrain features ap- proximately decay by a factor 1/e over a depth s. With s=H, the resulting coordinate structure is qualitatively comparable to sigma coordinates. With s < H, a hybridlike setting is obtained"
        real    :: sleve_n              ! Additional parameter introduced by Leuenberger 2009.
        logical :: use_terrain_difference ! calculate dzdx from the differenec between hi- and lo-res terrain, rather than from hi-res terrain only. For use when forcing data is of a resolution that it resolves signigicant terrain influence (on wind field mainly) 

<<<<<<< HEAD
        logical :: nudging   ! constrain the solution of certain variables (QV,QS,QC,QI,QR,QG) to be close (nudge_factor) to the forcing data

=======
        real    :: agl_cap              ! height up to which AGL height is used for vertical interpolation
        
>>>>>>> 75fc182d
        ! physics parameterization options
        logical :: use_mp_options
        logical :: use_cu_options
        logical :: use_lt_options
        logical :: use_block_options
        logical :: use_adv_options
        logical :: use_lsm_options
        logical :: use_bias_correction

        integer :: warning_level        ! level of warnings to issue when checking options settings 0-10.
                                        ! 0  = Don't print anything
                                        ! 1  = print serious warnings
        ! (DEFAULT if debug=True)       ! 2  = print all warnings
                                        ! 3-4 ... nothing specified equivalent to 2
        ! (DEFAULT if debug=False)      ! 5  = Stop for options that are likely to break the model (print all warnings)
                                        ! 6-8... nothing specified equivalent to 5
                                        ! 9  = stop on serious warnings only
                                        ! 10 = stop on all warnings
    end type parameter_options_type

end module options_types<|MERGE_RESOLUTION|>--- conflicted
+++ resolved
@@ -246,13 +246,10 @@
         real    :: sleve_n              ! Additional parameter introduced by Leuenberger 2009.
         logical :: use_terrain_difference ! calculate dzdx from the differenec between hi- and lo-res terrain, rather than from hi-res terrain only. For use when forcing data is of a resolution that it resolves signigicant terrain influence (on wind field mainly) 
 
-<<<<<<< HEAD
         logical :: nudging   ! constrain the solution of certain variables (QV,QS,QC,QI,QR,QG) to be close (nudge_factor) to the forcing data
 
-=======
         real    :: agl_cap              ! height up to which AGL height is used for vertical interpolation
         
->>>>>>> 75fc182d
         ! physics parameterization options
         logical :: use_mp_options
         logical :: use_cu_options
