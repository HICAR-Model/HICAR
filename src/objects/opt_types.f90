--- conflicted
+++ resolved
@@ -198,14 +198,9 @@
         ! variable names from init/BC/wind/... files
         character (len=MAXVARLENGTH) :: landvar,latvar,lonvar,uvar,ulat,ulon,vvar,vlat,vlon,wvar, &
                                         hgt_hi,lat_hi,lon_hi,ulat_hi,ulon_hi,vlat_hi,vlon_hi, &
-<<<<<<< HEAD
                                         pvar,pbvar,tvar,qvvar,qcvar,qivar,qrvar,qsvar,qgvar,&
                                         qncvar,qnivar,qnrvar,qnsvar,qngvar,hgtvar, &
-                                        pslvar, psvar, &
-=======
-                                        pvar,pbvar,tvar,qvvar,qcvar,qivar,qrvar,qsvar,qgvar,hgtvar, &
                                         pslvar, psvar, snowh_var, &
->>>>>>> 73de22b3
                                         shvar,lhvar,pblhvar,zvar,zbvar,&
                                         soiltype_var, soil_t_var,soil_vwc_var,swe_var,soil_deept_var, &
                                         vegtype_var,vegfrac_var, vegfracmax_var, lai_var, canwat_var, &
