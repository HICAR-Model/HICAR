--- conflicted
+++ resolved
@@ -277,15 +277,10 @@
     real,                       allocatable :: h1_v(:,:)     ! the large-scale terrain (h1) on the v grid
     real,                       allocatable :: h2_u(:,:)     ! the small-scale terrain (h2) on the u grid
     real,                       allocatable :: h2_v(:,:)     ! the small-scale terrain (h2) on the v grid
-    real,                       allocatable :: dz_scl(:)  ! the scaled dz levels, required for delta terrain calculation
-<<<<<<< HEAD
-    
+    real,                       allocatable :: dz_scl(:)  ! the scaled dz levels, required for delta terrain calculation    
     real,                       allocatable :: Sx(:,:,:,:)
     real,                       allocatable :: TPI(:,:)
     real,                       allocatable :: global_TPI(:,:)
-=======
-
->>>>>>> 7e70c09f
     real,                       allocatable :: ustar(:,:)
     real,                       allocatable :: znu(:)
     real,                       allocatable :: znw(:)
