module domain_interface
  use iso_c_binding
  use options_interface,        only : options_t
  use boundary_interface,       only : boundary_t
  use exchangeable_interface,   only : exchangeable_t
  use grid_interface,           only : grid_t
  use variable_interface,       only : variable_t
  use variable_dict_interface,  only : var_dict_t
  use meta_data_interface,      only : meta_data_t
  use time_object,              only : Time_type
  use time_delta_object,        only : time_delta_t
  use data_structures,          only : interpolable_type, tendencies_type
  implicit none

  private
  public :: domain_t

  type domain_t
    type(meta_data_t)    :: info
    type(grid_t)         :: grid,   u_grid,   v_grid
    type(grid_t)         :: grid2d, u_grid2d, v_grid2d
    type(grid_t)         :: u_grid2d_ext, v_grid2d_ext!, grid2d_ext ! extended grids for u and v fields pre smoothing (grid_2d_ext is for SLEVE topography smoothing)
    type(grid_t)         :: grid_monthly, grid_soil
    type(grid_t)         :: grid_snow, grid_snowsoil
    type(grid_t)         :: grid_soilcomp, grid_gecros, grid_croptype
<<<<<<< HEAD
    type(grid_t)         :: grid_hlm !! MJ added
=======
    type(grid_t)         :: grid_lake , grid_lake_soisno, grid_lake_soi, grid_lake_soisno_1
>>>>>>> e503249e

    type(Time_type) :: model_time

    ! note that not all variables are allocated at runtime, physics packages must request a variable be created
    ! though variables considered "required" are requested by the domain object itself (e.g. terrain)
    ! core model species to be advected

    ! wind field to control advection
    type(exchangeable_t) :: u
    type(exchangeable_t) :: v
    type(exchangeable_t) :: w

    type(exchangeable_t) :: water_vapor
    type(exchangeable_t) :: potential_temperature
    type(exchangeable_t) :: cloud_water_mass
    type(exchangeable_t) :: cloud_number
    type(exchangeable_t) :: cloud_ice_mass
    type(exchangeable_t) :: cloud_ice_number
    type(exchangeable_t) :: rain_mass
    type(exchangeable_t) :: rain_number
    type(exchangeable_t) :: snow_mass
    type(exchangeable_t) :: snow_number
    type(exchangeable_t) :: graupel_mass
    type(exchangeable_t) :: graupel_number
    type(exchangeable_t) :: ice1_a
    type(exchangeable_t) :: ice1_c
    type(exchangeable_t) :: ice2_mass
    type(exchangeable_t) :: ice2_number
    type(exchangeable_t) :: ice2_a
    type(exchangeable_t) :: ice2_c
    type(exchangeable_t) :: ice3_mass
    type(exchangeable_t) :: ice3_number
    type(exchangeable_t) :: ice3_a
    type(exchangeable_t) :: ice3_c

    ! other model variables (not advected)
    type(variable_t) :: exner
    type(variable_t) :: density
    type(variable_t) :: pressure
    type(variable_t) :: pressure_d
    type(variable_t) :: pressure_interface
    type(variable_t) :: temperature
    type(variable_t) :: z
    type(variable_t) :: dz_interface
    type(variable_t) :: z_interface
    type(variable_t) :: dz_mass
    type(variable_t) :: nsquared
    type(variable_t) :: graupel
    type(variable_t) :: accumulated_precipitation
    integer,allocatable :: precipitation_bucket(:,:)
    type(variable_t) :: accumulated_convective_pcp
    integer,allocatable :: cu_precipitation_bucket(:,:)
    type(variable_t) :: accumulated_snowfall
    type(variable_t) :: precip_in_total
    type(variable_t) :: snowfall_ground
    type(variable_t) :: rainfall_ground
    integer,allocatable :: snowfall_bucket(:,:)
    type(variable_t) :: external_precipitation
    type(variable_t) :: cloud_fraction
    type(variable_t) :: longwave
    type(variable_t) :: shortwave
    type(variable_t) :: shortwave_direct
    type(variable_t) :: shortwave_diffuse
    type(variable_t) :: shortwave_direct_above !! MJ aded
    type(variable_t) :: shortwave_total !! MJ added
    type(variable_t) :: terrain
    type(variable_t) :: forcing_terrain  ! BK 05/2020: The forcing terrain interpolated 2d to the hi-res grid. In order to calculate difference in slope
    type(variable_t) :: forcing_terrain2 ! test 9-6-2020
    type(variable_t) :: u_10m
    type(variable_t) :: v_10m
    type(variable_t) :: windspd_10m
    type(variable_t) :: coeff_momentum_drag
    type(variable_t) :: coeff_heat_exchange
    type(variable_t) :: coeff_heat_exchange_3d ! used in YSU pbl
    integer,allocatable :: kpbl(:,:)  ! used in YSU pbl / BMJ cu
    type(variable_t) :: hpbl          ! used in YSU pbl /NSAS cu
    type(variable_t) :: surface_rad_temperature
    type(variable_t) :: temperature_2m
    type(variable_t) :: humidity_2m
    type(variable_t) :: temperature_2m_veg
    type(variable_t) :: temperature_2m_bare
    type(variable_t) :: mixing_ratio_2m_veg
    type(variable_t) :: mixing_ratio_2m_bare
    type(variable_t) :: surface_pressure
    type(variable_t) :: rad_absorbed_total
    type(variable_t) :: rad_absorbed_veg
    type(variable_t) :: rad_absorbed_bare
    type(variable_t) :: rad_net_longwave
    type(variable_t) :: longwave_up
    type(variable_t) :: ground_heat_flux
    type(variable_t) :: sensible_heat
    type(variable_t) :: latent_heat
    integer,allocatable :: veg_type(:,:)
    type(variable_t) :: mass_leaf
    type(variable_t) :: mass_root
    type(variable_t) :: mass_stem
    type(variable_t) :: mass_wood
    integer,allocatable :: soil_type(:,:)
    type(variable_t) :: soil_texture_1
    type(variable_t) :: soil_texture_2
    type(variable_t) :: soil_texture_3
    type(variable_t) :: soil_texture_4
    type(variable_t) :: soil_sand_and_clay
    type(variable_t) :: soil_carbon_stable
    type(variable_t) :: soil_carbon_fast
    type(variable_t) :: roughness_z0
    type(variable_t) :: albedo
    type(variable_t) :: vegetation_fraction
    type(variable_t) :: vegetation_fraction_max
    type(variable_t) :: vegetation_fraction_out
    type(variable_t) :: lai
    type(variable_t) :: sai
    integer,allocatable :: crop_category(:,:)
    type(variable_t) :: crop_type
    type(variable_t) :: date_planting
    type(variable_t) :: date_harvest
    type(variable_t) :: growing_season_gdd
    type(variable_t) :: irr_frac_total
    type(variable_t) :: irr_frac_sprinkler
    type(variable_t) :: irr_frac_micro
    type(variable_t) :: irr_frac_flood
    integer,allocatable :: irr_eventno_sprinkler(:,:)
    integer,allocatable :: irr_eventno_micro(:,:)
    integer,allocatable :: irr_eventno_flood(:,:)
    type(variable_t) :: irr_alloc_sprinkler
    type(variable_t) :: irr_alloc_micro
    type(variable_t) :: irr_alloc_flood
    type(variable_t) :: irr_evap_loss_sprinkler
    type(variable_t) :: irr_amt_sprinkler
    type(variable_t) :: irr_amt_micro
    type(variable_t) :: irr_amt_flood
    type(variable_t) :: evap_heat_sprinkler
    type(variable_t) :: mass_ag_grain
    type(variable_t) :: growing_degree_days
    integer,allocatable :: plant_growth_stage(:,:)
    type(variable_t) :: net_ecosystem_exchange
    type(variable_t) :: gross_primary_prod
    type(variable_t) :: net_primary_prod
    type(variable_t) :: apar
    type(variable_t) :: photosynthesis_total
    type(variable_t) :: stomatal_resist_total
    type(variable_t) :: stomatal_resist_sun
    type(variable_t) :: stomatal_resist_shade
    type(variable_t) :: gecros_state
    type(variable_t) :: canopy_water
    type(variable_t) :: canopy_water_ice
    type(variable_t) :: canopy_water_liquid
    type(variable_t) :: canopy_vapor_pressure
    type(variable_t) :: canopy_temperature
    type(variable_t) :: canopy_fwet
    type(variable_t) :: veg_leaf_temperature
    type(variable_t) :: ground_surf_temperature
    type(variable_t) :: frac_between_gap
    type(variable_t) :: frac_within_gap
    type(variable_t) :: ground_temperature_bare
    type(variable_t) :: ground_temperature_canopy
    type(variable_t) :: snow_water_equivalent
    type(variable_t) :: snow_water_eq_prev
    type(variable_t) :: snow_albedo_prev
    type(variable_t) :: snow_temperature
    type(variable_t) :: snow_layer_depth
    type(variable_t) :: snow_layer_ice
    type(variable_t) :: snow_layer_liquid_water
    type(variable_t) :: snow_age_factor
    type(variable_t) :: snow_height
    integer,allocatable :: snow_nlayers(:,:)
    type(variable_t) :: skin_temperature
    type(variable_t) :: sst
    type(variable_t) :: soil_water_content
    type(variable_t) :: eq_soil_moisture
    type(variable_t) :: smc_watertable_deep
    type(variable_t) :: recharge
    type(variable_t) :: recharge_deep
    type(variable_t) :: soil_temperature
    type(variable_t) :: runoff_subsurface
    type(variable_t) :: runoff_surface
    type(variable_t) :: evap_canopy
    type(variable_t) :: evap_soil_surface
    type(variable_t) :: transpiration_rate
    type(variable_t) :: ch_veg
    type(variable_t) :: ch_veg_2m
    type(variable_t) :: ch_bare
    type(variable_t) :: ch_bare_2m
    type(variable_t) :: ch_under_canopy
    type(variable_t) :: ch_leaf
    type(variable_t) :: sensible_heat_veg
    type(variable_t) :: sensible_heat_bare
    type(variable_t) :: sensible_heat_canopy
    type(variable_t) :: evap_heat_veg
    type(variable_t) :: evap_heat_bare
    type(variable_t) :: evap_heat_canopy
    type(variable_t) :: transpiration_heat
    type(variable_t) :: ground_heat_veg
    type(variable_t) :: ground_heat_bare
    type(variable_t) :: net_longwave_veg
    type(variable_t) :: net_longwave_bare
    type(variable_t) :: net_longwave_canopy
    type(variable_t) :: soil_totalmoisture
    type(variable_t) :: soil_deep_temperature
    type(variable_t) :: water_table_depth
    type(variable_t) :: water_aquifer
    type(variable_t) :: storage_gw
    type(variable_t) :: storage_lake
    ! lake model vars:
    type(variable_t) :: lake_depth
    type(variable_t) :: t_lake3d
    type(variable_t) :: snl2d
    type(variable_t) :: t_grnd2d
    type(variable_t) :: lake_icefrac3d
    type(variable_t) :: z_lake3d
    type(variable_t) :: dz_lake3d
    type(variable_t) :: t_soisno3d
    type(variable_t) :: h2osoi_ice3d
    type(variable_t) :: h2osoi_liq3d! liquid water (kg/m2)
    type(variable_t) :: h2osoi_vol3d! volumetric soil water (0<=h2osoi_vol<=watsat)[m3/m3]
    type(variable_t) :: z3d ! layer depth for snow & soil (m)
    type(variable_t) :: dz3d
    type(variable_t) :: watsat3d
    type(variable_t) :: csol3d
    type(variable_t) :: tkmg3d
    type(variable_t) :: lakemask
    type(variable_t) :: tksatu3d
    type(variable_t) :: tkdry3d
    type(variable_t) :: zi3d
    type(variable_t) :: savedtke12d
    type(variable_t) :: lakedepth2d
    ! diagnostics
    type(variable_t) :: ivt
    type(variable_t) :: iwv
    type(variable_t) :: iwl
    type(variable_t) :: iwi

    ! link effective radius from microphysics to radiation scheme
    type(variable_t) :: re_cloud
    type(variable_t) :: re_ice
    type(variable_t) :: re_snow
    type(variable_t) :: out_longwave_rad
    type(variable_t) :: longwave_cloud_forcing
    type(variable_t) :: shortwave_cloud_forcing
    type(variable_t) :: land_emissivity
    type(variable_t) :: temperature_interface
    type(variable_t) :: cosine_zenith_angle
    type(variable_t) :: tend_swrad

    integer,allocatable :: land_mask(:,:)
    type(variable_t) :: latitude
    type(variable_t) :: longitude
    real, allocatable :: latitude_global(:,:)
    real, allocatable :: longitude_global(:,:)
    type(variable_t) :: u_latitude
    type(variable_t) :: u_longitude
    type(variable_t) :: v_latitude
    type(variable_t) :: v_longitude

    type(variable_t) :: w_real
    type(variable_t) :: u_mass
    type(variable_t) :: v_mass

    type(tendencies_type) :: tend

    type(var_dict_t) :: variables_to_force
    type(var_dict_t) :: vars_to_out
    
    ! Array listing variables to advect with pointers to local data
    type(var_dict_t) :: adv_vars

    type(interpolable_type) :: geo
    type(interpolable_type) :: geo_agl
    type(interpolable_type) :: geo_u
    type(interpolable_type) :: geo_v

    real :: smooth_height, dx
    integer :: nsmooth

    complex(C_DOUBLE_COMPLEX),  allocatable :: terrain_frequency(:,:) ! FFT(terrain)
    double precision,           allocatable :: costheta(:,:)
    double precision,           allocatable :: sintheta(:,:)
    real,                       allocatable :: relax_filter_2d(:,:)
    real,                       allocatable :: relax_filter_3d(:,:,:)
    real,                       allocatable :: advection_dz(:,:,:)
    real,                       allocatable :: rain_fraction(:,:,:) ! monthly varying fraction to multiple precipitation  [-]
    ! store the ratio between the average dz and each grid cells topographically modified dz (for space varying dz only)
    real,                       allocatable :: jacobian(:,:,:)
    real,                       allocatable :: jacobian_u(:,:,:)
    real,                       allocatable :: jacobian_v(:,:,:)
    real,                       allocatable :: jacobian_w(:,:,:)
    real,                       allocatable :: zr_u(:,:,:)
    real,                       allocatable :: zr_v(:,:,:)
    real,                       allocatable :: dzdx(:,:,:) ! change in height with change in x/y position (used to calculate w_real vertical motions)
    real,                       allocatable :: dzdy(:,:,:) ! change in height with change in x/y position (used to calculate w_real vertical motions)
    real,                       allocatable :: dzdx_u(:,:,:) ! change in height with change in x/y position on u-grid
    real,                       allocatable :: dzdy_v(:,:,:) ! change in height with change in x/y position on v-grid
    ! BK 2020/05
    real,                       allocatable :: delta_dzdx(:,:,:) ! change in height difference (between hi and lo-res data) with change in x/y position (used to calculate w_real vertical motions)
    real,                       allocatable :: delta_dzdy(:,:,:) ! change in height difference (between hi and lo-res data) with change in x/y position (used to calculate w_real vertical motions)
    real,                       allocatable :: zfr_u(:,:,:)     ! ratio between z levels (on grid)
    real,                       allocatable :: zfr_v(:,:,:)
    real,                       allocatable :: froude_terrain(:,:,:,:) ! Terrain length-scale to use at each point for Froude Number calculation
    real,                       allocatable :: terrain_u(:,:)
    real,                       allocatable :: terrain_v(:,:)
    real,                       allocatable :: forcing_terrain_u(:,:)
    real,                       allocatable :: forcing_terrain_v(:,:)
    real,                       allocatable :: forc(:,:)
    real,                       allocatable :: h1(:,:)     ! the large-scale terrain (h1) for the SLEVE coordinate (achieved by smoothin the org terrain)
    real,                       allocatable :: h2(:,:)     ! the small-scale terrain (h2) for the SLEVE coordinate (difference org and h1 terrain)
    real,                       allocatable :: h1_u(:,:)     ! the large-scale terrain (h1) on the u grid
    real,                       allocatable :: h1_v(:,:)     ! the large-scale terrain (h1) on the v grid
    real,                       allocatable :: h2_u(:,:)     ! the small-scale terrain (h2) on the u grid
    real,                       allocatable :: h2_v(:,:)     ! the small-scale terrain (h2) on the v grid
    real,                       allocatable :: dz_scl(:)  ! the scaled dz levels, required for delta terrain calculation    
    real,                       allocatable :: Sx(:,:,:,:)
    real,                       allocatable :: TPI(:,:)
    real,                       allocatable :: global_TPI(:,:)
    real,                       allocatable :: ustar(:,:)
    real,                       allocatable :: znu(:)
    real,                       allocatable :: znw(:)
    real,                       allocatable :: froude(:,:,:) !Froude number
    real,                       allocatable :: Ri(:,:,:)     !Bulk richardson number
    
    ! these data are stored on the domain wide grid even if this process is only looking at a subgrid
    ! these variables are necessary with linear winds, especially with spatially variable dz, to compute the LUT
    real,                       allocatable :: global_terrain(:,:)
    real,                       allocatable :: global_z_interface(:,:,:)
    real,                       allocatable :: global_dz_interface(:,:,:)
    real,                       allocatable :: global_jacobian(:,:,:)


    ! these coarrays are used to send all data to/from a master image for IO... ?
    ! For now this will be taken care of in the boundary conditions object
    ! real, allocatable :: transfer_3d(:,:,:)[:]
    ! real, allocatable :: transfer_2d(:,:)[:]
    
    ! Neighboring images of this image
    integer, allocatable :: neighbors(:)

    real, allocatable :: south_in(:,:,:,:)[:]
    real, allocatable :: north_in(:,:,:,:)[:]
    real, allocatable :: west_in(:,:,:,:)[:]
    real, allocatable :: east_in(:,:,:,:)[:]

    ! MPI communicator object for doing parallel communications among domain objects
    integer, public :: IO_comms

    ! contains the size of the domain (or the local tile?)
    integer :: nx, ny, nz, nx_global, ny_global
    integer :: ximg, ximages, yimg, yimages
    integer :: north_neighbor, south_neighbor, east_neighbor, west_neighbor


    logical :: north_boundary = .True.
    logical :: south_boundary = .True.
    logical :: east_boundary = .True.
    logical :: west_boundary = .True.

    ! store the start (s) and end (e) for the i,j,k dimensions
    integer ::  ids,ide, jds,jde, kds,kde, & ! for the entire model domain    (d)
                ims,ime, jms,jme, kms,kme, & ! for the memory in these arrays (m)
                its,ite, jts,jte, kts,kte    ! for the data tile to process   (t)
                
    !! MJ added new vars needed for FSM
    !real,allocatable :: FSM_slopemu(:,:)
    type(variable_t) :: runoff_tstep 
    type(variable_t) :: snowdepth
    type(variable_t) :: Tsnow
    type(variable_t) :: Sice
    type(variable_t) :: Sliq
    type(variable_t) :: albs
    type(variable_t) :: Ds
    type(variable_t) :: fsnow
    type(variable_t) :: Nsnow
    type(variable_t) :: rainfall_tstep
    type(variable_t) :: snowfall_tstep
    type(variable_t) :: meltflux_out_tstep
    type(variable_t) :: slope
    type(variable_t) :: slope_angle
    type(variable_t) :: aspect_angle
    type(variable_t) :: svf
    type(variable_t) :: Sliq_out
    type(variable_t) :: hlm
                

  contains
    procedure :: init
    procedure :: var_request
    
    procedure :: halo_send
    procedure :: halo_retrieve
    procedure :: halo_exchange
    procedure :: halo_send_batch
    procedure :: halo_retrieve_batch
    procedure :: halo_exchange_batch
    procedure :: enforce_limits

    procedure :: get_initial_conditions
    procedure :: diagnostic_update
    procedure :: interpolate_forcing
    procedure :: interpolate_external
    procedure :: update_delta_fields
    procedure :: apply_forcing

    procedure :: calculate_delta_terrain

  end type

  integer, parameter :: space_dimension=3

  interface

    ! Set default component values
    module subroutine init(this, options)
        implicit none
        class(domain_t), intent(inout) :: this
        type(options_t), intent(inout) :: options
    end subroutine
    
    ! read initial atmospheric conditions from forcing data
    module subroutine get_initial_conditions(this, forcing, options, external_conditions)
        implicit none
        class(domain_t),  intent(inout) :: this
        type(boundary_t), intent(inout) :: forcing
        type(boundary_t), intent(inout), optional :: external_conditions  ! external data such as SWE
        type(options_t),  intent(in)    :: options
    end subroutine

    module subroutine diagnostic_update(this,options)
        implicit none
        class(domain_t),  intent(inout) :: this
        type(options_t),  intent(in)    :: options
    end subroutine

    module subroutine interpolate_external(this, external_conditions, options)
        implicit none
        class(domain_t),  intent(inout) :: this
        type(boundary_t), intent(in)    :: external_conditions
        type(options_t),  intent(in)    :: options
    end subroutine

    module subroutine interpolate_forcing(this, forcing, update)
        implicit none
        class(domain_t),  intent(inout) :: this
        type(boundary_t), intent(in)    :: forcing
        logical,          intent(in),   optional :: update
    end subroutine

    module subroutine var_request(this, options)
        implicit none
        class(domain_t), intent(inout) :: this
        type(options_t), intent(inout)  :: options
    end subroutine

    module subroutine halo_send(this)
        implicit none
        class(domain_t), intent(inout) :: this
    end subroutine

    module subroutine halo_retrieve(this)
        implicit none
        class(domain_t), intent(inout) :: this
    end subroutine

    ! Exchange subdomain boundary information
    module subroutine halo_exchange(this)
        implicit none
        class(domain_t), intent(inout) :: this
    end subroutine

    module subroutine halo_send_batch(this)
        implicit none
        class(domain_t), intent(inout) :: this
    end subroutine

    module subroutine halo_retrieve_batch(this)
        implicit none
        class(domain_t), intent(inout) :: this
    end subroutine

    ! Exchange subdomain boundary information as a batched exchange
    module subroutine halo_exchange_batch(this)
        implicit none
        class(domain_t), intent(inout) :: this
    end subroutine

    ! Make sure no hydrometeors are getting below 0
    module subroutine enforce_limits(this,update_in)
        implicit none
        class(domain_t), intent(inout) :: this
        logical, optional, intent(in)  :: update_in
    end subroutine

    module subroutine update_delta_fields(this, dt)
        implicit none
        class(domain_t),    intent(inout) :: this
        type(time_delta_t), intent(in)    :: dt
    end subroutine

    module subroutine apply_forcing(this, forcing, dt)
        implicit none
        class(domain_t),    intent(inout) :: this
        class(boundary_t),  intent(in)    :: forcing
        type(time_delta_t), intent(in)    :: dt
    end subroutine

    module subroutine calculate_delta_terrain(this, forcing, options)
        implicit none
        class(domain_t), intent(inout) :: this
        type(boundary_t), intent(in)    :: forcing
        type(options_t), intent(in) :: options
    end subroutine

  end interface

end module<|MERGE_RESOLUTION|>--- conflicted
+++ resolved
@@ -23,11 +23,8 @@
     type(grid_t)         :: grid_monthly, grid_soil
     type(grid_t)         :: grid_snow, grid_snowsoil
     type(grid_t)         :: grid_soilcomp, grid_gecros, grid_croptype
-<<<<<<< HEAD
     type(grid_t)         :: grid_hlm !! MJ added
-=======
     type(grid_t)         :: grid_lake , grid_lake_soisno, grid_lake_soi, grid_lake_soisno_1
->>>>>>> e503249e
 
     type(Time_type) :: model_time
 
