submodule(options_interface) options_implementation

    use icar_constants,             only : kMAINTAIN_LON, MAXFILELENGTH, MAXVARLENGTH, MAX_NUMBER_FILES, MAXLEVELS, &
                                           kNO_STOCHASTIC, kVERSION_STRING, kMAX_FILE_LENGTH, kMAX_NAME_LENGTH, pi, &
                                           kWATER_LAKE, &
                                           kWIND_LINEAR, kLINEAR_ITERATIVE_WINDS, kITERATIVE_WINDS, kCONSERVE_MASS
    use io_routines,                only : io_newunit
    use time_io,                    only : find_timestep_in_file
    use time_delta_object,          only : time_delta_t
    use time_object,                only : Time_type
    use string,                     only : str
    use model_tracking,             only : print_model_diffs

    use convection,                 only : cu_var_request
    use land_surface,               only : lsm_var_request
    use radiation,                  only : ra_var_request
    use microphysics,               only : mp_var_request
    use advection,                  only : adv_var_request
    use wind,                       only : wind_var_request
    use planetary_boundary_layer,   only : pbl_var_request

    use output_metadata,            only : get_varname

    implicit none


contains


    !> ----------------------------------------------------------------------------
    !!  Read all namelists from the options file specified on the command line
    !!
    !!  Reads the commandline (or uses default icar_options.nml filename)
    !!  Checks that the version of the options file matches the version of the code
    !!  Reads each namelist successively, all options are stored in supplied options object
    !!
    !! ----------------------------------------------------------------------------

    !> -------------------------------
    !! Initialize an options object
    !!
    !! Allocated coarray options types, reads namelists on image 1, and distributes data to all images
    !!
    !! -------------------------------
    module subroutine init(this)
        implicit none
        class(options_t),   intent(inout)  :: this

!       reads a series of options from a namelist file and stores them in the
!       options data structure
        character(len=MAXFILELENGTH) :: options_filename
        integer :: i

        options_filename = get_options_file()
        if (this_image()==1) write(*,*) "Using options file = ", trim(options_filename)

        call version_check(         options_filename,   this%parameters)
        call physics_namelist(      options_filename,   this)
        call wind_namelist(         options_filename,   this)
        call var_namelist(          options_filename,   this%parameters)
        call parameters_namelist(   options_filename,   this%parameters)
        call io_namelist(           options_filename,   this)
        call model_levels_namelist( options_filename,   this%parameters)

        call time_parameters_namelist(         options_filename,   this)
        call lt_parameters_namelist(    this%parameters%lt_options_filename,    this)
        call block_parameters_namelist( this%parameters%block_options_filename, this)
        call mp_parameters_namelist(    this%parameters%mp_options_filename,    this)
        call adv_parameters_namelist(   this%parameters%adv_options_filename,   this)
        call lsm_parameters_namelist(   this%parameters%lsm_options_filename,   this)
        call cu_parameters_namelist(    this%parameters%cu_options_filename,    this)
        call bias_parameters_namelist(  this%parameters%bias_options_filename,  this)
        call rad_parameters_namelist(   this%parameters%rad_options_filename,   this)
        
        if (this%parameters%phys_suite /= '') call set_phys_suite(this)
        
        if (this%parameters%restart) this%parameters%start_time = this%io_options%restart_time

        call filename_namelist(options_filename, this%parameters)

        ! check for any inconsistencies in the options requested
        call options_check(this)

        call collect_physics_requests(this)

    end subroutine init

    !> -------------------------------
    !! Call all physics driver var_request routines
    !!
    !! var_request routines allow physics modules to requested
    !! which variables they need to have allocated, advected, and written in restart files
    !!
    !! -------------------------------
    subroutine collect_physics_requests(options)
        type(options_t) :: options

        call ra_var_request(options)
        call lsm_var_request(options)
        call pbl_var_request(options)
        call cu_var_request(options)
        call mp_var_request(options)
        call adv_var_request(options)
        call wind_var_request(options)
        call pbl_var_request(options)

    end subroutine

    !> -------------------------------
    !! Add list of new variables to a list of variables
    !!
    !! Adds one to the associated index of the list and returns an error
    !! Sets Error/=0 if any of the variables suggested are outside the bounds of the list
    !!
    !! -------------------------------
    subroutine add_to_varlist(varlist, varids, error)
        implicit none
        integer, intent(inout)  :: varlist(:)
        integer, intent(in)     :: varids(:)
        integer, intent(out), optional  :: error

        integer :: i, ierr

        ierr=0
        do i=1,size(varids)
            if (varids(i) <= size(varlist)) then
                varlist( varids(i) ) = varlist( varids(i) ) + 1
            else
                if (this_image()==1) write(*,*) "WARNING: trying to add var outside of permitted list:",varids(i), size(varlist)
                ierr=1
            endif
        enddo

        if (present(error)) error=ierr

    end subroutine add_to_varlist


    !> -------------------------------
    !! Add a set of variable(s) to the internal list of variables to be allocated
    !!
    !! Sets error /= 0 if an error occurs in add_to_varlist
    !!
    !! -------------------------------
    module subroutine alloc_vars(this, input_vars, var_idx, error)
        class(options_t),  intent(inout):: this
        integer, optional, intent(in)  :: input_vars(:)
        integer, optional, intent(in)  :: var_idx
        integer, optional, intent(out) :: error

        integer :: ierr

        ierr=0
        if (present(var_idx)) then
            call add_to_varlist(this%vars_to_allocate,[var_idx], ierr)
        endif

        if (present(input_vars)) then
            call add_to_varlist(this%vars_to_allocate,input_vars, ierr)
        endif

        if (present(error)) error=ierr

    end subroutine alloc_vars


    !> -------------------------------
    !! Add a set of variable(s) to the internal list of variables to be output in a restart file
    !!
    !! Sets error /= 0 if an error occurs in add_to_varlist
    !!
    !! -------------------------------
    module subroutine restart_vars(this, input_vars, var_idx, error)
        class(options_t),  intent(inout):: this
        integer, optional, intent(in)  :: input_vars(:)
        integer, optional, intent(in)  :: var_idx
        integer, optional, intent(out) :: error

        integer :: ierr

        ierr=0
        if (present(var_idx)) then
            call add_to_varlist(this%vars_for_restart,[var_idx], ierr)
        endif

        if (present(input_vars)) then
            call add_to_varlist(this%vars_for_restart,input_vars, ierr)
        endif

        if (present(error)) error=ierr

    end subroutine


    !> -------------------------------
    !! Add a set of variable(s) to the internal list of variables to be advected
    !!
    !! Sets error /= 0 if an error occurs in add_to_varlist
    !!
    !! -------------------------------
    module subroutine advect_vars(this, input_vars, var_idx, error)
        class(options_t),  intent(inout):: this
        integer, optional, intent(in)  :: input_vars(:)
        integer, optional, intent(in)  :: var_idx
        integer, optional, intent(out) :: error

        integer :: ierr

        ierr=0
        if (present(var_idx)) then
            call add_to_varlist(this%vars_to_advect,[var_idx], ierr)
        endif

        if (present(input_vars)) then
            call add_to_varlist(this%vars_to_advect,input_vars, ierr)
        endif

        if (present(error)) error=ierr

    end subroutine



    !> ----------------------------------------------------------------------------
    !!  Read in the name of the options files from the command line
    !!
    !!  @retval     options_file    The name of the options parameter file to use.
    !!                              Default = icar_options.nml
    !!
    !! ----------------------------------------------------------------------------
    function get_options_file() result(options_file)
        implicit none
        character(len=MAXFILELENGTH) :: options_file

        ! Internal variables
        integer :: error
        logical :: file_exists
        ! default options filename
        character(len=*), parameter :: default_options_file = "icar_options.nml"

        ! if a commandline argument was supplied, read the options filename from there
        if (command_argument_count()>0) then
            ! read the commandline argument
            call get_command_argument(1, options_file, status=error)
            ! if there was any problem revert to the default filename
            if (error > 0) then
                options_file = default_options_file

            ! error -1 means the filename supplied was too long
            elseif (error == -1) then
                if (this_image()==1) write(*,*) "Options filename = ", trim(options_file), " ...<cutoff>"
                if (this_image()==1) write(*,*) "Maximum filename length = ", MAXFILELENGTH
                stop "ERROR: options filename too long"
            endif

        ! If not arguments were supplied use the default filename
        else
            options_file = default_options_file
        endif

        ! Check that the options file actually exists
        INQUIRE(file=trim(options_file), exist=file_exists)

        ! if options file does not exist, print an error and quit
        if (.not.file_exists) then
            if (this_image()==1) write(*,*) "Using options file = ", trim(options_file)
            stop "Options file does not exist. "
        endif
    end function



    !> -------------------------------
    !! Check the version number in the namelist file and compare to the current model version
    !!
    !! If the namelist version doesn't match, print the differences between that version and this
    !! and STOP execution
    !!
    !! -------------------------------
    subroutine version_check(filename,options)
        character(len=*),            intent(in)     :: filename
        type(parameter_options_type),intent(inout)  :: options

        character(len=MAXVARLENGTH) :: version, comment, phys_suite
        integer                     :: name_unit

        namelist /model_version/ version, comment, phys_suite


        !default comment:
        comment="Model testing"
        phys_suite = ''
        ! read namelists
        open(io_newunit(name_unit), file=filename)
        read(name_unit,nml=model_version)
        close(name_unit)

        if (version.ne.kVERSION_STRING) then
            if (this_image()==1) write(*,*) "Model version does not match namelist version"
            if (this_image()==1) write(*,*) "  Model version: ",kVERSION_STRING
            if (this_image()==1) write(*,*) "  Namelist version: ",trim(version)
            call print_model_diffs(version)
            stop
        endif
        options%version = version
        options%comment = comment
        options%phys_suite = phys_suite

        if (this_image()==1) write(*,*) "  Model version: ",trim(version)

    end subroutine version_check

    !> -------------------------------
    !! Checks options in the options data structure for consistency
    !!
    !! Stops or prints a large warning depending on warning level requested and error found
    !!
    !! -------------------------------
    subroutine options_check(options)
        ! Minimal error checking on option settings
        implicit none
        type(options_t), intent(inout)::options

        if (options%parameters%t_offset.eq.(-9999)) then
            ! if (options%parameters%warning_level>0) then
            !     if (this_image()==1) write(*,*) "WARNING, WARNING, WARNING"
            !     if (this_image()==1) write(*,*) "WARNING, Using default t_offset=0"
            !     if (this_image()==1) write(*,*) "WARNING, WARNING, WARNING"
            ! endif
            options%parameters%t_offset = 0
        endif


        ! convection can modify wind field, and ideal doesn't rebalance winds every timestep
        if ((options%physics%convection.ne.0).and.(options%parameters%ideal)) then
            if (options%parameters%warning_level>3) then
                if (this_image()==1) write(*,*) ""
                if (this_image()==1) write(*,*) "WARNING WARNING WARNING"
                if (this_image()==1) write(*,*) "WARNING, Running convection in ideal mode may be bad..."
                if (this_image()==1) write(*,*) "WARNING WARNING WARNING"
            endif
            if (options%parameters%warning_level==10) then
                if (this_image()==1) write(*,*) "Set warning_level<10 to continue"
                stop
            endif
        endif

        ! if using a real LSM, feedback will probably keep hot-air from getting even hotter, so not likely a problem
        if ((options%physics%landsurface>1).and.(options%physics%boundarylayer==0)) then
            if (options%parameters%warning_level>2) then
                if (this_image()==1) write(*,*) ""
                if (this_image()==1) write(*,*) "WARNING WARNING WARNING"
                if (this_image()==1) write(*,*) "WARNING, Running LSM without PBL may overheat the surface and CRASH the model. "
                if (this_image()==1) write(*,*) "WARNING WARNING WARNING"
            endif
            if (options%parameters%warning_level>=7) then
                if (this_image()==1) write(*,*) "Set warning_level<7 to continue"
                stop
            endif
        endif
        ! if using perscribed LSM fluxes, no feedbacks are present, so the surface layer is likely to overheat.
        if ((options%physics%landsurface==1).and.(options%physics%boundarylayer==0)) then
            if (options%parameters%warning_level>0) then
                if (this_image()==1) write(*,*) ""
                if (this_image()==1) write(*,*) "WARNING WARNING WARNING"
                if (this_image()==1) write(*,*) "WARNING, Prescribed LSM fluxes without a PBL may overheat the surface and CRASH. "
                if (this_image()==1) write(*,*) "WARNING WARNING WARNING"
            endif
            if (options%parameters%warning_level>=5) then
                if (this_image()==1) write(*,*) "Set warning_level<5 to continue"
                stop
            endif
        endif

        ! prior to v 0.9.3 this was assumed, so throw a warning now just in case.
        if ((options%parameters%z_is_geopotential .eqv. .False.).and. &
            (options%parameters%zvar=="PH")) then
            if (options%parameters%warning_level>1) then
                if (this_image()==1) write(*,*) ""
                if (this_image()==1) write(*,*) "WARNING WARNING WARNING"
                if (this_image()==1) write(*,*) "WARNING z variable is not assumed to be geopotential height when it is 'PH'."
                if (this_image()==1) write(*,*) "WARNING If z is geopotential, set z_is_geopotential=True in the namelist."
                if (this_image()==1) write(*,*) "WARNING WARNING WARNING"
            endif
            if (options%parameters%warning_level>=7) then
                if (this_image()==1) write(*,*) "Set warning_level<7 to continue"
                stop
            endif
        endif
        if ((options%parameters%z_is_geopotential .eqv. .True.).and. &
            (options%parameters%z_is_on_interface .eqv. .False.)) then
            if (options%parameters%warning_level>1) then
                if (this_image()==1) write(*,*) ""
                if (this_image()==1) write(*,*) "WARNING WARNING WARNING"
                if (this_image()==1) write(*,*) "WARNING geopotential height is no longer assumed to be on model interface levels."
                if (this_image()==1) write(*,*) "WARNING To interpolate geopotential, set z_is_on_interface=True in the namelist. "
                if (this_image()==1) write(*,*) "WARNING WARNING WARNING"
            endif
        endif
        
<<<<<<< HEAD
        !! MJ added
        if ((options%physics%radiation_downScaling==1).and.(options%physics%radiation==0 .or. options%physics%radiation==1)) then
            if (this_image()==1) write(*,*) ""
            if (this_image()==1) write(*,*) "STOP STOP STOP"
            if (this_image()==1) write(*,*) "STOP, Running radiation_downScaling should not be used with rad=0 or 1 "
            if (this_image()==1) write(*,*) "STOP STOP STOP"
            stop
        endif
        

=======
        if (options%time_options%RK3) then
            if (max(options%adv_options%h_order,options%adv_options%v_order)==5) then
                options%time_options%cfl_reduction_factor = min(1.4,options%time_options%cfl_reduction_factor)
            elseif (max(options%adv_options%h_order,options%adv_options%v_order)==3) then
                options%time_options%cfl_reduction_factor = min(1.6,options%time_options%cfl_reduction_factor)
            endif
        endif
>>>>>>> e503249e
    end subroutine options_check



    !> -------------------------------
    !! Read physics options to use from a namelist file
    !!
    !! -------------------------------
    subroutine physics_namelist(filename,options)
        implicit none
        character(len=*),intent(in)     :: filename
        type(options_t), intent(inout)  :: options

        integer :: name_unit
!       variables to be used in the namelist
<<<<<<< HEAD
        integer :: pbl, lsm, water, mp, rad, conv, adv, wind, radiation_downScaling
        character(len=MAXVARLENGTH) :: phys_suite
        
!       define the namelist
        namelist /physics/ pbl, lsm, water, mp, rad, conv, adv, wind, phys_suite, radiation_downScaling
=======
        integer :: pbl, lsm, water, mp, rad, conv, adv, wind
        
!       define the namelist
        namelist /physics/ pbl, lsm, water, mp, rad, conv, adv, wind
>>>>>>> e503249e

!       default values for physics options (advection+linear winds+simple_microphysics)
        pbl = 0 ! 0 = no PBL,
                ! 1 = Stupid PBL (only in LSM=1 module),
                ! 2 = local PBL diffusion after Louis 1979
                ! 3 = YSU PBL (not complete)

        lsm = 0 ! 0 = no LSM,
                ! 1 = Fluxes from GCM,
                ! 2 = simple LSM, (not complete)
                ! 3 = Noah LSM

        water =0! 0 = no open water fluxes,
                ! 1 = Fluxes from GCM, (needs lsm=1)
                ! 2 = Simple fluxes (needs SST in forcing data)
                ! 3 = WRF's lake model (needs lake depth in hi-res data)

        mp  = 1 ! 0 = no MP,
                ! 1 = Thompson et al (2008),
                ! 2 = "Linear" microphysics
                ! 3 = Morrison
                ! 4 = WSM5

        rad = 0 ! 0 = no RAD,
                ! 1 = Surface fluxes from GCM, (radiative cooling ~1K/day in LSM=1 module),
                ! 2 = cloud fraction based radiation + radiative cooling
                ! 3 = RRTMG

        conv= 0 ! 0 = no CONV,
                ! 1 = Tiedke scheme
                ! 2 = Kain-Fritsch scheme

        adv = 1 ! 0 = no ADV,
                ! 1 = upwind advection scheme
                ! 2 = MPDATA

        wind= 1 ! 0 = no LT,
                ! 1 = linear theory wind perturbations
                ! 2 = terrain induced horizontal accelleration
                ! 3 = Adjustment to horizontal winds to reduce divergence, based on technique from O'brien et al., 1970
                ! 4 = Mass-conserving wind solver based on variational calculus technique, requires PETSc
<<<<<<< HEAD
        phys_suite = ''

        radiation_downScaling  = 0 !! MJ added, !! note that radiation down scaling works only for simple and rrtmg schemes as they provide the above-topography radiation  per horizontal plane      

=======
        
>>>>>>> e503249e
!       read the namelist
        open(io_newunit(name_unit), file=filename)
        read(name_unit,nml=physics)
        close(name_unit)

!       store options
        options%physics%boundarylayer = pbl
        options%physics%convection    = conv
        options%physics%advection     = adv
        options%physics%landsurface   = lsm
        options%physics%watersurface  = water
        options%physics%microphysics  = mp
        options%physics%radiation     = rad
        options%physics%windtype      = wind
<<<<<<< HEAD
        options%physics%phys_suite    = trim(phys_suite)
        options%physics%radiation_downScaling      = radiation_downScaling !! MJ added
        
=======
>>>>>>> e503249e

    end subroutine physics_namelist


    !> -------------------------------
    !! Check that a required input variable is present
    !!
    !! If not present, halt the program
    !!
    !! -------------------------------
    subroutine require_var(inputvar, var_name)
        implicit none
        character(len=*), intent(in) :: inputvar
        character(len=*), intent(in) :: var_name

        if (trim(inputvar)=="") then
            if (this_image()==1) write(*,*) "Variable: ",trim(var_name), " is required."
            stop
        endif

    end subroutine require_var

    !> -------------------------------
    !! Initialize the variable names to be written to standard output
    !!
    !! Reads the io_list namelist
    !!
    !! -------------------------------
    subroutine io_namelist(filename, options)
        implicit none
        character(len=*),             intent(in)    :: filename
        type(options_t),              intent(inout) :: options

        integer :: name_unit, i, j, status, frames_per_outfile
        real    :: outputinterval, restartinterval, inputinterval

        ! Local variables
        character(len=kMAX_FILE_LENGTH) :: output_file, restart_out_file, restart_in_file
        character(len=kMAX_NAME_LENGTH) :: names(kMAX_STORAGE_VARS)
        character (len=MAXFILELENGTH) :: output_file_frequency
        
        integer :: restart_step                         ! time step relative to the start of the restart file
        integer :: restart_date(6)                      ! date to restart
        type(Time_type) :: restart_time, time_at_step   ! restart date as a modified julian day        
        real :: input_steps_per_day                     ! number of input time steps per day (for calculating restart_time)

        namelist /io_list/ names, outputinterval, restartinterval, inputinterval, frames_per_outfile, &
                               output_file, restart_out_file, restart_in_file, output_file_frequency, restart_step, restart_date

        restart_date=[-999,-999,-999,-999,-999,-999]
        restart_step=-999

        output_file         = "icar_out_"
        restart_out_file    = "icar_rst_"
        restart_in_file     = "icar_rst_"
        restart_step        = 1
        
        names(:)            = ""
        inputinterval       =  3600
        outputinterval      =  3600
        frames_per_outfile  =  24
        restartinterval     =  24 ! in units of outputintervals

        open(io_newunit(name_unit), file=filename)
        read(name_unit, nml=io_list)
        close(name_unit)

        do j=1, kMAX_STORAGE_VARS
            if (trim(names(j)) /= "") then
                do i=1, kMAX_STORAGE_VARS
                    if (trim(get_varname(i)) == trim(names(j))) then
                        call add_to_varlist(options%io_options%vars_for_output, [i])
                    endif
                enddo
            endif
        enddo

        if (trim(output_file_frequency) /= "") then
            options%io_options%output_file_frequency = output_file_frequency
        else
            ! if outputing at half-day or longer intervals, create monthly files
            if (outputinterval>=43200) then
                options%io_options%output_file_frequency="monthly"
            ! if outputing at half-hour or longer intervals, create daily files
            else if (outputinterval>=1800) then
                options%io_options%output_file_frequency="daily"
            ! otherwise create a new output file every timestep
            else
                options%io_options%output_file_frequency="every step"
            endif
        endif
        

        options%io_options%in_dt      = inputinterval
        call options%io_options%input_dt%set(seconds=inputinterval)

        options%io_options%out_dt     = outputinterval
        call options%io_options%output_dt%set(seconds=outputinterval)

        options%io_options%rst_dt = outputinterval * restartinterval
        call options%io_options%restart_dt%set(seconds=options%io_options%rst_dt)

        !if (restartinterval>0) then
        options%io_options%restart_count = restartinterval
        !else
        !    options%io_options%restart_count = max(24, nint(restartinterval))
        !endif
        
        options%io_options%frames_per_outfile = frames_per_outfile

        options%io_options%output_file = output_file
        options%io_options%restart_out_file = restart_out_file

        !If the user did not ask for a restart run, leave the function now
        if (.not.(options%parameters%restart)) return
        
        if (minval(restart_date)<0) then
            if (this_image()==1) write(*,*) "------ Invalid restart_date ERROR ------"
            stop "restart_date must be specified in the namelist"
        endif

        ! calculate the modified julian day for th restart date given
        call restart_time%init(options%parameters%calendar)
        call restart_time%set(restart_date(1), restart_date(2), restart_date(3), &
                              restart_date(4), restart_date(5), restart_date(6))
                              
        write(options%io_options%restart_in_file, '(A,A,".nc")')    &
                trim(restart_in_file),   &
                trim(restart_time%as_string('(I4,"-",I0.2,"-",I0.2,"_",I0.2,"-",I0.2,"-",I0.2)'))

        ! find the time step that most closely matches the requested restart time (<=)
        restart_step = find_timestep_in_file(options%io_options%restart_in_file, 'time', restart_time, time_at_step)

        ! check to see if we actually udpated the restart date and print if in a more verbose mode
        if (options%parameters%debug) then
            if (restart_time /= time_at_step) then
                if (this_image()==1) write(*,*) " updated restart date: ", trim(time_at_step%as_string())
            endif
        endif

        restart_time = time_at_step

        ! save the parameters in the master options structure
        options%io_options%restart_step_in_file = restart_step
        options%io_options%restart_date         = restart_date
        options%io_options%restart_time         = restart_time


        if (options%parameters%debug) then
            if (this_image()==1) write(*,*) " ------------------ "
            if (this_image()==1) write(*,*) "RESTART INFORMATION"
            if (this_image()==1) write(*,*) "mjd",         options%io_options%restart_time%mjd()
            if (this_image()==1) write(*,*) "date:",       trim(options%io_options%restart_time%as_string())
            if (this_image()==1) write(*,*) "date",        options%io_options%restart_date
            if (this_image()==1) write(*,*) "file:",   trim(options%io_options%restart_in_file)
            if (this_image()==1) write(*,*) "forcing step",options%io_options%restart_step_in_file
            if (this_image()==1) write(*,*) " ------------------ "
        endif

    end subroutine io_namelist

    !> -------------------------------
    !! Initialize the variable names to be read
    !!
    !! Reads the var_list namelist
    !!
    !! -------------------------------
    subroutine var_namelist(filename,options)
        implicit none
        character(len=*),             intent(in)    :: filename
        type(parameter_options_type), intent(inout) :: options
        integer :: name_unit, i, j
        character(len=MAXVARLENGTH) :: landvar,lakedepthvar,latvar,lonvar,uvar,ulat,ulon,vvar,vlat,vlon,wvar,zvar,zbvar,  &
                                        hgt_hi,lat_hi,lon_hi,ulat_hi,ulon_hi,vlat_hi,vlon_hi,           &
                                        pvar,pbvar,tvar,qvvar,qcvar,qivar,qrvar,qgvar,qsvar,            &
                                        qncvar,qnivar,qnrvar,qngvar,qnsvar,hgtvar,shvar,lhvar,pblhvar,  &
                                        i2mvar, i3mvar, i2nvar, i3nvar, i1avar, i2avar, i3avar, i1cvar, i2cvar, i3cvar, &
                                        psvar, pslvar, snowh_var, &
                                        soiltype_var, soil_t_var,soil_vwc_var,swe_var, soil_deept_var,           &
                                        vegtype_var,vegfrac_var, vegfracmax_var, albedo_var, lai_var, canwat_var, linear_mask_var, nsq_calibration_var,  &
                                        swdown_var, lwdown_var, sst_var, rain_var, time_var, sinalpha_var, cosalpha_var, &
                                        lat_ext, lon_ext, swe_ext, hsnow_ext, rho_snow_ext, tss_ext, tsoil2D_ext, tsoil3D_ext, z_ext, time_ext

<<<<<<< HEAD

        character(len=MAXVARLENGTH) :: svf_var, hlm_var, slope_var, slope_angle_var, aspect_angle_var   !!MJ added

=======
>>>>>>> e503249e
        namelist /var_list/ pvar,pbvar,tvar,qvvar,qcvar,qivar,qrvar,qgvar,qsvar,qncvar,qnivar,qnrvar,qngvar,qnsvar,&
                            i2mvar, i3mvar, i2nvar, i3nvar, i1avar, i2avar, i3avar, i1cvar, i2cvar, i3cvar, &
                            hgtvar,shvar,lhvar,pblhvar,   &
                            landvar,lakedepthvar,latvar,lonvar,uvar,ulat,ulon,vvar,vlat,vlon,wvar,zvar,zbvar, &
                            psvar, pslvar, snowh_var, &
                            hgt_hi,lat_hi,lon_hi,ulat_hi,ulon_hi,vlat_hi,vlon_hi,           &
                            soiltype_var, soil_t_var,soil_vwc_var,swe_var,soil_deept_var,           &
                            vegtype_var,vegfrac_var, vegfracmax_var, albedo_var, lai_var, canwat_var, linear_mask_var, nsq_calibration_var,  &
                            swdown_var, lwdown_var, sst_var, rain_var, time_var, sinalpha_var, cosalpha_var, &
                            lat_ext, lon_ext, swe_ext, hsnow_ext, rho_snow_ext, tss_ext, tsoil2D_ext, tsoil3D_ext, z_ext, time_ext, svf_var, hlm_var, slope_var, slope_angle_var, aspect_angle_var!! MJ added

        ! no default values supplied for variable names
        hgtvar=""
        latvar=""
        lonvar=""
        time_var=""
        uvar=""
        ulat=""
        ulon=""
        vvar=""
        vlat=""
        vlon=""
        wvar=""
        pslvar=""
        psvar=""
        pvar=""
        pbvar=""
        tvar=""
        qvvar=""
        qcvar=""
        qivar=""
        qrvar=""
        qsvar=""
        qgvar=""
        i2mvar=""
        i3mvar=""

        qncvar=""
        qnivar=""
        qnrvar=""
        qnsvar=""
        qngvar=""
        i2nvar=""
        i3nvar=""

        i1avar=""
        i2avar=""
        i3avar=""
        i1cvar=""
        i2cvar=""
        i3cvar=""

        zvar=""
        zbvar=""
        shvar=""
        lhvar=""
        swdown_var=""
        lwdown_var=""
        sst_var=""
        pblhvar=""
        hgt_hi=""
        landvar=""
        lakedepthvar=""
        lat_hi=""
        lon_hi=""
        ulat_hi=""
        ulon_hi=""
        vlat_hi=""
        vlon_hi=""
        soiltype_var=""
        soil_t_var=""
        soil_vwc_var=""
        swe_var=""
        snowh_var=""
        soil_deept_var=""
        vegtype_var=""
        vegfrac_var=""
        vegfracmax_var=""
        albedo_var=""
        lai_var=""
        canwat_var=""
        linear_mask_var=""
        nsq_calibration_var=""
        rain_var=""
        sinalpha_var=""
        cosalpha_var=""
        lat_ext=""
        lon_ext=""
        swe_ext=""
        hsnow_ext=""
        rho_snow_ext=""
        tss_ext=""
        tsoil2D_ext=""
        tsoil3D_ext=""
        z_ext = ""
        time_ext = ""
        
        !! MJ added
        svf_var = ""
        hlm_var = ""
        slope_var = ""
        slope_angle_var = ""
        aspect_angle_var = ""


        open(io_newunit(name_unit), file=filename)
        read(name_unit,nml=var_list)
        close(name_unit)

        call require_var(lonvar, "Longitude")
        call require_var(latvar, "Latitude")
        call require_var(lat_hi, "High-res Lat")
        call require_var(lon_hi, "High-res Lon")
        call require_var(hgt_hi, "High-res HGT")
        call require_var(time_var, "Time")

        options%compute_p = .False.
        if ((pvar=="") .and. ((pslvar/="") .or. (psvar/=""))) options%compute_p = .True.
        if (options%compute_p) then
            if ((pslvar == "").and.(hgtvar == "")) then
                write(*,*) "ERROR: if surface pressure is used to compute air pressure, then surface height must be specified"
                error stop
            endif
        endif

        options%compute_z = .False.
        if ((zvar=="") .and. ((pslvar/="") .or. (psvar/=""))) options%compute_z = .True.
        if (options%compute_z) then
            if (pvar=="") then
                if (this_image()==1) write(*,*) "ERROR: either pressure (pvar) or atmospheric level height (zvar) must be specified"
                error stop
            endif
        endif


        options%vars_to_read(:) = ""
        i=1
        ! 2D geometry variable names (for coarse model)
        options%hgtvar      = hgtvar    ; options%vars_to_read(i) = hgtvar;     options%dim_list(i) = 2;    i = i + 1
        options%latvar      = latvar    ! these variables are read explicitly so not added to vars_to_read list
        options%lonvar      = lonvar    ! these variables are read explicitly so not added to vars_to_read list
        options%time_var    = time_var  ! these variables are read explicitly so not added to vars_to_read list

        ! U varname and associated lat/lon var names
        options%uvar        = uvar      ; options%vars_to_read(i) = uvar;       options%dim_list(i) = 3;    i = i + 1
        if (ulat=="") ulat=latvar
        if (ulon=="") ulon=lonvar
        options%ulat        = ulat      !; options%vars_to_read(i) = ulat;       options%dim_list(i) = 2;    i = i + 1
        options%ulon        = ulon      !; options%vars_to_read(i) = ulon;       options%dim_list(i) = 2;    i = i + 1

        ! V varname and associated lat/lon var names
        options%vvar        = vvar      ; options%vars_to_read(i) = vvar;       options%dim_list(i) = 3;    i = i + 1
        if (vlat=="") vlat=latvar
        if (vlon=="") vlon=lonvar
        options%vlat        = vlat      !; options%vars_to_read(i) = vlat;       options%dim_list(i) = 2;    i = i + 1
        options%vlon        = vlon      !; options%vars_to_read(i) = vlon;       options%dim_list(i) = 2;    i = i + 1

        ! Primary model variable names
        options%wvar        = wvar      ; options%vars_to_read(i) = wvar;       options%dim_list(i) = 3;    i = i + 1
        options%pbvar       = pbvar     ; options%vars_to_read(i) = pbvar;      options%dim_list(i) = 3;    i = i + 1
        if (options%compute_p) then
            pvar = "air_pressure_computed"
            options%pvar        = pvar  ; options%vars_to_read(i) = pvar;       options%dim_list(i) = -3;   i = i + 1
        else
            options%pvar        = pvar  ; options%vars_to_read(i) = pvar;       options%dim_list(i) = 3;    i = i + 1
        endif
        options%psvar       = psvar     ; options%vars_to_read(i) = psvar;      options%dim_list(i) = 2;    i = i + 1
        options%pslvar      = pslvar    ; options%vars_to_read(i) = pslvar;     options%dim_list(i) = 2;    i = i + 1
        options%tvar        = tvar      ; options%vars_to_read(i) = tvar;       options%dim_list(i) = 3;    i = i + 1
        options%qvvar       = qvvar     ; options%vars_to_read(i) = qvvar;      options%dim_list(i) = 3;    i = i + 1
        options%qcvar       = qcvar     ; options%vars_to_read(i) = qcvar;      options%dim_list(i) = 3;    i = i + 1
        options%qivar       = qivar     ; options%vars_to_read(i) = qivar;      options%dim_list(i) = 3;    i = i + 1
        options%qrvar       = qrvar     ; options%vars_to_read(i) = qrvar;      options%dim_list(i) = 3;    i = i + 1
        options%qsvar       = qsvar     ; options%vars_to_read(i) = qsvar;      options%dim_list(i) = 3;    i = i + 1
        options%qgvar       = qgvar     ; options%vars_to_read(i) = qgvar;      options%dim_list(i) = 3;    i = i + 1
        options%i2mvar       = i2mvar     ; options%vars_to_read(i) = i2mvar;      options%dim_list(i) = 3;    i = i + 1
        options%i3mvar       = i3mvar     ; options%vars_to_read(i) = i3mvar;      options%dim_list(i) = 3;    i = i + 1

        options%qncvar       = qncvar     ; options%vars_to_read(i) = qncvar;      options%dim_list(i) = 3;    i = i + 1
        options%qnivar       = qnivar     ; options%vars_to_read(i) = qnivar;      options%dim_list(i) = 3;    i = i + 1
        options%qnrvar       = qnrvar     ; options%vars_to_read(i) = qnrvar;      options%dim_list(i) = 3;    i = i + 1
        options%qnsvar       = qnsvar     ; options%vars_to_read(i) = qnsvar;      options%dim_list(i) = 3;    i = i + 1
        options%qngvar       = qngvar     ; options%vars_to_read(i) = qngvar;      options%dim_list(i) = 3;    i = i + 1
        options%i2nvar       = i2nvar     ; options%vars_to_read(i) = i2nvar;      options%dim_list(i) = 3;    i = i + 1
        options%i3nvar       = i3nvar     ; options%vars_to_read(i) = i3nvar;      options%dim_list(i) = 3;    i = i + 1
        
        options%i1avar       = i1avar     ; options%vars_to_read(i) = i1avar;      options%dim_list(i) = 3;    i = i + 1
        options%i2avar       = i2avar     ; options%vars_to_read(i) = i2avar;      options%dim_list(i) = 3;    i = i + 1
        options%i3avar       = i3avar     ; options%vars_to_read(i) = i3avar;      options%dim_list(i) = 3;    i = i + 1
        options%i1cvar       = i1cvar     ; options%vars_to_read(i) = i1cvar;      options%dim_list(i) = 3;    i = i + 1
        options%i2cvar       = i2cvar     ; options%vars_to_read(i) = i2cvar;      options%dim_list(i) = 3;    i = i + 1
        options%i3cvar       = i3cvar     ; options%vars_to_read(i) = i3cvar;      options%dim_list(i) = 3;    i = i + 1

        ! vertical coordinate
        ! if (options%time_varying_z) then
        if (options%compute_z) then
            zvar = "height_computed"
            options%vars_to_read(i) = zvar;      options%dim_list(i) = -3;    i = i + 1
        else
            options%vars_to_read(i) = zvar;      options%dim_list(i) = 3;    i = i + 1
        endif
        ! endif
        options%zvar        = zvar      ! this could get reassigned from "" to "height_computed" above
        options%zbvar       = zbvar     !; options%vars_to_read(i) = zbvar;      options%dim_list(i) = 3;    i = i + 1

        ! 2D model variables (e.g. Land surface and PBL height)
        options%shvar       = shvar     ; options%vars_to_read(i) = shvar;      options%dim_list(i) = 2;    i = i + 1
        options%lhvar       = lhvar     ; options%vars_to_read(i) = lhvar;      options%dim_list(i) = 2;    i = i + 1
        options%pblhvar     = pblhvar   ; options%vars_to_read(i) = pblhvar;    options%dim_list(i) = 2;    i = i + 1

        ! Shortwave and longwave down at the surface
        options%swdown_var  = swdown_var; options%vars_to_read(i) = swdown_var; options%dim_list(i) = 2;    i = i + 1
        options%lwdown_var  = lwdown_var; options%vars_to_read(i) = lwdown_var; options%dim_list(i) = 2;    i = i + 1

        ! Sea surface temperature
        options%sst_var     = sst_var   ; options%vars_to_read(i) = sst_var;    options%dim_list(i) = 2;    i = i + 1
        options%rain_var    = rain_var  ; options%vars_to_read(i) = rain_var;   options%dim_list(i) = 2;    i = i + 1

        !------------------------------------------------------
        ! these variables are read explicitly so not added to vars_to_read list
        !------------------------------------------------------
        ! variable names for the high resolution domain
        options%hgt_hi          = hgt_hi
        options%landvar         = landvar
        options%lakedepthvar    = lakedepthvar
        options%lat_hi          = lat_hi
        options%lon_hi          = lon_hi
        options%ulat_hi         = ulat_hi
        options%ulon_hi         = ulon_hi
        options%vlat_hi         = vlat_hi
        options%vlon_hi         = vlon_hi

        options%sinalpha_var    = sinalpha_var
        options%cosalpha_var    = cosalpha_var

        ! soil and vegetation parameters
        options%soiltype_var       = soiltype_var
        options%soil_t_var         = soil_t_var
        options%soil_vwc_var       = soil_vwc_var
        options%swe_var            = swe_var
        options%snowh_var          = snowh_var
        options%soil_deept_var     = soil_deept_var
        options%vegtype_var        = vegtype_var
        options%vegfrac_var        = vegfrac_var
        options%vegfracmax_var     = vegfracmax_var
        options%albedo_var         = albedo_var
        options%lai_var            = lai_var
        options%canwat_var         = canwat_var

        ! optional calibration variables for linear wind solution
        options%linear_mask_var     = linear_mask_var
        options%nsq_calibration_var = nsq_calibration_var

        !------------------------------------------------------
        ! external variables for initialization  -  mainly snow-related, can be extended later on. swe only for now?
        !------------------------------------------------------
        options%ext_var_list(:) = ""
        j=1
        options%lat_ext         = lat_ext
        options%lon_ext         = lon_ext
        options%swe_ext         = swe_ext      ; options%ext_var_list(j) = swe_ext;       options%ext_dim_list(j) = 2;    j = j + 1
        options%rho_snow_ext    = rho_snow_ext ; options%ext_var_list(j) = rho_snow_ext;  options%ext_dim_list(j) = 2;    j = j + 1
        options%hsnow_ext       = hsnow_ext    ; options%ext_var_list(j) = hsnow_ext;     options%ext_dim_list(j) = 2;    j = j + 1
        options%tss_ext         = tss_ext      ; options%ext_var_list(j) = tss_ext;       options%ext_dim_list(j) = 2;    j = j + 1
        options%tsoil2D_ext     = tsoil2D_ext    ; options%ext_var_list(j) = tsoil2D_ext;     options%ext_dim_list(j) = 2;    j = j + 1
        options%tsoil3D_ext     = tsoil3D_ext    ; options%ext_var_list(j) = tsoil3D_ext;     options%ext_dim_list(j) = 3;    j = j + 1
        ! options%z_ext      = z_ext   ; options%ext_var_list(j) = z_ext;       options%ext_dim_list(j) = 3;    j = j + 1
        options%time_ext        = time_ext    ; options%ext_var_list(j) = time_ext;      options%ext_dim_list(j) = 1;    j = j + 1
        
        !! MJ added
        options%svf_var               = svf_var
        options%hlm_var               = hlm_var
        options%slope_var             = slope_var
        options%slope_angle_var       = slope_angle_var
        options%aspect_angle_var      = aspect_angle_var

    end subroutine var_namelist


    !> -------------------------------
    !! Initialize the main parameter options
    !!
    !! Reads parameters for the ICAR simulation
    !! These include setting flags that request other namelists be read
    !!
    !! -------------------------------
    subroutine parameters_namelist(filename,options)
        implicit none
        character(len=*),             intent(in)    :: filename
        type(parameter_options_type), intent(inout) :: options

        integer :: name_unit
        type(time_delta_t) :: dt
        ! parameters to read

        real    :: dx, dxlow, t_offset, rh_limit, sst_min_limit, cp_limit, smooth_wind_distance, agl_cap
        integer :: ntimesteps, wind_iterations
        integer :: longitude_system
        integer :: nz,buffer, warning_level
        logical :: ideal, readz, readdz, interactive, debug, surface_io_only, &
                   mean_winds, mean_fields, restart, advect_density, z_is_geopotential, z_is_on_interface,&
                   high_res_soil_state, use_agl_height, time_varying_z, t_is_potential, qv_is_spec_humidity, &
                   qv_is_relative_humidity, &
                   use_mp_options, use_lt_options, use_adv_options, use_lsm_options, use_bias_correction, &
                   use_block_options, use_cu_options, use_rad_options, batched_exch

        character(len=MAXFILELENGTH) :: date, calendar, start_date, forcing_start_date, end_date
        integer :: year, month, day, hour, minute, second
        character(len=MAXFILELENGTH) :: mp_options_filename, lt_options_filename, &
                                        adv_options_filename, lsm_options_filename, &
                                        bias_options_filename, block_options_filename, &
                                        cu_options_filename, rad_options_filename


        namelist /parameters/ ntimesteps, wind_iterations, surface_io_only,                &
                              dx, dxlow, ideal, readz, readdz, nz, t_offset, rh_limit, sst_min_limit, cp_limit, &
                              debug, warning_level, interactive, restart,                                &
                              buffer, advect_density, smooth_wind_distance,                              &
                              mean_winds, mean_fields, z_is_geopotential, z_is_on_interface,             &
                              date, calendar, high_res_soil_state, t_is_potential,                       &
                              qv_is_relative_humidity, qv_is_spec_humidity,                              &
                              use_agl_height, agl_cap, start_date, forcing_start_date, end_date,         &
                              time_varying_z,  longitude_system, batched_exch,            &
                              mp_options_filename,      use_mp_options,     &
                              block_options_filename,   use_block_options,  &
                              lt_options_filename,      use_lt_options,     &
                              lsm_options_filename,     use_lsm_options,    &
                              adv_options_filename,     use_adv_options,    &
                              bias_options_filename,    use_bias_correction,&
                              cu_options_filename,      use_cu_options,     &
                              rad_options_filename,     use_rad_options

!       default parameters
        surface_io_only     = .False.
        mean_fields         = .False.
        mean_winds          = .False.
        t_offset            = (-9999)
        rh_limit            = -1
        sst_min_limit       = 273.15
        cp_limit            = 500
        buffer              = 0
        advect_density      = .False.
        t_is_potential      = .True.
        qv_is_spec_humidity = .False.
        qv_is_relative_humidity=.False.
        z_is_geopotential   = .False.
        z_is_on_interface   = .False.
        wind_iterations     = 100
        dxlow               = 100000
        restart             = .False.
        ideal               = .False.
        debug               = .False.
        interactive         = .False.
        warning_level       = -9999
        readz               = .False.
        readdz              = .True.
        nz                  =  MAXLEVELS
        smooth_wind_distance= -9999
        calendar            = "gregorian"
        high_res_soil_state = .False.
        use_agl_height      = .False.
        agl_cap             = 300
        date                = ""
        start_date          = ""
        forcing_start_date  = ""
        end_date            = ""
        time_varying_z      = .False.
        longitude_system    = kMAINTAIN_LON
        batched_exch        = .False.
        
        ! flag set to read specific parameterization options
        use_mp_options=.False.
        mp_options_filename = filename

        use_lt_options=.False.
        lt_options_filename = filename

        use_adv_options=.False.
        adv_options_filename = filename

        use_cu_options=.False.
        cu_options_filename = filename

        use_lsm_options=.False.
        lsm_options_filename = filename

        use_rad_options=.False.
        rad_options_filename = filename

        use_bias_correction=.False.
        bias_options_filename = filename

        use_block_options=.False.
        block_options_filename = filename

        open(io_newunit(name_unit), file=filename)
        read(name_unit,nml=parameters)
        close(name_unit)

        if (ideal) then
            if (this_image()==1) write(*,*) " Running Idealized simulation "
        endif

        if ((trim(date)=="").and.(trim(start_date)/="")) date = start_date

        if (trim(forcing_start_date)=="") then
            if (trim(date)/="") then
                forcing_start_date=date
            endif
        else
            date=forcing_start_date
        endif
        if (warning_level==-9999) then
            if (debug) then
                warning_level=2
            else
                warning_level=5
            endif
        endif


        if (smooth_wind_distance.eq.(-9999)) then
            smooth_wind_distance=dxlow*2
            if (this_image()==1) write(*,*) " Default smoothing distance = lowdx*2 = ", smooth_wind_distance
        endif

        options%t_offset=t_offset

        if (rh_limit > 5) then
            write(*,*) "RH limit >5 specified, assuming it is in %"
            rh_limit = rh_limit/100
        endif
        options%rh_limit=rh_limit

        options%sst_min_limit = sst_min_limit

        options%cp_limit = cp_limit / 3600.0 ! convert from mm/hr to mm/s

        if (smooth_wind_distance<0) then
            write(*,*) " Wind smoothing must be a positive number"
            write(*,*) " smooth_wind_distance = ",smooth_wind_distance
            if (warning_level>4) then
                stop
            else
                smooth_wind_distance = dxlow*2
            endif
        endif
        options%smooth_wind_distance = smooth_wind_distance
        options%longitude_system = longitude_system

        ! if outputing at half-day or longer intervals, create monthly files
        ! if (outputinterval>=43200) then
        !     options%output_file_frequency="monthly"
        ! ! if outputing at half-hour or longer intervals, create daily files
        ! else if (outputinterval>=1800) then
        !     options%output_file_frequency="daily"
        ! ! otherwise create a new output file every timestep
        ! else
        !     options%output_file_frequency="every step"
        ! endif

        ! options%paramters%frames_per_outfile : this may cause trouble with the above, but a nicer way

        ! options%surface_io_only = surface_io_only


        options%calendar=calendar

        call options%initial_time%init(calendar)
        call options%initial_time%set(date)
        if (start_date=="") then
            options%start_time = options%initial_time
        else
            call options%start_time%init(calendar)
            call options%start_time%set(start_date)
        endif
        if (trim(end_date)/="") then
            call options%end_time%init(calendar)
            call options%end_time%set(end_date)
        else
            stop 'end data must be supplied in namelist'
        !    call dt%set(seconds=ntimesteps * inputinterval)
        !    options%end_time = options%start_time + dt
        endif

        options%dx               = dx
        options%dxlow            = dxlow
        options%ideal            = ideal
        options%readz            = readz
        options%readdz           = readdz
        options%buffer           = buffer
        options%mean_winds       = mean_winds
        options%mean_fields      = mean_fields
        options%advect_density   = advect_density
        options%debug            = debug
        options%interactive      = interactive
        options%warning_level    = warning_level
        options%use_agl_height   = use_agl_height
        options%agl_cap          = agl_cap
        options%batched_exch     = batched_exch

        options%qv_is_relative_humidity = qv_is_relative_humidity
        options%qv_is_spec_humidity= qv_is_spec_humidity
        options%t_is_potential   = t_is_potential
        options%z_is_geopotential= z_is_geopotential
        options%z_is_on_interface= z_is_on_interface

        options%restart = restart

        options%nz = nz
        options%wind_iterations = wind_iterations
        options%high_res_soil_state = high_res_soil_state
        options%time_varying_z = time_varying_z

        options%use_mp_options      = use_mp_options
        options%mp_options_filename = mp_options_filename

        options%use_lt_options      = use_lt_options
        options%lt_options_filename = lt_options_filename

        options%use_cu_options      = use_cu_options
        options%cu_options_filename = cu_options_filename

        options%use_adv_options     = use_adv_options
        options%adv_options_filename= adv_options_filename

        options%use_lsm_options     = use_lsm_options
        options%lsm_options_filename= lsm_options_filename

        options%use_rad_options     = use_rad_options
        options%rad_options_filename= rad_options_filename

        options%use_bias_correction  = use_bias_correction
        options%bias_options_filename= bias_options_filename

        options%use_block_options     = use_block_options
        options%block_options_filename= block_options_filename

        ! options are updated when complete
    end subroutine parameters_namelist

    !> -------------------------------
    !! Initialize the microphysics options
    !!
    !! Reads the mp_parameters namelist or sets default values
    !!
    !! -------------------------------
    subroutine mp_parameters_namelist(mp_filename,options)
        implicit none
        character(len=*),   intent(in)    :: mp_filename
        type(options_t),    intent(inout) :: options
        integer :: name_unit

        real    :: Nt_c, TNO, am_s, rho_g, av_s, bv_s, fv_s, av_g, bv_g, av_i
        real    :: Ef_si, Ef_rs, Ef_rg, Ef_ri
        real    :: C_cubes, C_sqrd, mu_r, t_adjust
        logical :: Ef_rw_l, EF_sw_l
        integer :: top_mp_level
        real    :: local_precip_fraction
        integer :: update_interval

        namelist /mp_parameters/ Nt_c, TNO, am_s, rho_g, av_s, bv_s, fv_s, av_g, bv_g, av_i,    &   ! thompson microphysics parameters
                                Ef_si, Ef_rs, Ef_rg, Ef_ri,                                     &   ! thompson microphysics parameters
                                C_cubes, C_sqrd, mu_r, Ef_rw_l, Ef_sw_l, t_adjust,              &   ! thompson microphysics parameters
                                top_mp_level, local_precip_fraction, update_interval

        ! because mp_options could be in a separate file (should probably set all namelists up to have this option)
        if (options%parameters%use_mp_options) then
            if (trim(mp_filename)/=trim(get_options_file())) then
                call version_check(mp_filename, options%parameters)
            endif
        endif

        ! set default parameters
        Nt_c  = 100.e6      !  50, 100,500,1000
        TNO   = 5.0         !  0.5, 5, 50
        am_s  = 0.069       ! 0.052 (Heymsfield), 0.02 (Mitchell), 0.01.
                            ! Note that these values are converted to mks units. Was given as cgs units in Morrison p3 code
        rho_g = 500.0       ! 800, 500, 200
        av_s  = 40.0        ! 11.72 (Locatelli and Hobbs)
        bv_s  = 0.55        ! 0.41
        fv_s  = 100.0       ! 0
        av_g  = 442.0       ! 19.3   from "Cloud-Resolving Modelling of Convective Processes, by Gao and Li,
        bv_g  = 0.89        ! 0.37
        av_i  = 1847.5      ! 700 (Ikawa and Saito)
        Ef_si = 0.05
        Ef_rs = 0.95        ! 1
        Ef_rg = 0.75        ! 1
        Ef_ri = 0.95        ! 1
        C_cubes = 0.5       ! 0.25 Based on Thesis paper "Validation and Improvements of Simulated
                            !      Cloud Microphysics and Orographic Precipitation over the Pacific Northwest"
        C_sqrd  = 0.3
        mu_r    = 0.        ! 1, 2, 5
        t_adjust= 0.0       ! -5, 10, 15
        Ef_rw_l = .False.   ! True sets ef_rw = 1, insted of max 0.95
        Ef_sw_l = .False.   ! True sets ef_rw = 1, insted of max 0.95

        update_interval       = 0 ! update every time step
        top_mp_level          = 0 ! if <=0 just use the actual model top
        local_precip_fraction = 1 ! if <1: the remaining fraction (e.g. 1-x) of precip gets distributed to the surrounding grid cells

        ! read in the namelist
        if (options%parameters%use_mp_options) then
            open(io_newunit(name_unit), file=mp_filename)
            read(name_unit, nml=mp_parameters)
            close(name_unit)
        endif

        ! store the data back into the mp_options datastructure
        options%mp_options%Nt_c     = Nt_c
        options%mp_options%TNO      = TNO
        options%mp_options%am_s     = am_s
        options%mp_options%rho_g    = rho_g
        options%mp_options%av_s     = av_s
        options%mp_options%bv_s     = bv_s
        options%mp_options%fv_s     = fv_s
        options%mp_options%av_g     = av_g
        options%mp_options%bv_g     = bv_g
        options%mp_options%av_i     = av_i
        options%mp_options%Ef_si    = Ef_si
        options%mp_options%Ef_rs    = Ef_rs
        options%mp_options%Ef_rg    = Ef_rg
        options%mp_options%Ef_ri    = Ef_ri
        options%mp_options%mu_r     = mu_r
        options%mp_options%t_adjust = t_adjust
        options%mp_options%C_cubes  = C_cubes
        options%mp_options%C_sqrd   = C_sqrd
        options%mp_options%Ef_rw_l  = Ef_rw_l
        options%mp_options%Ef_sw_l  = Ef_sw_l

        if (top_mp_level < 0) top_mp_level = options%parameters%nz + top_mp_level

        options%mp_options%update_interval      = update_interval
        options%mp_options%top_mp_level         = top_mp_level
        options%mp_options%local_precip_fraction= local_precip_fraction

    end subroutine mp_parameters_namelist

    !> -------------------------------
    !! Initialize the blocking options
    !!
    !! Reads the block_parameters namelist or sets default values
    !!
    !! -------------------------------
    subroutine block_parameters_namelist(filename, options)
        implicit none

        character(len=*),   intent(in)   :: filename
        type(options_t),    intent(inout):: options

        integer :: name_unit

        real    :: blocking_contribution  ! fractional contribution of flow blocking perturbation that is added [0-1]
        real    :: smooth_froude_distance ! distance (m) over which Froude number is smoothed
        integer :: n_smoothing_passes     ! number of times the smoothing window is applied
        real    :: block_fr_max           ! max froude no at which flow is only partially blocked above, no blocking
        real    :: block_fr_min           ! min froude no at which flow is only partially blocked below, full blocking
        logical :: block_flow             ! use a blocking parameterization


        ! define the namelist
        namelist /block_parameters/ smooth_froude_distance, &
                                    n_smoothing_passes,     &
                                    block_fr_max,           &
                                    block_fr_min,           &
                                    blocking_contribution,  &
                                    block_flow

        ! because block_options could be in a separate file
        if (options%parameters%use_block_options) then
            if (trim(filename)/=trim(get_options_file())) then
                call version_check(filename,options%parameters)
            endif
        endif

        ! set default values
        smooth_froude_distance  = 6000
        n_smoothing_passes      = 3
        block_fr_max            = 0.75
        block_fr_min            = 0.5
        blocking_contribution   = 0.5
        block_flow              = .False.

        ! read the namelist options
        if (options%parameters%use_block_options) then
            open(io_newunit(name_unit), file=filename)
            read(name_unit,nml=block_parameters)
            close(name_unit)
        endif

        ! copy values into data type
        associate( opt => options%block_options )
            opt%smooth_froude_distance = smooth_froude_distance
            opt%n_smoothing_passes     = n_smoothing_passes
            opt%block_fr_max           = block_fr_max
            opt%block_fr_min           = block_fr_min
            opt%blocking_contribution  = blocking_contribution
            opt%block_flow             = block_flow
        end associate

    end subroutine block_parameters_namelist


    !> -------------------------------
    !! Initialize the Linear Theory options
    !!
    !! Reads the lt_parameters namelist or sets default values
    !!
    !! -------------------------------
    subroutine lt_parameters_namelist(filename, options)
        implicit none
        character(len=*),   intent(in)   :: filename
        type(options_t),    intent(inout):: options

        integer :: name_unit

        integer :: vert_smooth
        logical :: variable_N           ! Compute the Brunt Vaisala Frequency (N^2) every time step
        logical :: smooth_nsq               ! Smooth the Calculated N^2 over vert_smooth vertical levels
        integer :: buffer                   ! number of grid cells to buffer around the domain MUST be >=1
        integer :: stability_window_size    ! window to average nsq over
        real    :: max_stability            ! limits on the calculated Brunt Vaisala Frequency
        real    :: min_stability            ! these may need to be a little narrower.
        real    :: linear_contribution      ! multiplier on uhat,vhat before adding to u,v
        real    :: linear_update_fraction   ! controls the rate at which the linearfield updates (should be calculated as f(in_dt))

        real    :: N_squared                ! static Brunt Vaisala Frequency (N^2) to use
        logical :: remove_lowres_linear     ! attempt to remove the linear mountain wave from the forcing low res model
        real    :: rm_N_squared             ! static Brunt Vaisala Frequency (N^2) to use in removing linear wind field
        real    :: rm_linear_contribution   ! fractional contribution of linear perturbation to wind field to remove from the low-res field

        logical :: spatial_linear_fields    ! use a spatially varying linear wind perturbation
        logical :: linear_mask              ! use a spatial mask for the linear wind field
        logical :: nsq_calibration          ! use a spatial mask to calibrate the nsquared (brunt vaisala frequency) field

        ! Look up table generation parameters
        real    :: dirmax, dirmin
        real    :: spdmax, spdmin
        real    :: nsqmax, nsqmin
        integer :: n_dir_values, n_nsq_values, n_spd_values
        real    :: minimum_layer_size       ! Minimum vertical step to permit when computing LUT.
                                            ! If model layers are thicker, substepping will be used.

        ! parameters to control reading from or writing an LUT file
        logical :: read_LUT, write_LUT
        character(len=MAXFILELENGTH) :: u_LUT_Filename, v_LUT_Filename, LUT_Filename
        logical :: overwrite_lt_lut

        ! define the namelist
        namelist /lt_parameters/ variable_N, smooth_nsq, buffer, stability_window_size, max_stability, min_stability, &
                                 linear_contribution, linear_update_fraction, N_squared, vert_smooth, &
                                 remove_lowres_linear, rm_N_squared, rm_linear_contribution, &
                                 spatial_linear_fields, linear_mask, nsq_calibration, minimum_layer_size, &
                                 dirmax, dirmin, spdmax, spdmin, nsqmax, nsqmin, n_dir_values, n_nsq_values, n_spd_values, &
                                 read_LUT, write_LUT, u_LUT_Filename, v_LUT_Filename, overwrite_lt_lut, LUT_Filename

         ! because lt_options could be in a separate file
         if (options%parameters%use_lt_options) then
             if (trim(filename)/=trim(get_options_file())) then
                 call version_check(filename,options%parameters)
             endif
         endif


        ! set default values
        variable_N = .True.
        smooth_nsq = .True.
        buffer = 50                    ! number of grid cells to buffer around the domain MUST be >=1
        stability_window_size = 10     ! window to average nsq over
        vert_smooth = 10
        max_stability = 6e-4           ! limits on the calculated Brunt Vaisala Frequency
        min_stability = 1e-7           ! these may need to be a little narrower.

        N_squared = 3e-5               ! static Brunt Vaisala Frequency (N^2) to use
        linear_contribution = 1        ! fractional contribution of linear perturbation to wind field (e.g. u_hat multiplied by this)
        remove_lowres_linear = .False. ! attempt to remove the linear mountain wave from the forcing low res model
        rm_N_squared = 3e-5            ! static Brunt Vaisala Frequency (N^2) to use in removing linear wind field
        rm_linear_contribution = 1     ! fractional contribution of linear perturbation to wind field to remove from the low-res field

        linear_update_fraction = 0.2   ! fraction of linear perturbation to add each time step
        spatial_linear_fields = .True. ! use a spatially varying linear wind perturbation
        linear_mask = .False.          ! use a spatial mask for the linear wind field
        nsq_calibration = .False.      ! use a spatial mask to calibrate the nsquared (brunt vaisala frequency) field

        ! look up table generation parameters
        dirmax = 2*pi
        dirmin = 0
        spdmax = 30
        spdmin = 0
        nsqmax = log(max_stability)
        nsqmin = log(min_stability)
        n_dir_values = 24
        n_nsq_values = 5
        n_spd_values = 6
        minimum_layer_size = 100

        read_LUT = .False.
        write_LUT = .True.
        u_LUT_Filename = "MISSING"
        v_LUT_Filename = "MISSING"
        LUT_Filename   = "MISSING"
        overwrite_lt_lut = .True.

        ! read the namelist options
        if (options%parameters%use_lt_options) then
            open(io_newunit(name_unit), file=filename)
            read(name_unit,nml=lt_parameters)
            close(name_unit)
        endif

        ! store everything in the lt_options structure
        associate(opt => options%lt_options )
            opt%buffer = buffer
            opt%stability_window_size = stability_window_size
            opt%max_stability = max_stability
            opt%min_stability = min_stability
            opt%variable_N = variable_N
            opt%smooth_nsq = smooth_nsq

            if (vert_smooth<0) then
                write(*,*) " Vertical smoothing must be a positive integer"
                write(*,*) " vert_smooth = ",vert_smooth
                stop
            endif
            opt%vert_smooth=vert_smooth

            opt%N_squared = N_squared
            opt%linear_contribution = linear_contribution
            opt%remove_lowres_linear = remove_lowres_linear
            opt%rm_N_squared = rm_N_squared
            opt%rm_linear_contribution = rm_linear_contribution
            opt%linear_update_fraction = linear_update_fraction
            opt%spatial_linear_fields = spatial_linear_fields
            opt%linear_mask = linear_mask
            opt%nsq_calibration = nsq_calibration
            opt%dirmax = dirmax
            opt%dirmin = dirmin
            opt%spdmax = spdmax
            opt%spdmin = spdmin
            opt%nsqmax = nsqmax
            opt%nsqmin = nsqmin
            opt%n_dir_values = n_dir_values
            opt%n_nsq_values = n_nsq_values
            opt%n_spd_values = n_spd_values
            opt%minimum_layer_size = minimum_layer_size
            opt%read_LUT = read_LUT
            opt%write_LUT = write_LUT
            if (trim(u_LUT_Filename)=="MISSING") then
                if (trim(LUT_Filename)=="MISSING") then
                    u_LUT_Filename="Linear_Theory_LUT.nc"
                else
                    u_LUT_Filename=LUT_Filename
                endif
            endif

            opt%u_LUT_Filename = u_LUT_Filename
            opt%v_LUT_Filename = v_LUT_Filename
            opt%overwrite_lt_lut = overwrite_lt_lut

        end associate

    end subroutine lt_parameters_namelist


    !> -------------------------------
    !! Initialize the advection options
    !!
    !! Reads the adv_parameters namelist or sets default values
    !!
    !! -------------------------------
    subroutine adv_parameters_namelist(filename, options)
        implicit none
        character(len=*),   intent(in)   :: filename
        type(options_t),    intent(inout):: options

        type(adv_options_type)::adv_options
        integer :: name_unit

        logical :: boundary_buffer          ! apply some smoothing to the x and y boundaries in MPDATA
        logical :: MPDATA_FCT ! use the flux corrected transport option in MPDATA
        ! MPDATA order of correction (e.g. 1st=upwind, 2nd=classic, 3rd=better)
        integer :: mpdata_order, flux_corr, h_order, v_order
        
        ! define the namelist
        namelist /adv_parameters/ boundary_buffer, MPDATA_FCT, mpdata_order, flux_corr, h_order, v_order

         ! because adv_options could be in a separate file
         if (options%parameters%use_adv_options) then
             if (trim(filename)/=trim(get_options_file())) then
                 call version_check(filename,options%parameters)
             endif
         endif


        ! set default values
        boundary_buffer = .False.
        MPDATA_FCT = .True.
        mpdata_order = 2
        flux_corr    = 0
        h_order = 1
        v_order = 1


        ! read the namelist options
        if (options%parameters%use_adv_options) then
            open(io_newunit(name_unit), file=filename)
            read(name_unit,nml=adv_parameters)
            close(name_unit)
        endif

        ! store everything in the adv_options structure
        adv_options%boundary_buffer = boundary_buffer
        adv_options%MPDATA_FCT = MPDATA_FCT
        adv_options%mpdata_order = mpdata_order
        adv_options%flux_corr = flux_corr
        adv_options%h_order = h_order
        adv_options%v_order = v_order

        ! copy the data back into the global options data structure
        options%adv_options = adv_options
    end subroutine adv_parameters_namelist


    !> -------------------------------
    !! Initialize the convection scheme options
    !!
    !! Reads the cu_parameters namelist or sets default values
    !!
    !! -------------------------------
    subroutine cu_parameters_namelist(filename, options)
        implicit none
        character(len=*),   intent(in)   :: filename
        type(options_t),    intent(inout):: options

        type(cu_options_type) :: cu_options
        integer :: name_unit

        real :: tendency_fraction, tend_qv_fraction, tend_qc_fraction, tend_th_fraction, tend_qi_fraction
        real :: stochastic_cu


        ! define the namelist
        namelist /cu_parameters/ tendency_fraction, tend_qv_fraction, tend_qc_fraction, tend_th_fraction, tend_qi_fraction, &
                                 stochastic_cu

        ! because adv_options could be in a separate file
        if (options%parameters%use_cu_options) then
            if (trim(filename)/=trim(get_options_file())) then
                call version_check(filename,options%parameters)
            endif
        endif

        ! set default values
        stochastic_cu       = kNO_STOCHASTIC

        tendency_fraction   = 1.0
        tend_qv_fraction    = -1.0
        tend_qc_fraction    = -1.0
        tend_th_fraction    = -1.0
        tend_qi_fraction    = -1.0

        ! read the namelist options
        if (options%parameters%use_cu_options) then
            open(io_newunit(name_unit), file=filename)
            read(name_unit,nml=cu_parameters)
            close(name_unit)
        endif

        ! if not set separately, default to the global tendency setting
        if (tend_qv_fraction < 0) tend_qv_fraction = tendency_fraction
        if (tend_qc_fraction < 0) tend_qc_fraction = tendency_fraction
        if (tend_th_fraction < 0) tend_th_fraction = tendency_fraction
        if (tend_qi_fraction < 0) tend_qi_fraction = tendency_fraction

        ! store everything in the cu_options structure
        cu_options%stochastic_cu        = stochastic_cu
        cu_options%tendency_fraction    = tendency_fraction
        cu_options%tend_qv_fraction     = tend_qv_fraction
        cu_options%tend_qc_fraction     = tend_qc_fraction
        cu_options%tend_th_fraction     = tend_th_fraction
        cu_options%tend_qi_fraction     = tend_qi_fraction

        ! copy the data back into the global options data structure
        options%cu_options = cu_options
    end subroutine cu_parameters_namelist



    !> -------------------------------
    !! Sets the default value for each of three land use categories depending on the LU_Categories input
    !!
    !! -------------------------------
    subroutine set_default_LU_categories(options, urban_category, ice_category, water_category, LU_Categories, lake_category)
        ! if various LU categories were not defined in the namelist (i.e. they == -1) then attempt
        ! to define default values for them based on the LU_Categories variable supplied.
        implicit none
        type(options_t),    intent(inout)::options
        integer, intent(inout) :: urban_category, ice_category, water_category, lake_category
        character(len=MAXVARLENGTH), intent(in) :: LU_Categories

        if (trim(LU_Categories)=="MODIFIED_IGBP_MODIS_NOAH") then
            if (urban_category==-1) urban_category = 13
            if (ice_category==-1)   ice_category = 15
            if (water_category==-1) water_category = 17
            if (lake_category==-1) lake_category = 21

        elseif (trim(LU_Categories)=="USGS") then
            if (urban_category==-1) urban_category = 1
            if (ice_category==-1)   ice_category = -1
            if (water_category==-1) water_category = 16
            ! if (lake_category==-1) lake_category = 16  ! No separate lake category!
            if((options%physics%watersurface==kWATER_LAKE) .AND. (this_image()==1)) then
                write(*,*) "WARNING: Lake model selected (water=3), but USGS LU-categories has no lake category"
            endif

        elseif (trim(LU_Categories)=="USGS-RUC") then
            if (urban_category==-1) urban_category = 1
            if (ice_category==-1)   ice_category = 24
            if (water_category==-1) water_category = 16
            if (lake_category==-1) lake_category = 28
            ! also note, lakes_category = 28
            ! write(*,*) "WARNING: not handling lake category (28)"

        elseif (trim(LU_Categories)=="MODI-RUC") then
            if (urban_category==-1) urban_category = 13
            if (ice_category==-1)   ice_category = 15
            if (water_category==-1) water_category = 17
            if (lake_category==-1) lake_category = 21
            ! also note, lakes_category = 21
            ! write(*,*) "WARNING: not handling lake category (21)"

        elseif (trim(LU_Categories)=="NLCD40") then
            if (urban_category==-1) urban_category = 13
            if (ice_category==-1)   ice_category = 15 ! and 22?
            ! if (water_category==-1) water_category = 17 ! and 21 'Open Water'
            if(options%physics%watersurface==kWATER_LAKE) write(*,*) "WARNING: Lake model selected (water=3), but NLCD40 LU-categories has no lake category"
            write(*,*) "WARNING: not handling all varients of categories (e.g. permanent_snow=15 is, but permanent_snow_ice=22 is not)"
        endif

    end subroutine set_default_LU_categories


    !> -------------------------------
    !! Initialize the bias correction options
    !!
    !! Reads the bias_parameters namelist or sets default values
    !!
    !! -------------------------------
    subroutine bias_parameters_namelist(filename, options)
        implicit none
        character(len=*),   intent(in)   :: filename
        type(options_t),    intent(inout):: options

        type(bias_options_type)     ::  bias_options
        integer :: name_unit

        character(len=MAXFILELENGTH):: bias_correction_filename ! file containing bias correction data
        character(len=MAXVARLENGTH) :: rain_fraction_var        ! name of variable containing the fraction to multiply rain by

        ! define the namelist
        namelist /bias_parameters/ bias_correction_filename, rain_fraction_var

         ! because adv_options could be in a separate file
         if (options%parameters%use_bias_correction) then
             if (trim(filename)/=trim(get_options_file())) then
                 call version_check(filename,options%parameters)
             endif
         endif


        ! set default values
        bias_correction_filename = options%parameters%init_conditions_file
        rain_fraction_var        = "rain_fraction"

        ! read the namelist options
        if (options%parameters%use_bias_correction) then
            open(io_newunit(name_unit), file=filename)
            read(name_unit,nml=bias_parameters)
            close(name_unit)
        endif

        ! store everything in the bias_options structure
        bias_options%filename           = bias_correction_filename
        bias_options%rain_fraction_var  = rain_fraction_var

        ! copy the data back into the global options data structure
        options%bias_options = bias_options
    end subroutine bias_parameters_namelist


    !> -------------------------------
    !! Initialize the land surface model options
    !!
    !! Reads the lsm_parameters namelist or sets default values
    !!
    !! -------------------------------
    subroutine lsm_parameters_namelist(filename, options)
        implicit none
        character(len=*),   intent(in)   :: filename
        type(options_t),    intent(inout)::options

        type(lsm_options_type) :: lsm_options
        integer :: name_unit

        character(len=MAXVARLENGTH) :: LU_Categories ! Category definitions (e.g. USGS, MODIFIED_IGBP_MODIS_NOAH)
        real    :: lh_feedback_fraction
        real    :: sh_feedback_fraction
        real    :: sfc_layer_thickness
        real    :: dz_lsm_modification
        real    :: wind_enhancement
        real    :: max_swe
        logical :: monthly_vegfrac                   ! read in 12 months of vegfrac data
        logical :: monthly_albedo                    ! same for albedo (requires vegfrac be monthly)
        integer :: update_interval                   ! minimum number of seconds between LSM updates
        integer :: urban_category                    ! index that defines the urban category in LU_Categories
        integer :: ice_category                      ! index that defines the ice category in LU_Categories
        integer :: water_category                    ! index that defines the water category in LU_Categories
<<<<<<< HEAD
        logical :: surface_diagnostics               ! MJ added: true means that temeprature_2m is calculated using sensible heat flux otherwise it is read from the first grid at 10 m
													 ! ..this mean the first layer thickness in z-direction shoud be 20 m for which the center is at 10 m

        ! define the namelist
        namelist /lsm_parameters/ LU_Categories, update_interval, monthly_vegfrac, &
                                  urban_category, ice_category, water_category, surface_diagnostics !! MJ added
=======
        integer :: lake_category                    ! index that defines the lake category in (some) LU_Categories

        ! define the namelist
        namelist /lsm_parameters/ LU_Categories, lh_feedback_fraction, sh_feedback_fraction, update_interval, &
                                  urban_category, ice_category, water_category, lake_category,                &
                                  monthly_vegfrac, monthly_albedo, sfc_layer_thickness, dz_lsm_modification,  &
                                  wind_enhancement, max_swe
>>>>>>> e503249e

         ! because adv_options could be in a separate file
         if (options%parameters%use_lsm_options) then
             if (trim(filename)/=trim(get_options_file())) then
                 call version_check(filename,options%parameters)
             endif
         endif


        ! set default values
        LU_Categories   = "MODIFIED_IGBP_MODIS_NOAH"
        update_interval = 300 ! 5 minutes
        monthly_vegfrac = .False.
<<<<<<< HEAD
        surface_diagnostics = .False. !! MJ added
=======
        monthly_albedo = .False.
>>>>>>> e503249e

        ! default values for these will be set after reading LU_Categories
        urban_category  = -1
        ice_category    = -1
        water_category  = -1
        lake_category   = -1

        lh_feedback_fraction = 1.0
        sh_feedback_fraction = 0.625
        sfc_layer_thickness  = 400.0
        dz_lsm_modification  = 0.5
        wind_enhancement = 1.5

        max_swe = 1e10

        ! read the namelist options
        if (options%parameters%use_lsm_options) then
            open(io_newunit(name_unit), file=filename)
            read(name_unit,nml=lsm_parameters)
            close(name_unit)
        endif

        call set_default_LU_categories(options, urban_category, ice_category, water_category, LU_Categories, lake_category)

        ! store everything in the lsm_options structure
<<<<<<< HEAD
        lsm_options%LU_Categories   = LU_Categories
        lsm_options%monthly_vegfrac = monthly_vegfrac
        lsm_options%update_interval = update_interval
        lsm_options%urban_category  = urban_category
        lsm_options%ice_category    = ice_category
        lsm_options%water_category  = water_category
        lsm_options%surface_diagnostics  = surface_diagnostics !! MJ added
=======
        lsm_options%LU_Categories        = LU_Categories
        lsm_options%monthly_vegfrac      = monthly_vegfrac
        lsm_options%monthly_albedo       = monthly_albedo
        lsm_options%update_interval      = update_interval
        lsm_options%urban_category       = urban_category
        lsm_options%ice_category         = ice_category
        lsm_options%water_category       = water_category
        lsm_options%lake_category        = lake_category
        lsm_options%lh_feedback_fraction = lh_feedback_fraction
        lsm_options%sh_feedback_fraction = sh_feedback_fraction
        lsm_options%sfc_layer_thickness  = sfc_layer_thickness
        lsm_options%dz_lsm_modification  = dz_lsm_modification
        lsm_options%wind_enhancement     = wind_enhancement
        lsm_options%max_swe              = max_swe

>>>>>>> e503249e
        ! copy the data back into the global options data structure
        options%lsm_options = lsm_options
    end subroutine lsm_parameters_namelist


    !> -------------------------------
    !! Initialize the radiation model options
    !!
    !! Reads the rad_parameters namelist or sets default values
    !! -------------------------------
    subroutine rad_parameters_namelist(filename, options)
        implicit none
        character(len=*),   intent(in)   :: filename
        type(options_t),    intent(inout)::options

        type(rad_options_type) :: rad_options
        integer :: name_unit

        integer :: update_interval_rrtmg             ! minimum number of seconds between RRTMG updates
        integer :: icloud                            ! how RRTMG interacts with clouds
        logical :: read_ghg
<<<<<<< HEAD
        real    :: tzone !! MJ adedd,tzone is UTC Offset and 1 here for centeral Erupe
        ! define the namelist
        namelist /rad_parameters/ update_interval_rrtmg, icloud, read_ghg, tzone !! MJ adedd,tzone is UTC Offset and 1 here for centeral Erupe
=======
        logical :: use_simple_sw
        ! define the namelist
        namelist /rad_parameters/ update_interval_rrtmg, icloud, read_ghg, use_simple_sw
>>>>>>> e503249e


         ! because adv_options could be in a separate file
         if (options%parameters%use_rad_options) then
             if (trim(filename)/=trim(get_options_file())) then
                 call version_check(filename,options%parameters)
             endif
         endif


        ! set default values
        update_interval_rrtmg = 600 ! 30 minutes
        icloud          = 3    ! effective radius from microphysics scheme
        read_ghg        = .false.
<<<<<<< HEAD
        tzone=1. !! MJ added
=======
        use_simple_sw   = .false.
>>>>>>> e503249e

        ! read the namelist options
        if (options%parameters%use_rad_options) then
            open(io_newunit(name_unit), file=filename)
            read(name_unit,nml=rad_parameters)
            close(name_unit)
        endif

        ! store everything in the radiation_options structure
        rad_options%update_interval_rrtmg = update_interval_rrtmg
        rad_options%icloud                = icloud
        rad_options%read_ghg              = read_ghg
<<<<<<< HEAD
        rad_options%tzone              = tzone
=======
        rad_options%use_simple_sw         = use_simple_sw
>>>>>>> e503249e

        ! copy the data back into the global options data structure
        options%rad_options = rad_options
        
         !if (this_image()==1) write(*,*) " tzone, update_interval_rrtmg ", rad_options%tzone, rad_options%update_interval_rrtmg
    end subroutine rad_parameters_namelist



    !> -------------------------------
    !! Set up model levels, either read from a namelist, or from a default set of values
    !!
    !! Reads the z_info namelist or sets default values
    !!
    !! -------------------------------
    subroutine model_levels_namelist(filename,options)
        implicit none
        character(len=*),             intent(in)    :: filename
        type(parameter_options_type), intent(inout) :: options

        integer :: name_unit, this_level
        real, allocatable, dimension(:) :: dz_levels
        real, dimension(45) :: fulldz
        logical :: space_varying, dz_modifies_wind, sleve, use_terrain_difference

        real :: flat_z_height, decay_rate_L_topo, decay_rate_S_topo, sleve_n
        integer :: terrain_smooth_windowsize, terrain_smooth_cycles

        namelist /z_info/ dz_levels, space_varying, dz_modifies_wind, flat_z_height, sleve, terrain_smooth_windowsize, terrain_smooth_cycles, decay_rate_L_topo, decay_rate_S_topo, sleve_n, use_terrain_difference

        this_level=1
        space_varying = .False.
        dz_modifies_wind = .False.
        flat_z_height = -1
        sleve = .False.
        terrain_smooth_windowsize = 3
        terrain_smooth_cycles = 5
        decay_rate_L_topo = 2.
        decay_rate_S_topo = 6.
        sleve_n = 1.2
        use_terrain_difference = .False.

        ! read the z_info namelist if requested
        if (options%readdz) then
            allocate(dz_levels(MAXLEVELS))
            dz_levels=-999

            open(io_newunit(name_unit), file=filename)
            read(name_unit,nml=z_info)
            close(name_unit)

            ! if nz wasn't specified in the namelist, we assume a HUGE number of levels
            ! so now we have to figure out what the actual number of levels read was
            if (options%nz==MAXLEVELS) then
                do this_level=1,MAXLEVELS-1
                    if (dz_levels(this_level+1)<=0) then
                        options%nz=this_level
                        exit
                    endif
                end do
                options%nz=this_level
            endif

            ! allocate(options%dz_levels(options%nz))
            if (minval(dz_levels(1:options%nz)) < 0) then
                if (this_image()==1) write(*,*) "WARNING: dz seems to be less than 0, this is not physical and is probably an error in the namelist"
                if (this_image()==1) write(*,*) "Note that the gfortran compiler will not read dz_levels spread across multiple lines. "
                error stop
            endif

            options%dz_levels = -1
            options%dz_levels(1:options%nz)=dz_levels(1:options%nz)
            deallocate(dz_levels)
        else
        ! if we are not reading dz from the namelist, use default values from a WRF run
        ! default mean layer thicknesses from a 36km WRF run over the "CO-headwaters" domain
            fulldz=[36.,   51.,   58.,   73.,   74.,  111.,  113.,  152.,  155.,  157.,  160.,  245., &
                   251.,  258.,  265.,  365.,  379.,  395.,  413.,  432.,  453.,  476.,  503.,  533., &
                   422.,  443.,  467.,  326.,  339.,  353.,  369.,  386.,  405.,  426.,  450.,  477., &
                   455.,  429.,  396.,  357.,  311.,  325.,  340.,  356.,  356.]
           if (options%nz>45) then
               options%nz=45
           endif
            ! allocate(options%dz_levels(options%nz))
            options%dz_levels = -1
            options%dz_levels(1:options%nz) = fulldz(1:options%nz)
        endif

        options%dz_modifies_wind = dz_modifies_wind
        options%space_varying_dz = space_varying
        options%flat_z_height = flat_z_height
        options%sleve = sleve
        options%terrain_smooth_windowsize = terrain_smooth_windowsize
        options%terrain_smooth_cycles = terrain_smooth_cycles
        options%decay_rate_L_topo = decay_rate_L_topo  ! decay_rate_large_scale_topography
        options%decay_rate_S_topo = decay_rate_S_topo ! decay_rate_small_scale_topography !
        options%sleve_n = sleve_n
        options%use_terrain_difference = use_terrain_difference


        if (dz_modifies_wind) then
            write(*,*) "WARNING: setting dz_modifies_wind to true is not recommended, use wind = 2 instead"
            write(*,*) "if you want to continue and enable this, you will need to change this code in the options_obj"
            error stop
        endif

    end subroutine model_levels_namelist

    !> ----------------------------------------------------------------------------
    !!  Read in the name of the boundary condition files from a text file
    !!
    !!  @param      filename        The name of the text file to read
    !!  @param[out] forcing_files   An array to store the filenames in
    !!  @retval     nfiles          The number of files read.
    !!
    !! ----------------------------------------------------------------------------
    function read_forcing_file_names(filename, forcing_files) result(nfiles)
        implicit none
        character(len=*) :: filename
        character(len=MAXFILELENGTH), dimension(MAX_NUMBER_FILES) :: forcing_files
        integer :: nfiles
        integer :: file_unit
        integer :: i, error
        character(len=MAXFILELENGTH) :: temporary_file

        open(unit=io_newunit(file_unit), file=filename)
        i=0
        error=0
        do while (error==0)
            read(file_unit, *, iostat=error) temporary_file
            if (error==0) then
                i=i+1
                forcing_files(i) = temporary_file
            endif
        enddo
        close(file_unit)
        nfiles = i
        ! print out a summary
        if (this_image()==1) write(*,*) "  Boundary conditions files to be used:"
        if (nfiles>10) then
            if (this_image()==1) write(*,*) "    nfiles=", trim(str(nfiles)), ", too many to print."
            if (this_image()==1) write(*,*) "    First file:", trim(forcing_files(1))
            if (this_image()==1) write(*,*) "    Last file: ", trim(forcing_files(nfiles))
        else
            do i=1,nfiles
                if (this_image()==1) write(*,*) "      ",trim(forcing_files(i))
            enddo
        endif

    end function read_forcing_file_names

    !> -------------------------------
    !! Initialize the list of input files
    !!
    !! Reads the file_list namelist or sets default values
    !!
    !! -------------------------------
    subroutine filename_namelist(filename, options)
        ! read in filenames from up to two namelists
        ! init_conditions_file = high res grid data
        ! boundary_files       = list of files for boundary conditions (low-res)
        ! linear_mask_file     = file to read a high-res fractional mask for the linear perturbation
        implicit none
        character(len=*),             intent(in)    :: filename
        type(parameter_options_type), intent(inout) :: options

        character(len=MAXFILELENGTH) :: init_conditions_file, output_file, forcing_file_list, &
                                        linear_mask_file, nsq_calibration_file, external_files

        character(len=MAXFILELENGTH), allocatable :: boundary_files(:)
        integer :: name_unit, nfiles, i

        ! set up namelist structures

        namelist /files_list/ init_conditions_file, output_file, boundary_files, forcing_file_list, &
                              linear_mask_file, nsq_calibration_file, external_files

        linear_mask_file="MISSING"
        nsq_calibration_file="MISSING"
        allocate(boundary_files(MAX_NUMBER_FILES))
        boundary_files="MISSING"
        forcing_file_list="MISSING"
        external_files="MISSING"

        open(io_newunit(name_unit), file=filename)
        read(name_unit,nml=files_list)
        close(name_unit)

        options%external_files = external_files

        options%init_conditions_file=init_conditions_file

        i=1
        do while (trim(boundary_files(i))/=trim("MISSING"))
            i=i+1
        end do
        nfiles=i-1

        if ((nfiles==0).and.(trim(forcing_file_list)/="MISSING")) then
            nfiles = read_forcing_file_names(forcing_file_list, boundary_files)
        else
            if (nfiles==0) then
                stop "No boundary conditions files specified."
            endif
        endif

        allocate(options%boundary_files(nfiles))
        options%boundary_files(1:nfiles) = boundary_files(1:nfiles)
        deallocate(boundary_files)

        if (trim(linear_mask_file)=="MISSING") then
            linear_mask_file = options%init_conditions_file
        endif
        options%linear_mask_file=linear_mask_file
        if (trim(nsq_calibration_file)=="MISSING") then
            nsq_calibration_file = options%init_conditions_file
        endif
        options%nsq_calibration_file=nsq_calibration_file

    end subroutine filename_namelist
    
    
    subroutine wind_namelist(filename, options)
        implicit none
        character(len=*),             intent(in)    :: filename
        type(options_t),    intent(inout) :: options
        
        integer :: name_unit                            ! logical unit number for namelist
        !Define parameters
        integer :: roughness
        logical :: terr_diff, Sx, wind_only
        real    :: Sx_dmax
        
        !Make name-list
        namelist /wind/ terr_diff, Sx, wind_only, Sx_dmax, roughness
        
        !Set defaults
        terr_diff = .False.
        Sx = .False.
        roughness = 0 ! No roughness correction, the only one implemented so far
        Sx_dmax = 300.0
        wind_only = .False.
        
        !Read namelist file
        open(io_newunit(name_unit), file=filename)
        read(name_unit,nml=wind)
        close(name_unit)
        
        !Perform checks
        
        
        !Store into options object
        options%wind%terr_diff = terr_diff
        options%wind%Sx = Sx
        options%wind%Sx_dmax = Sx_dmax
        options%wind%roughness = roughness
        options%wind%wind_only = wind_only
    
    end subroutine wind_namelist


    subroutine time_parameters_namelist(filename, options)
        implicit none
        character(len=*),             intent(in)    :: filename
        type(options_t),              intent(inout) :: options
        
        integer :: name_unit                            ! logical unit number for namelist
        !Define parameters
        integer :: cfl_strictness
        real :: cfl_reduction_factor    
        logical :: RK3
        
        !Make name-list
        namelist /time_parameters/ cfl_strictness, cfl_reduction_factor, RK3
        
        !Set defaults
        cfl_reduction_factor=  0.9
        cfl_strictness      =  3
        RK3 = .False.
        
        !Read namelist file
        open(io_newunit(name_unit), file=filename)
        read(name_unit,nml=time_parameters)
        close(name_unit)
                
        
        !Store into options object
        options%time_options%cfl_strictness = cfl_strictness
        options%time_options%cfl_reduction_factor = cfl_reduction_factor
        options%time_options%RK3 = RK3
    end subroutine time_parameters_namelist
    
    
    subroutine set_phys_suite(options)
        implicit none
        type(options_t),    intent(inout) :: options
    
        select case (options%parameters%phys_suite)
            case('HICAR')
                if (options%parameters%dx >= 1000 .and. this_image()==1) then
                    write(*,*) '------------------------------------------------'
                    write(*,*) 'WARNING: Setting HICAR namelist options'
                    write(*,*) 'When user has selected dx => 1000.'
                    write(*,*) 'High-resolution wind solver will be used,'
                    write(*,*) 'which may not be appropriate for this resolution'
                    write(*,*) '------------------------------------------------'
                endif
                !Add base HICAR options here
                
                !options%physics%boundarylayer = at some point, add a scale aware / LES turbulence scheme
                
                options%physics%windtype = 4
                options%physics%convection = 0
                options%wind%Sx = .True.
                options%time_options%RK3 = .True.
                options%time_options%cfl_strictness = 4
                options%parameters%use_agl_height = .True.
                options%parameters%agl_cap = 800
                options%parameters%space_varying_dz = .True.
                options%parameters%sleve = .True.
                options%parameters%advect_density = .True.

        end select
    
    end subroutine
    
end submodule<|MERGE_RESOLUTION|>--- conflicted
+++ resolved
@@ -398,7 +398,6 @@
             endif
         endif
         
-<<<<<<< HEAD
         !! MJ added
         if ((options%physics%radiation_downScaling==1).and.(options%physics%radiation==0 .or. options%physics%radiation==1)) then
             if (this_image()==1) write(*,*) ""
@@ -408,8 +407,6 @@
             stop
         endif
         
-
-=======
         if (options%time_options%RK3) then
             if (max(options%adv_options%h_order,options%adv_options%v_order)==5) then
                 options%time_options%cfl_reduction_factor = min(1.4,options%time_options%cfl_reduction_factor)
@@ -417,7 +414,7 @@
                 options%time_options%cfl_reduction_factor = min(1.6,options%time_options%cfl_reduction_factor)
             endif
         endif
->>>>>>> e503249e
+
     end subroutine options_check
 
 
@@ -433,18 +430,11 @@
 
         integer :: name_unit
 !       variables to be used in the namelist
-<<<<<<< HEAD
         integer :: pbl, lsm, water, mp, rad, conv, adv, wind, radiation_downScaling
         character(len=MAXVARLENGTH) :: phys_suite
         
 !       define the namelist
         namelist /physics/ pbl, lsm, water, mp, rad, conv, adv, wind, phys_suite, radiation_downScaling
-=======
-        integer :: pbl, lsm, water, mp, rad, conv, adv, wind
-        
-!       define the namelist
-        namelist /physics/ pbl, lsm, water, mp, rad, conv, adv, wind
->>>>>>> e503249e
 
 !       default values for physics options (advection+linear winds+simple_microphysics)
         pbl = 0 ! 0 = no PBL,
@@ -486,14 +476,9 @@
                 ! 2 = terrain induced horizontal accelleration
                 ! 3 = Adjustment to horizontal winds to reduce divergence, based on technique from O'brien et al., 1970
                 ! 4 = Mass-conserving wind solver based on variational calculus technique, requires PETSc
-<<<<<<< HEAD
-        phys_suite = ''
 
         radiation_downScaling  = 0 !! MJ added, !! note that radiation down scaling works only for simple and rrtmg schemes as they provide the above-topography radiation  per horizontal plane      
 
-=======
-        
->>>>>>> e503249e
 !       read the namelist
         open(io_newunit(name_unit), file=filename)
         read(name_unit,nml=physics)
@@ -508,12 +493,8 @@
         options%physics%microphysics  = mp
         options%physics%radiation     = rad
         options%physics%windtype      = wind
-<<<<<<< HEAD
-        options%physics%phys_suite    = trim(phys_suite)
         options%physics%radiation_downScaling      = radiation_downScaling !! MJ added
         
-=======
->>>>>>> e503249e
 
     end subroutine physics_namelist
 
@@ -697,12 +678,9 @@
                                         swdown_var, lwdown_var, sst_var, rain_var, time_var, sinalpha_var, cosalpha_var, &
                                         lat_ext, lon_ext, swe_ext, hsnow_ext, rho_snow_ext, tss_ext, tsoil2D_ext, tsoil3D_ext, z_ext, time_ext
 
-<<<<<<< HEAD
 
         character(len=MAXVARLENGTH) :: svf_var, hlm_var, slope_var, slope_angle_var, aspect_angle_var   !!MJ added
 
-=======
->>>>>>> e503249e
         namelist /var_list/ pvar,pbvar,tvar,qvvar,qcvar,qivar,qrvar,qgvar,qsvar,qncvar,qnivar,qnrvar,qngvar,qnsvar,&
                             i2mvar, i3mvar, i2nvar, i3nvar, i1avar, i2avar, i3avar, i1cvar, i2cvar, i3cvar, &
                             hgtvar,shvar,lhvar,pblhvar,   &
@@ -1820,22 +1798,15 @@
         integer :: urban_category                    ! index that defines the urban category in LU_Categories
         integer :: ice_category                      ! index that defines the ice category in LU_Categories
         integer :: water_category                    ! index that defines the water category in LU_Categories
-<<<<<<< HEAD
-        logical :: surface_diagnostics               ! MJ added: true means that temeprature_2m is calculated using sensible heat flux otherwise it is read from the first grid at 10 m
-													 ! ..this mean the first layer thickness in z-direction shoud be 20 m for which the center is at 10 m
-
-        ! define the namelist
-        namelist /lsm_parameters/ LU_Categories, update_interval, monthly_vegfrac, &
-                                  urban_category, ice_category, water_category, surface_diagnostics !! MJ added
-=======
+        logical :: surface_diagnostics               ! MJ added: true means that temeprature_2m is calculated using sensible heat flux otherwise it is read from the first grid at 10 m													 ! ..this mean the first layer thickness in z-direction shoud be 20 m for which the center is at 10 m
         integer :: lake_category                    ! index that defines the lake category in (some) LU_Categories
 
         ! define the namelist
         namelist /lsm_parameters/ LU_Categories, lh_feedback_fraction, sh_feedback_fraction, update_interval, &
                                   urban_category, ice_category, water_category, lake_category,                &
                                   monthly_vegfrac, monthly_albedo, sfc_layer_thickness, dz_lsm_modification,  &
-                                  wind_enhancement, max_swe
->>>>>>> e503249e
+                                  wind_enhancement, max_swe, surface_diagnostics !! MJ added
+
 
          ! because adv_options could be in a separate file
          if (options%parameters%use_lsm_options) then
@@ -1849,11 +1820,8 @@
         LU_Categories   = "MODIFIED_IGBP_MODIS_NOAH"
         update_interval = 300 ! 5 minutes
         monthly_vegfrac = .False.
-<<<<<<< HEAD
         surface_diagnostics = .False. !! MJ added
-=======
         monthly_albedo = .False.
->>>>>>> e503249e
 
         ! default values for these will be set after reading LU_Categories
         urban_category  = -1
@@ -1879,15 +1847,6 @@
         call set_default_LU_categories(options, urban_category, ice_category, water_category, LU_Categories, lake_category)
 
         ! store everything in the lsm_options structure
-<<<<<<< HEAD
-        lsm_options%LU_Categories   = LU_Categories
-        lsm_options%monthly_vegfrac = monthly_vegfrac
-        lsm_options%update_interval = update_interval
-        lsm_options%urban_category  = urban_category
-        lsm_options%ice_category    = ice_category
-        lsm_options%water_category  = water_category
-        lsm_options%surface_diagnostics  = surface_diagnostics !! MJ added
-=======
         lsm_options%LU_Categories        = LU_Categories
         lsm_options%monthly_vegfrac      = monthly_vegfrac
         lsm_options%monthly_albedo       = monthly_albedo
@@ -1902,8 +1861,7 @@
         lsm_options%dz_lsm_modification  = dz_lsm_modification
         lsm_options%wind_enhancement     = wind_enhancement
         lsm_options%max_swe              = max_swe
-
->>>>>>> e503249e
+        lsm_options%surface_diagnostics  = surface_diagnostics !! MJ added
         ! copy the data back into the global options data structure
         options%lsm_options = lsm_options
     end subroutine lsm_parameters_namelist
@@ -1925,15 +1883,10 @@
         integer :: update_interval_rrtmg             ! minimum number of seconds between RRTMG updates
         integer :: icloud                            ! how RRTMG interacts with clouds
         logical :: read_ghg
-<<<<<<< HEAD
         real    :: tzone !! MJ adedd,tzone is UTC Offset and 1 here for centeral Erupe
-        ! define the namelist
-        namelist /rad_parameters/ update_interval_rrtmg, icloud, read_ghg, tzone !! MJ adedd,tzone is UTC Offset and 1 here for centeral Erupe
-=======
         logical :: use_simple_sw
         ! define the namelist
-        namelist /rad_parameters/ update_interval_rrtmg, icloud, read_ghg, use_simple_sw
->>>>>>> e503249e
+        namelist /rad_parameters/ update_interval_rrtmg, icloud, read_ghg, use_simple_sw, tzone !! MJ adedd,tzone is UTC Offset and 1 here for centeral Erupe
 
 
          ! because adv_options could be in a separate file
@@ -1948,11 +1901,8 @@
         update_interval_rrtmg = 600 ! 30 minutes
         icloud          = 3    ! effective radius from microphysics scheme
         read_ghg        = .false.
-<<<<<<< HEAD
         tzone=1. !! MJ added
-=======
         use_simple_sw   = .false.
->>>>>>> e503249e
 
         ! read the namelist options
         if (options%parameters%use_rad_options) then
@@ -1965,11 +1915,8 @@
         rad_options%update_interval_rrtmg = update_interval_rrtmg
         rad_options%icloud                = icloud
         rad_options%read_ghg              = read_ghg
-<<<<<<< HEAD
         rad_options%tzone              = tzone
-=======
         rad_options%use_simple_sw         = use_simple_sw
->>>>>>> e503249e
 
         ! copy the data back into the global options data structure
         options%rad_options = rad_options
