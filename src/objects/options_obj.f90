--- conflicted
+++ resolved
@@ -1,10 +1,8 @@
 submodule(options_interface) options_implementation
 
-<<<<<<< HEAD
-    use icar_constants,             only : kMAINTAIN_LON, MAXFILELENGTH, MAXVARLENGTH, MAX_NUMBER_FILES, MAXLEVELS, kNO_STOCHASTIC, kVERSION_STRING, pi
-=======
+
     use icar_constants,             only : kMAINTAIN_LON, MAXFILELENGTH, MAXVARLENGTH, MAX_NUMBER_FILES, MAXLEVELS, kNO_STOCHASTIC, kVERSION_STRING, kMAX_FILE_LENGTH, kMAX_NAME_LENGTH, pi
->>>>>>> 7e70c09f
+
     use io_routines,                only : io_newunit
     use time_io,                    only : find_timestep_in_file
     use time_delta_object,          only : time_delta_t
@@ -551,7 +549,9 @@
         wind= 1 ! 0 = no LT,
                 ! 1 = linear theory wind perturbations
                 ! 2 = terrain induced horizontal accelleration
-
+                ! 3 = Adjustment to horizontal winds to reduce divergence, based on technique from O'brien et al., 1970
+                ! 4 = Mass-conserving wind solver based on variational calculus technique, requires PETSc
+                
 !       read the namelist
         open(io_newunit(name_unit), file=filename)
         read(name_unit,nml=physics)
@@ -676,31 +676,19 @@
         integer :: name_unit, i, j
         character(len=MAXVARLENGTH) :: landvar,latvar,lonvar,uvar,ulat,ulon,vvar,vlat,vlon,wvar,zvar,zbvar,  &
                                         hgt_hi,lat_hi,lon_hi,ulat_hi,ulon_hi,vlat_hi,vlon_hi,           &
-<<<<<<< HEAD
                                         pvar,pbvar,tvar,qvvar,qcvar,qivar,qrvar,qgvar,qsvar,            &
                                         qncvar,qnivar,qnrvar,qngvar,qnsvar,hgtvar,shvar,lhvar,pblhvar,  &
-                                        psvar, pslvar, &
-                                        soiltype_var, soil_t_var,soil_vwc_var,soil_deept_var,           &
-                                        vegtype_var,vegfrac_var, linear_mask_var, nsq_calibration_var,  &
-=======
-                                        pvar,pbvar,tvar,qvvar,qcvar,qivar,qrvar,qgvar,qsvar,hgtvar,shvar,lhvar,pblhvar,   &
                                         psvar, pslvar, snowh_var, &
                                         soiltype_var, soil_t_var,soil_vwc_var,swe_var, soil_deept_var,           &
                                         vegtype_var,vegfrac_var, vegfracmax_var, lai_var, canwat_var, linear_mask_var, nsq_calibration_var,  &
->>>>>>> 7e70c09f
                                         swdown_var, lwdown_var, sst_var, rain_var, time_var, sinalpha_var, cosalpha_var, &
                                         lat_ext, lon_ext, swe_ext, hsnow_ext, rho_snow_ext, tss_ext, tsoil2D_ext, tsoil3D_ext, z_ext, time_ext
 
-<<<<<<< HEAD
+
         namelist /var_list/ pvar,pbvar,tvar,qvvar,qcvar,qivar,qrvar,qgvar,qsvar,qncvar,qnivar,qnrvar,qngvar,qnsvar,&
-                            hgtvar,shvar,lhvar,pblhvar,                                     &
+                            hgtvar,shvar,lhvar,pblhvar,   &
                             landvar,latvar,lonvar,uvar,ulat,ulon,vvar,vlat,vlon,wvar,zvar,zbvar, &
-                            psvar, pslvar, &
-=======
-        namelist /var_list/ pvar,pbvar,tvar,qvvar,qcvar,qivar,qrvar,qgvar,qsvar,hgtvar,shvar,lhvar,pblhvar,   &
-                            landvar,latvar,lonvar,uvar,ulat,ulon,vvar,vlat,vlon,zvar,zbvar, &
                             psvar, pslvar, snowh_var, &
->>>>>>> 7e70c09f
                             hgt_hi,lat_hi,lon_hi,ulat_hi,ulon_hi,vlat_hi,vlon_hi,           &
                             soiltype_var, soil_t_var,soil_vwc_var,swe_var,soil_deept_var,           &
                             vegtype_var,vegfrac_var, vegfracmax_var, lai_var, canwat_var, linear_mask_var, nsq_calibration_var,  &
