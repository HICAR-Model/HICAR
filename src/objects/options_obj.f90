--- conflicted
+++ resolved
@@ -946,12 +946,7 @@
         type(time_delta_t) :: dt
         ! parameters to read
 
-<<<<<<< HEAD
-        real    :: dx, dxlow, t_offset, smooth_wind_distance, agl_cap
-=======
-        real    :: dx, dxlow, outputinterval, restartinterval, inputinterval, t_offset, smooth_wind_distance, frames_per_outfile, agl_cap
-        real    :: cfl_reduction_factor, rh_limit, sst_min_limit, cp_limit
->>>>>>> c0fd7a11
+        real    :: dx, dxlow, t_offset, rh_limit, sst_min_limit, cp_limit, smooth_wind_distance, agl_cap
         integer :: ntimesteps, wind_iterations
         integer :: longitude_system
         integer :: nz,buffer, warning_level
@@ -970,13 +965,8 @@
                                         cu_options_filename, rad_options_filename
 
 
-<<<<<<< HEAD
         namelist /parameters/ ntimesteps, wind_iterations, surface_io_only,                &
-                              dx, dxlow, ideal, readz, readdz, nz, t_offset,                             &
-=======
-        namelist /parameters/ ntimesteps, wind_iterations, outputinterval, frames_per_outfile, inputinterval, surface_io_only,                &
                               dx, dxlow, ideal, readz, readdz, nz, t_offset, rh_limit, sst_min_limit, cp_limit, &
->>>>>>> c0fd7a11
                               debug, warning_level, interactive, restart,                                &
                               buffer, advect_density, smooth_wind_distance,                              &
                               mean_winds, mean_fields, z_is_geopotential, z_is_on_interface,             &
@@ -1988,10 +1978,6 @@
         options%sleve_n = sleve_n
         options%use_terrain_difference = use_terrain_difference
 
-<<<<<<< HEAD
-
-=======
->>>>>>> c0fd7a11
 
         if (dz_modifies_wind) then
             write(*,*) "WARNING: setting dz_modifies_wind to true is not recommended, use wind = 2 instead"
