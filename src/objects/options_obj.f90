submodule(options_interface) options_implementation

    use icar_constants,             only : kMAINTAIN_LON, MAXFILELENGTH, MAXVARLENGTH, MAX_NUMBER_FILES, MAXLEVELS, kNO_STOCHASTIC, kVERSION_STRING, pi
    use options_types,              only : parameter_options_type, physics_type, mp_options_type, lt_options_type,      &
                                           block_options_type, adv_options_type, lsm_options_type, bias_options_type,   &
                                           cu_options_type
    use io_routines,                only : io_newunit
    use time_io,                    only : find_timestep_in_file
    use time_delta_object,          only : time_delta_t
    use time_object,                only : Time_type
    use string,                     only : str
    use model_tracking,             only : print_model_diffs

    use convection,                 only : cu_var_request
    use land_surface,               only : lsm_var_request
    use radiation,                  only : ra_var_request
    use microphysics,               only : mp_var_request
    use advection,                  only : adv_var_request

    implicit none


contains


    !> ----------------------------------------------------------------------------
    !!  Read all namelists from the options file specified on the command line
    !!
    !!  Reads the commandline (or uses default icar_options.nml filename)
    !!  Checks that the version of the options file matches the version of the code
    !!  Reads each namelist successively, all options are stored in supplied options object
    !!
    !! ----------------------------------------------------------------------------

    !> -------------------------------
    !! Initialize an options object
    !!
    !! Allocated coarray options types, reads namelists on image 1, and distributes data to all images
    !!
    !! -------------------------------
    module subroutine init(this)
        implicit none
        class(options_t),   intent(inout)  :: this

!       reads a series of options from a namelist file and stores them in the
!       options data structure
        character(len=MAXFILELENGTH) :: options_filename
        integer :: i

        options_filename = get_options_file()
        if (this_image()==1) write(*,*) "Using options file = ", trim(options_filename)

        call version_check(         options_filename,   this%parameters)
        call physics_namelist(      options_filename,   this)
        call var_namelist(          options_filename,   this%parameters)
        call parameters_namelist(   options_filename,   this%parameters)
        call model_levels_namelist( options_filename,   this%parameters)

        call lt_parameters_namelist(    this%parameters%lt_options_filename,    this)
        call block_parameters_namelist( this%parameters%block_options_filename, this)
        call mp_parameters_namelist(    this%parameters%mp_options_filename,    this)
        call adv_parameters_namelist(   this%parameters%adv_options_filename,   this)
        call lsm_parameters_namelist(   this%parameters%lsm_options_filename,   this)
        call cu_parameters_namelist(    this%parameters%cu_options_filename,    this)
        call bias_parameters_namelist(  this%parameters%bias_options_filename,  this)

        if (this%parameters%restart) then
            call init_restart_options(options_filename, this%parameters)
            this%parameters%start_time = this%parameters%restart_time
        endif

        call filename_namelist(options_filename, this%parameters)

        ! check for any inconsistencies in the options requested
        call options_check(this)

        call collect_physics_requests(this)

    end subroutine init

    !> -------------------------------
    !! Call all physics driver var_request routines
    !!
    !! var_request routines allow physics modules to requested
    !! which variables they need to have allocated, advected, and written in restart files
    !!
    !! -------------------------------
    subroutine collect_physics_requests(options)
        type(options_t) :: options

        call ra_var_request(options)
        call lsm_var_request(options)
        call cu_var_request(options)
        call mp_var_request(options)
        call adv_var_request(options)

    end subroutine

    !> -------------------------------
    !! Add list of new variables to a list of variables
    !!
    !! Adds one to the associated index of the list and returns an error
    !! Sets Error/=0 if any of the variables suggested are outside the bounds of the list
    !!
    !! -------------------------------
    subroutine add_to_varlist(varlist, varids, error)
        implicit none
        integer, intent(inout)  :: varlist(:)
        integer, intent(in)     :: varids(:)
        integer, intent(out), optional  :: error

        integer :: i, ierr

        ierr=0
        do i=1,size(varids)
            if (varids(i) <= size(varlist)) then
                varlist( varids(i) ) = varlist( varids(i) ) + 1
            else
                if (this_image()==1) write(*,*) "WARNING: trying to add var outside of permitted list:",varids(i), size(varlist)
                ierr=1
            endif
        enddo

        if (present(error)) error=ierr

    end subroutine add_to_varlist


    !> -------------------------------
    !! Add a set of variable(s) to the internal list of variables to be allocated
    !!
    !! Sets error /= 0 if an error occurs in add_to_varlist
    !!
    !! -------------------------------
    module subroutine alloc_vars(this, input_vars, var_idx, error)
        class(options_t),  intent(inout):: this
        integer, optional, intent(in)  :: input_vars(:)
        integer, optional, intent(in)  :: var_idx
        integer, optional, intent(out) :: error

        integer :: ierr

        ierr=0
        if (present(var_idx)) then
            call add_to_varlist(this%vars_to_allocate,[var_idx], ierr)
        endif

        if (present(input_vars)) then
            call add_to_varlist(this%vars_to_allocate,input_vars, ierr)
        endif

        if (present(error)) error=ierr

    end subroutine alloc_vars


    !> -------------------------------
    !! Add a set of variable(s) to the internal list of variables to be output in a restart file
    !!
    !! Sets error /= 0 if an error occurs in add_to_varlist
    !!
    !! -------------------------------
    module subroutine restart_vars(this, input_vars, var_idx, error)
        class(options_t),  intent(inout):: this
        integer, optional, intent(in)  :: input_vars(:)
        integer, optional, intent(in)  :: var_idx
        integer, optional, intent(out) :: error

        integer :: ierr

        ierr=0
        if (present(var_idx)) then
            call add_to_varlist(this%vars_for_restart,[var_idx], ierr)
        endif

        if (present(input_vars)) then
            call add_to_varlist(this%vars_for_restart,input_vars, ierr)
        endif

        if (present(error)) error=ierr

    end subroutine


    !> -------------------------------
    !! Add a set of variable(s) to the internal list of variables to be advected
    !!
    !! Sets error /= 0 if an error occurs in add_to_varlist
    !!
    !! -------------------------------
    module subroutine advect_vars(this, input_vars, var_idx, error)
        class(options_t),  intent(inout):: this
        integer, optional, intent(in)  :: input_vars(:)
        integer, optional, intent(in)  :: var_idx
        integer, optional, intent(out) :: error

        integer :: ierr

        ierr=0
        if (present(var_idx)) then
            call add_to_varlist(this%vars_to_advect,[var_idx], ierr)
        endif

        if (present(input_vars)) then
            call add_to_varlist(this%vars_to_advect,input_vars, ierr)
        endif

        if (present(error)) error=ierr

    end subroutine



    !> ----------------------------------------------------------------------------
    !!  Read in the name of the options files from the command line
    !!
    !!  @retval     options_file    The name of the options parameter file to use.
    !!                              Default = icar_options.nml
    !!
    !! ----------------------------------------------------------------------------
    function get_options_file() result(options_file)
        implicit none
        character(len=MAXFILELENGTH) :: options_file

        ! Internal variables
        integer :: error
        logical :: file_exists
        ! default options filename
        character(len=*), parameter :: default_options_file = "icar_options.nml"

        ! if a commandline argument was supplied, read the options filename from there
        if (command_argument_count()>0) then
            ! read the commandline argument
            call get_command_argument(1, options_file, status=error)
            ! if there was any problem revert to the default filename
            if (error > 0) then
                options_file = default_options_file

            ! error -1 means the filename supplied was too long
            elseif (error == -1) then
                if (this_image()==1) write(*,*) "Options filename = ", trim(options_file), " ...<cutoff>"
                if (this_image()==1) write(*,*) "Maximum filename length = ", MAXFILELENGTH
                stop "ERROR: options filename too long"
            endif

        ! If not arguments were supplied use the default filename
        else
            options_file = default_options_file
        endif

        ! Check that the options file actually exists
        INQUIRE(file=trim(options_file), exist=file_exists)

        ! if options file does not exist, print an error and quit
        if (.not.file_exists) then
            if (this_image()==1) write(*,*) "Using options file = ", trim(options_file)
            stop "Options file does not exist. "
        endif
    end function



    !> -------------------------------
    !! Check the version number in the namelist file and compare to the current model version
    !!
    !! If the namelist version doesn't match, print the differences between that version and this
    !! and STOP execution
    !!
    !! -------------------------------
    subroutine version_check(filename,options)
        character(len=*),            intent(in)     :: filename
        type(parameter_options_type),intent(inout)  :: options

        character(len=MAXVARLENGTH) :: version,comment
        integer                     :: name_unit

        namelist /model_version/ version,comment


        !default comment:
        comment="Model testing"

        ! read namelists
        open(io_newunit(name_unit), file=filename)
        read(name_unit,nml=model_version)
        close(name_unit)

        if (version.ne.kVERSION_STRING) then
            if (this_image()==1) write(*,*) "Model version does not match namelist version"
            if (this_image()==1) write(*,*) "  Model version: ",kVERSION_STRING
            if (this_image()==1) write(*,*) "  Namelist version: ",trim(version)
            call print_model_diffs(version)
            stop
        endif
        options%version = version
        options%comment = comment

        if (this_image()==1) write(*,*) "  Model version: ",trim(version)

    end subroutine version_check

    !> -------------------------------
    !! Checks options in the options data structure for consistency
    !!
    !! Stops or prints a large warning depending on warning level requested and error found
    !!
    !! -------------------------------
    subroutine options_check(options)
        ! Minimal error checking on option settings
        implicit none
        type(options_t), intent(inout)::options

        if (options%parameters%t_offset.eq.(-9999)) then
            ! if (options%parameters%warning_level>0) then
            !     if (this_image()==1) write(*,*) "WARNING, WARNING, WARNING"
            !     if (this_image()==1) write(*,*) "WARNING, Using default t_offset=0"
            !     if (this_image()==1) write(*,*) "WARNING, WARNING, WARNING"
            ! endif
            options%parameters%t_offset = 0
        endif


        ! convection can modify wind field, and ideal doesn't rebalance winds every timestep
        if ((options%physics%convection.ne.0).and.(options%parameters%ideal)) then
            if (options%parameters%warning_level>3) then
                if (this_image()==1) write(*,*) ""
                if (this_image()==1) write(*,*) "WARNING WARNING WARNING"
                if (this_image()==1) write(*,*) "WARNING, Running convection in ideal mode may be bad..."
                if (this_image()==1) write(*,*) "WARNING WARNING WARNING"
            endif
            if (options%parameters%warning_level==10) then
                if (this_image()==1) write(*,*) "Set warning_level<10 to continue"
                stop
            endif
        endif
        ! if using a real LSM, feedback will probably keep hot-air from getting even hotter, so not likely a problem
        if ((options%physics%landsurface>1).and.(options%physics%boundarylayer==0)) then
            if (options%parameters%warning_level>2) then
                if (this_image()==1) write(*,*) ""
                if (this_image()==1) write(*,*) "WARNING WARNING WARNING"
                if (this_image()==1) write(*,*) "WARNING, Running LSM without PBL may overheat the surface and CRASH the model. "
                if (this_image()==1) write(*,*) "WARNING WARNING WARNING"
            endif
            if (options%parameters%warning_level>=7) then
                if (this_image()==1) write(*,*) "Set warning_level<7 to continue"
                stop
            endif
        endif
        ! if using perscribed LSM fluxes, no feedbacks are present, so the surface layer is likely to overheat.
        if ((options%physics%landsurface==1).and.(options%physics%boundarylayer==0)) then
            if (options%parameters%warning_level>0) then
                if (this_image()==1) write(*,*) ""
                if (this_image()==1) write(*,*) "WARNING WARNING WARNING"
                if (this_image()==1) write(*,*) "WARNING, Prescribed LSM fluxes without a PBL may overheat the surface and CRASH. "
                if (this_image()==1) write(*,*) "WARNING WARNING WARNING"
            endif
            if (options%parameters%warning_level>=5) then
                if (this_image()==1) write(*,*) "Set warning_level<5 to continue"
                stop
            endif
        endif

        ! prior to v 0.9.3 this was assumed, so throw a warning now just in case.
        if ((options%parameters%z_is_geopotential .eqv. .False.).and. &
            (options%parameters%zvar=="PH")) then
            if (options%parameters%warning_level>1) then
                if (this_image()==1) write(*,*) ""
                if (this_image()==1) write(*,*) "WARNING WARNING WARNING"
                if (this_image()==1) write(*,*) "WARNING z variable is not assumed to be geopotential height when it is 'PH'."
                if (this_image()==1) write(*,*) "WARNING If z is geopotential, set z_is_geopotential=True in the namelist."
                if (this_image()==1) write(*,*) "WARNING WARNING WARNING"
            endif
            if (options%parameters%warning_level>=7) then
                if (this_image()==1) write(*,*) "Set warning_level<7 to continue"
                stop
            endif
        endif
        if ((options%parameters%z_is_geopotential .eqv. .True.).and. &
            (options%parameters%z_is_on_interface .eqv. .False.)) then
            if (options%parameters%warning_level>1) then
                if (this_image()==1) write(*,*) ""
                if (this_image()==1) write(*,*) "WARNING WARNING WARNING"
                if (this_image()==1) write(*,*) "WARNING geopotential height is no longer assumed to be on model interface levels."
                if (this_image()==1) write(*,*) "WARNING To interpolate geopotential, set z_is_on_interface=True in the namelist. "
                if (this_image()==1) write(*,*) "WARNING WARNING WARNING"
            endif
        endif

    end subroutine options_check

    !> -------------------------------
    !! Initialize the restart options
    !!
    !! Reads the restart namelist if this is a restart run
    !!
    !! -------------------------------
    subroutine init_restart_options(filename, options)
        ! initialize the restart specifications
        ! read in the namelist, and calculate the restart_step if appropriate
        character(len=*),               intent(in)    :: filename    ! name of the file containing the restart namelist
        type(parameter_options_type),   intent(inout) :: options     ! options data structure to store output

        ! Local variables
        character(len=MAXFILELENGTH) :: restart_file    ! file name to read restart data from
        integer :: restart_step                         ! time step relative to the start of the restart file
        integer :: restart_date(6)                      ! date to restart
        integer :: name_unit                            ! logical unit number for namelist
        type(Time_type) :: restart_time, time_at_step   ! restart date as a modified julian day
        real :: input_steps_per_day                     ! number of input time steps per day (for calculating restart_time)

        namelist /restart_info/ restart_step, restart_file, restart_date

        restart_date=[-999,-999,-999,-999,-999,-999]
        restart_step=-999

        open(io_newunit(name_unit), file=filename)
        read(name_unit,nml=restart_info)
        close(name_unit)

        if (minval(restart_date)<0) then
            if (this_image()==1) write(*,*) "------ Invalid restart_date ERROR ------"
            stop "restart_date must be specified in the namelist"
        endif

        ! calculate the modified julian day for th restart date given
        call restart_time%init(options%calendar)
        call restart_time%set(restart_date(1), restart_date(2), restart_date(3), &
                              restart_date(4), restart_date(5), restart_date(6))

        ! find the time step that most closely matches the requested restart time (<=)
        restart_step = find_timestep_in_file(restart_file, 'time', restart_time, time_at_step)

        ! check to see if we actually udpated the restart date and print if in a more verbose mode
        if (options%debug) then
            if (restart_time /= time_at_step) then
                if (this_image()==1) write(*,*) " updated restart date: ", trim(time_at_step%as_string())
            endif
        endif

        restart_time = time_at_step

        if (options%debug) then
            if (this_image()==1) write(*,*) " ------------------ "
            if (this_image()==1) write(*,*) "RESTART INFORMATION"
            if (this_image()==1) write(*,*) "mjd",         restart_time%mjd()
            if (this_image()==1) write(*,*) "date:",       trim(restart_time%as_string())
            if (this_image()==1) write(*,*) "date",        restart_date
            if (this_image()==1) write(*,*) "file",   trim(restart_file)
            if (this_image()==1) write(*,*) "forcing step",restart_step
            if (this_image()==1) write(*,*) " ------------------ "
        endif

        ! save the parameters in the master options structure
        options%restart_step_in_file = restart_step
        options%restart_file         = restart_file
        options%restart_date         = restart_date
        options%restart_time         = restart_time

        if (options%debug) then
            if (this_image()==1) write(*,*) " step in restart file",options%restart_step_in_file
        endif

    end subroutine init_restart_options


    !> -------------------------------
    !! Read physics options to use from a namelist file
    !!
    !! -------------------------------
    subroutine physics_namelist(filename,options)
        implicit none
        character(len=*),intent(in)     :: filename
        type(options_t), intent(inout)  :: options

        integer :: name_unit
!       variables to be used in the namelist
        integer :: pbl, lsm, water, mp, rad, conv, adv, wind

!       define the namelist
        namelist /physics/ pbl, lsm, water, mp, rad, conv, adv, wind

!       default values for physics options (advection+linear winds+simple_microphysics)
        pbl = 0 ! 0 = no PBL,
                ! 1 = Stupid PBL (only in LSM=1 module),
                ! 2 = local PBL diffusion after Louis 1979
                ! 3 = YSU PBL (not complete)

        lsm = 0 ! 0 = no LSM,
                ! 1 = Fluxes from GCM,
                ! 2 = simple LSM, (not complete)
                ! 3 = Noah LSM

        water =0! 0 = no open water fluxes,
                ! 1 = Fluxes from GCM, (needs lsm=1)
                ! 2 = Simple fluxes (needs SST in forcing data)

        mp  = 1 ! 0 = no MP,
                ! 1 = Thompson et al (2008),
                ! 2 = "Linear" microphysics
                ! 3 = Morrison
                ! 4 = WSM5

        rad = 0 ! 0 = no RAD,
                ! 1 = Surface fluxes from GCM, (radiative cooling ~1K/day in LSM=1 module),
                ! 2 = cloud fraction based radiation + radiative cooling

        conv= 0 ! 0 = no CONV,
                ! 1 = Tiedke scheme
                ! 2 = Kain-Fritsch scheme

        adv = 1 ! 0 = no ADV,
                ! 1 = upwind advection scheme
                ! 2 = MPDATA

        wind= 1 ! 0 = no LT,
                ! 1 = linear theory wind perturbations

!       read the namelist
        open(io_newunit(name_unit), file=filename)
        read(name_unit,nml=physics)
        close(name_unit)

!       store options
        options%physics%boundarylayer = pbl
        options%physics%convection    = conv
        options%physics%advection     = adv
        options%physics%landsurface   = lsm
        options%physics%watersurface  = water
        options%physics%microphysics  = mp
        options%physics%radiation     = rad
        options%physics%windtype      = wind

    end subroutine physics_namelist


    !> -------------------------------
    !! Check that a required input variable is present
    !!
    !! If not present, halt the program
    !!
    !! -------------------------------
    subroutine require_var(inputvar, var_name)
        implicit none
        character(len=*), intent(in) :: inputvar
        character(len=*), intent(in) :: var_name

        if (trim(inputvar)=="") then
            if (this_image()==1) write(*,*) "Variable: ",trim(var_name), " is required."
            stop
        endif

    end subroutine require_var

    !> -------------------------------
    !! Initialize the variable names to be read
    !!
    !! Reads the var_list namelist
    !!
    !! -------------------------------
    subroutine var_namelist(filename,options)
        implicit none
        character(len=*),             intent(in)    :: filename
        type(parameter_options_type), intent(inout) :: options
        integer :: name_unit, i
        character(len=MAXVARLENGTH) :: landvar,latvar,lonvar,uvar,ulat,ulon,vvar,vlat,vlon,zvar,zbvar,  &
                                        hgt_hi,lat_hi,lon_hi,ulat_hi,ulon_hi,vlat_hi,vlon_hi,           &
                                        pvar,pbvar,tvar,qvvar,qcvar,qivar,qrvar,qgvar,qsvar,hgtvar,shvar,lhvar,pblhvar,   &
                                        psvar, pslvar, &
                                        soiltype_var, soil_t_var,soil_vwc_var,soil_deept_var,           &
                                        vegtype_var,vegfrac_var, linear_mask_var, nsq_calibration_var,  &
                                        swdown_var, lwdown_var, sst_var, rain_var, time_var, sinalpha_var, cosalpha_var

        namelist /var_list/ pvar,pbvar,tvar,qvvar,qcvar,qivar,qrvar,qgvar,qsvar,hgtvar,shvar,lhvar,pblhvar,   &
                            landvar,latvar,lonvar,uvar,ulat,ulon,vvar,vlat,vlon,zvar,zbvar, &
                            psvar, pslvar, &
                            hgt_hi,lat_hi,lon_hi,ulat_hi,ulon_hi,vlat_hi,vlon_hi,           &
                            soiltype_var, soil_t_var,soil_vwc_var,soil_deept_var,           &
                            vegtype_var,vegfrac_var, linear_mask_var, nsq_calibration_var,  &
                            swdown_var, lwdown_var, sst_var, rain_var, time_var, sinalpha_var, cosalpha_var

        ! no default values supplied for variable names
        hgtvar=""
        latvar=""
        lonvar=""
        time_var=""
        uvar=""
        ulat=""
        ulon=""
        vvar=""
        vlat=""
        vlon=""
        pslvar=""
        psvar=""
        pvar=""
        pbvar=""
        tvar=""
        qvvar=""
        qcvar=""
        qivar=""
        qrvar=""
        qsvar=""
        qgvar=""
        zvar=""
        zbvar=""
        shvar=""
        lhvar=""
        swdown_var=""
        lwdown_var=""
        sst_var=""
        pblhvar=""
        hgt_hi=""
        landvar=""
        lat_hi=""
        lon_hi=""
        ulat_hi=""
        ulon_hi=""
        vlat_hi=""
        vlon_hi=""
        soiltype_var=""
        soil_t_var=""
        soil_vwc_var=""
        soil_deept_var=""
        vegtype_var=""
        vegfrac_var=""
        linear_mask_var=""
        nsq_calibration_var=""
        rain_var=""
        sinalpha_var=""
        cosalpha_var=""

        open(io_newunit(name_unit), file=filename)
        read(name_unit,nml=var_list)
        close(name_unit)

        call require_var(lonvar, "Longitude")
        call require_var(latvar, "Latitude")
        call require_var(lat_hi, "High-res Lat")
        call require_var(lon_hi, "High-res Lon")
        call require_var(hgt_hi, "High-res HGT")
        call require_var(time_var, "Time")

        options%compute_p = .False.
        if ((pvar=="") .and. ((pslvar/="") .or. (psvar/=""))) options%compute_p = .True.
        if (options%compute_p) then
            if ((pslvar == "").and.(hgtvar == "")) then
                print*, "ERROR: if surface pressure is used to compute air pressure, then surface height must be specified"
                error stop
            endif
        endif

        options%compute_z = .False.
        if ((zvar=="") .and. ((pslvar/="") .or. (psvar/=""))) options%compute_z = .True.
        if (options%compute_z) then
            if (pvar=="") then
                if (this_image()==1) print*, "ERROR: either pressure (pvar) or atmospheric level height (zvar) must be specified"
                error stop
            endif
        endif


        options%vars_to_read(:) = ""
        i=1
        ! 2D geometry variable names (for coarse model)
        options%hgtvar      = hgtvar    ; options%vars_to_read(i) = hgtvar;     options%dim_list(i) = 2;    i = i + 1
        options%latvar      = latvar    ! these variables are read explicitly so not added to vars_to_read list
        options%lonvar      = lonvar    ! these variables are read explicitly so not added to vars_to_read list
        options%time_var    = time_var  ! these variables are read explicitly so not added to vars_to_read list

        ! U varname and associated lat/lon var names
        options%uvar        = uvar      ; options%vars_to_read(i) = uvar;       options%dim_list(i) = 3;    i = i + 1
        if (ulat=="") ulat=latvar
        if (ulon=="") ulon=lonvar
        options%ulat        = ulat      !; options%vars_to_read(i) = ulat;       options%dim_list(i) = 2;    i = i + 1
        options%ulon        = ulon      !; options%vars_to_read(i) = ulon;       options%dim_list(i) = 2;    i = i + 1

        ! V varname and associated lat/lon var names
        options%vvar        = vvar      ; options%vars_to_read(i) = vvar;       options%dim_list(i) = 3;    i = i + 1
        if (vlat=="") vlat=latvar
        if (vlon=="") vlon=lonvar
        options%vlat        = vlat      !; options%vars_to_read(i) = vlat;       options%dim_list(i) = 2;    i = i + 1
        options%vlon        = vlon      !; options%vars_to_read(i) = vlon;       options%dim_list(i) = 2;    i = i + 1

        ! Primary model variable names
        options%pbvar       = pbvar     ; options%vars_to_read(i) = pbvar;      options%dim_list(i) = 3;    i = i + 1
        if (options%compute_p) then
            pvar = "air_pressure_computed"
            options%pvar        = pvar  ; options%vars_to_read(i) = pvar;       options%dim_list(i) = -3;   i = i + 1
        else
            options%pvar        = pvar  ; options%vars_to_read(i) = pvar;       options%dim_list(i) = 3;    i = i + 1
        endif
        options%psvar       = psvar     ; options%vars_to_read(i) = psvar;      options%dim_list(i) = 2;    i = i + 1
        options%pslvar      = pslvar    ; options%vars_to_read(i) = pslvar;     options%dim_list(i) = 2;    i = i + 1
        options%tvar        = tvar      ; options%vars_to_read(i) = tvar;       options%dim_list(i) = 3;    i = i + 1
        options%qvvar       = qvvar     ; options%vars_to_read(i) = qvvar;      options%dim_list(i) = 3;    i = i + 1
        options%qcvar       = qcvar     ; options%vars_to_read(i) = qcvar;      options%dim_list(i) = 3;    i = i + 1
        options%qivar       = qivar     ; options%vars_to_read(i) = qivar;      options%dim_list(i) = 3;    i = i + 1
        options%qrvar       = qrvar     ; options%vars_to_read(i) = qrvar;      options%dim_list(i) = 3;    i = i + 1
        options%qsvar       = qsvar     ; options%vars_to_read(i) = qsvar;      options%dim_list(i) = 3;    i = i + 1
        options%qgvar       = qgvar     ; options%vars_to_read(i) = qgvar;      options%dim_list(i) = 3;    i = i + 1

        ! vertical coordinate
        ! if (options%time_varying_z) then
        if (options%compute_z) then
            zvar = "height_computed"
            options%vars_to_read(i) = zvar;      options%dim_list(i) = -3;    i = i + 1
        else
            options%vars_to_read(i) = zvar;      options%dim_list(i) = 3;    i = i + 1
        endif
        ! endif
        options%zvar        = zvar      ! this could get reassigned from "" to "height_computed" above
        options%zbvar       = zbvar     !; options%vars_to_read(i) = zbvar;      options%dim_list(i) = 3;    i = i + 1

        ! 2D model variables (e.g. Land surface and PBL height)
        options%shvar       = shvar     ; options%vars_to_read(i) = shvar;      options%dim_list(i) = 2;    i = i + 1
        options%lhvar       = lhvar     ; options%vars_to_read(i) = lhvar;      options%dim_list(i) = 2;    i = i + 1
        options%pblhvar     = pblhvar   ; options%vars_to_read(i) = pblhvar;    options%dim_list(i) = 2;    i = i + 1

        ! Shortwave and longwave down at the surface
        options%swdown_var  = swdown_var; options%vars_to_read(i) = swdown_var; options%dim_list(i) = 2;    i = i + 1
        options%lwdown_var  = lwdown_var; options%vars_to_read(i) = lwdown_var; options%dim_list(i) = 2;    i = i + 1

        ! Sea surface temperature
        options%sst_var     = sst_var   ; options%vars_to_read(i) = sst_var;    options%dim_list(i) = 2;    i = i + 1
        options%rain_var    = rain_var  ; options%vars_to_read(i) = rain_var;   options%dim_list(i) = 2;    i = i + 1

        !------------------------------------------------------
        ! these variables are read explicitly so not added to vars_to_read list
        !------------------------------------------------------
        ! variable names for the high resolution domain
        options%hgt_hi          = hgt_hi
        options%landvar         = landvar
        options%lat_hi          = lat_hi
        options%lon_hi          = lon_hi
        options%ulat_hi         = ulat_hi
        options%ulon_hi         = ulon_hi
        options%vlat_hi         = vlat_hi
        options%vlon_hi         = vlon_hi

        options%sinalpha_var    = sinalpha_var
        options%cosalpha_var    = cosalpha_var

        ! soil and vegetation parameters
        options%soiltype_var    = soiltype_var
        options%soil_t_var      = soil_t_var
        options%soil_vwc_var    = soil_vwc_var
        options%soil_deept_var  = soil_deept_var
        options%vegtype_var     = vegtype_var
        options%vegfrac_var     = vegfrac_var

        ! optional calibration variables for linear wind solution
        options%linear_mask_var     = linear_mask_var
        options%nsq_calibration_var = nsq_calibration_var


    end subroutine var_namelist


    !> -------------------------------
    !! Initialize the main parameter options
    !!
    !! Reads parameters for the ICAR simulation
    !! These include setting flags that request other namelists be read
    !!
    !! -------------------------------
    subroutine parameters_namelist(filename,options)
        implicit none
        character(len=*),             intent(in)    :: filename
        type(parameter_options_type), intent(inout) :: options

        integer :: name_unit
        type(time_delta_t) :: dt
        ! parameters to read
        real    :: dx, dxlow, outputinterval, inputinterval, t_offset, smooth_wind_distance
        real    :: cfl_reduction_factor
        integer :: ntimesteps
        integer :: longitude_system
        integer :: nz, n_ext_winds,buffer, warning_level, cfl_strictness
        logical :: ideal, readz, readdz, interactive, debug, external_winds, surface_io_only, &
                   mean_winds, mean_fields, restart, advect_density, z_is_geopotential, z_is_on_interface,&
                   high_res_soil_state, use_agl_height, time_varying_z, t_is_potential, qv_is_spec_humidity, &
                   qv_is_relative_humidity, &
                   use_mp_options, use_lt_options, use_adv_options, use_lsm_options, use_bias_correction, &
                   use_block_options, use_cu_options

        character(len=MAXFILELENGTH) :: date, calendar, start_date, forcing_start_date, end_date
        integer :: year, month, day, hour, minute, second
        character(len=MAXFILELENGTH) :: mp_options_filename, lt_options_filename, &
                                        adv_options_filename, lsm_options_filename, &
                                        bias_options_filename, block_options_filename, &
                                        cu_options_filename

        namelist /parameters/ ntimesteps, outputinterval, inputinterval, surface_io_only,                &
                              dx, dxlow, ideal, readz, readdz, nz, t_offset,                             &
                              debug, warning_level, interactive, restart,                                &
                              external_winds, buffer, n_ext_winds, advect_density, smooth_wind_distance, &
                              mean_winds, mean_fields, z_is_geopotential, z_is_on_interface,             &
                              date, calendar, high_res_soil_state, t_is_potential,                       &
                              qv_is_relative_humidity, qv_is_spec_humidity,  &
                              use_agl_height, start_date, forcing_start_date, end_date, time_varying_z,  &
                              longitude_system,                             &
                              cfl_reduction_factor,     cfl_strictness,     &
                              mp_options_filename,      use_mp_options,     &
                              block_options_filename,   use_block_options,  &
                              lt_options_filename,      use_lt_options,     &
                              lsm_options_filename,     use_lsm_options,    &
                              adv_options_filename,     use_adv_options,    &
                              bias_options_filename,    use_bias_correction,&
                              cu_options_filename,      use_cu_options

!       default parameters
        surface_io_only     = .False.
        mean_fields         = .False.
        mean_winds          = .False.
        external_winds      = .False.
        n_ext_winds         = 1
        t_offset            = (-9999)
        buffer              = 0
        advect_density      = .False.
        t_is_potential      = .True.
        qv_is_spec_humidity = .False.
        qv_is_relative_humidity=.False.
        z_is_geopotential   = .False.
        z_is_on_interface   = .False.
        dxlow               = 100000
        restart             = .False.
        ideal               = .False.
        debug               = .False.
        interactive         = .False.
        warning_level       = -9999
        readz               = .False.
        readdz              = .True.
        nz                  =  MAXLEVELS
        smooth_wind_distance= -9999
        calendar            = "gregorian"
        high_res_soil_state = .False.
        use_agl_height      = .False.
        date                = ""
        start_date          = ""
        forcing_start_date  = ""
        end_date            = ""
        time_varying_z      = .False.
        cfl_reduction_factor=  0.9
        cfl_strictness      =  3
        inputinterval       =  3600
        outputinterval      =  3600
        longitude_system    = kMAINTAIN_LON

        ! flag set to read specific parameterization options
        use_mp_options=.False.
        mp_options_filename = filename

        use_lt_options=.False.
        lt_options_filename = filename

        use_adv_options=.False.
        adv_options_filename = filename

        use_cu_options=.False.
        cu_options_filename = filename

        use_lsm_options=.False.
        lsm_options_filename = filename

        use_bias_correction=.False.
        bias_options_filename = filename

        use_block_options=.False.
        block_options_filename = filename

        open(io_newunit(name_unit), file=filename)
        read(name_unit,nml=parameters)
        close(name_unit)

        if (ideal) then
            if (this_image()==1) write(*,*) " Running Idealized simulation (time step does not advance)"
        endif

        if ((trim(date)=="").and.(trim(start_date)/="")) date = start_date

        if (trim(forcing_start_date)=="") then
            if (trim(date)/="") then
                forcing_start_date=date
            endif
        else
            date=forcing_start_date
        endif
        if (warning_level==-9999) then
            if (debug) then
                warning_level=2
            else
                warning_level=5
            endif
        endif


        if (smooth_wind_distance.eq.(-9999)) then
            smooth_wind_distance=dxlow*2
            if (this_image()==1) write(*,*) " Default smoothing distance = lowdx*2 = ", smooth_wind_distance
        endif

        options%t_offset=t_offset
        if (smooth_wind_distance<0) then
            write(*,*) " Wind smoothing must be a positive number"
            write(*,*) " smooth_wind_distance = ",smooth_wind_distance
            if (warning_level>4) then
                stop
            else
                smooth_wind_distance = dxlow*2
            endif
        endif
        options%smooth_wind_distance = smooth_wind_distance
        options%longitude_system = longitude_system

        options%in_dt      = inputinterval
        call options%input_dt%set(seconds=inputinterval)
        options%out_dt     = outputinterval
        call options%output_dt%set(seconds=outputinterval)
        ! if outputing at half-day or longer intervals, create monthly files
        if (outputinterval>=43200) then
            options%output_file_frequency="monthly"
        ! if outputing at half-hour or longer intervals, create daily files
        else if (outputinterval>=1800) then
            options%output_file_frequency="daily"
        ! otherwise create a new output file every timestep
        else
            options%output_file_frequency="every step"
        endif

        options%surface_io_only = surface_io_only

        options%calendar=calendar

        call options%initial_time%init(calendar)
        call options%initial_time%set(date)
        if (start_date=="") then
            options%start_time = options%initial_time
        else
            call options%start_time%init(calendar)
            call options%start_time%set(start_date)
        endif
        if (trim(end_date)/="") then
            call options%end_time%init(calendar)
            call options%end_time%set(end_date)
        else
            call dt%set(seconds=ntimesteps * inputinterval)
            options%end_time = options%start_time + dt
        endif

        options%dx               = dx
        options%dxlow            = dxlow
        options%ideal            = ideal
        options%readz            = readz
        options%readdz           = readdz
        options%buffer           = buffer
        options%mean_winds       = mean_winds
        options%mean_fields      = mean_fields
        options%advect_density   = advect_density
        options%debug            = debug
        options%interactive      = interactive
        options%warning_level    = warning_level
        options%use_agl_height   = use_agl_height

        options%qv_is_relative_humidity = qv_is_relative_humidity
        options%qv_is_spec_humidity= qv_is_spec_humidity
        options%t_is_potential   = t_is_potential
        options%z_is_geopotential= z_is_geopotential
        options%z_is_on_interface= z_is_on_interface

        options%external_winds = external_winds
        options%ext_winds_nfiles = n_ext_winds
        options%restart = restart

        options%nz = nz

        options%high_res_soil_state = high_res_soil_state
        options%time_varying_z = time_varying_z

        options%cfl_reduction_factor = cfl_reduction_factor
        options%cfl_strictness = cfl_strictness


        options%use_mp_options      = use_mp_options
        options%mp_options_filename = mp_options_filename

        options%use_lt_options      = use_lt_options
        options%lt_options_filename = lt_options_filename

        options%use_cu_options      = use_cu_options
        options%cu_options_filename = cu_options_filename

        options%use_adv_options     = use_adv_options
        options%adv_options_filename= adv_options_filename

        options%use_lsm_options     = use_lsm_options
        options%lsm_options_filename= lsm_options_filename

        options%use_bias_correction  = use_bias_correction
        options%bias_options_filename= bias_options_filename

        options%use_block_options     = use_block_options
        options%block_options_filename= block_options_filename

        ! options are updated when complete
    end subroutine parameters_namelist

    !> -------------------------------
    !! Initialize the microphysics options
    !!
    !! Reads the mp_parameters namelist or sets default values
    !!
    !! -------------------------------
    subroutine mp_parameters_namelist(mp_filename,options)
        implicit none
        character(len=*),   intent(in)    :: mp_filename
        type(options_t),    intent(inout) :: options
        integer :: name_unit

        real    :: Nt_c, TNO, am_s, rho_g, av_s, bv_s, fv_s, av_g, bv_g, av_i
        real    :: Ef_si, Ef_rs, Ef_rg, Ef_ri
        real    :: C_cubes, C_sqrd, mu_r, t_adjust
        logical :: Ef_rw_l, EF_sw_l
        integer :: top_mp_level
        real    :: local_precip_fraction
        integer :: update_interval

        namelist /mp_parameters/ Nt_c, TNO, am_s, rho_g, av_s, bv_s, fv_s, av_g, bv_g, av_i,    &   ! thompson microphysics parameters
                                Ef_si, Ef_rs, Ef_rg, Ef_ri,                                     &   ! thompson microphysics parameters
                                C_cubes, C_sqrd, mu_r, Ef_rw_l, Ef_sw_l, t_adjust,              &   ! thompson microphysics parameters
                                top_mp_level, local_precip_fraction, update_interval

        ! because mp_options could be in a separate file (should probably set all namelists up to have this option)
        if (options%parameters%use_mp_options) then
            if (trim(mp_filename)/=trim(get_options_file())) then
                call version_check(mp_filename, options%parameters)
            endif
        endif

        ! set default parameters
        Nt_c  = 100.e6      !  50, 100,500,1000
        TNO   = 5.0         !  0.5, 5, 50
        am_s  = 0.069       ! 0.052 (Heymsfield), 0.02 (Mitchell), 0.01.
                            ! Note that these values are converted to mks units. Was given as cgs units in Morrison p3 code
        rho_g = 500.0       ! 800, 500, 200
        av_s  = 40.0        ! 11.72 (Locatelli and Hobbs)
        bv_s  = 0.55        ! 0.41
        fv_s  = 100.0       ! 0
        av_g  = 442.0       ! 19.3   from "Cloud-Resolving Modelling of Convective Processes, by Gao and Li,
        bv_g  = 0.89        ! 0.37
        av_i  = 1847.5      ! 700 (Ikawa and Saito)
        Ef_si = 0.05
        Ef_rs = 0.95        ! 1
        Ef_rg = 0.75        ! 1
        Ef_ri = 0.95        ! 1
        C_cubes = 0.5       ! 0.25 Based on Thesis paper "Validation and Improvements of Simulated
                            !      Cloud Microphysics and Orographic Precipitation over the Pacific Northwest"
        C_sqrd  = 0.3
        mu_r    = 0.        ! 1, 2, 5
        t_adjust= 0.0       ! -5, 10, 15
        Ef_rw_l = .False.   ! True sets ef_rw = 1, insted of max 0.95
        Ef_sw_l = .False.   ! True sets ef_rw = 1, insted of max 0.95

        update_interval       = 0 ! update every time step
        top_mp_level          = 0 ! if <=0 just use the actual model top
        local_precip_fraction = 1 ! if <1: the remaining fraction (e.g. 1-x) of precip gets distributed to the surrounding grid cells

        ! read in the namelist
        if (options%parameters%use_mp_options) then
            open(io_newunit(name_unit), file=mp_filename)
            read(name_unit, nml=mp_parameters)
            close(name_unit)
        endif

        ! store the data back into the mp_options datastructure
        options%mp_options%Nt_c     = Nt_c
        options%mp_options%TNO      = TNO
        options%mp_options%am_s     = am_s
        options%mp_options%rho_g    = rho_g
        options%mp_options%av_s     = av_s
        options%mp_options%bv_s     = bv_s
        options%mp_options%fv_s     = fv_s
        options%mp_options%av_g     = av_g
        options%mp_options%bv_g     = bv_g
        options%mp_options%av_i     = av_i
        options%mp_options%Ef_si    = Ef_si
        options%mp_options%Ef_rs    = Ef_rs
        options%mp_options%Ef_rg    = Ef_rg
        options%mp_options%Ef_ri    = Ef_ri
        options%mp_options%mu_r     = mu_r
        options%mp_options%t_adjust = t_adjust
        options%mp_options%C_cubes  = C_cubes
        options%mp_options%C_sqrd   = C_sqrd
        options%mp_options%Ef_rw_l  = Ef_rw_l
        options%mp_options%Ef_sw_l  = Ef_sw_l

        if (top_mp_level < 0) top_mp_level = options%parameters%nz + top_mp_level

        options%mp_options%update_interval      = update_interval
        options%mp_options%top_mp_level         = top_mp_level
        options%mp_options%local_precip_fraction= local_precip_fraction

    end subroutine mp_parameters_namelist

    !> -------------------------------
    !! Initialize the blocking options
    !!
    !! Reads the block_parameters namelist or sets default values
    !!
    !! -------------------------------
    subroutine block_parameters_namelist(filename, options)
        implicit none

        character(len=*),   intent(in)   :: filename
        type(options_t),    intent(inout):: options

        integer :: name_unit

        real    :: blocking_contribution  ! fractional contribution of flow blocking perturbation that is added [0-1]
        real    :: smooth_froude_distance ! distance (m) over which Froude number is smoothed
        integer :: n_smoothing_passes     ! number of times the smoothing window is applied
        real    :: block_fr_max           ! max froude no at which flow is only partially blocked above, no blocking
        real    :: block_fr_min           ! min froude no at which flow is only partially blocked below, full blocking
        logical :: block_flow             ! use a blocking parameterization


        ! define the namelist
        namelist /block_parameters/ smooth_froude_distance, &
                                    n_smoothing_passes,     &
                                    block_fr_max,           &
                                    block_fr_min,           &
                                    blocking_contribution,  &
                                    block_flow

        ! because block_options could be in a separate file
        if (options%parameters%use_block_options) then
            if (trim(filename)/=trim(get_options_file())) then
                call version_check(filename,options%parameters)
            endif
        endif

        ! set default values
        smooth_froude_distance  = 6000
        n_smoothing_passes      = 3
        block_fr_max            = 0.75
        block_fr_min            = 0.5
        blocking_contribution   = 0.5
        block_flow              = .False.

        ! read the namelist options
        if (options%parameters%use_block_options) then
            open(io_newunit(name_unit), file=filename)
            read(name_unit,nml=block_parameters)
            close(name_unit)
        endif

        ! copy values into data type
        associate( opt => options%block_options )
            opt%smooth_froude_distance = smooth_froude_distance
            opt%n_smoothing_passes     = n_smoothing_passes
            opt%block_fr_max           = block_fr_max
            opt%block_fr_min           = block_fr_min
            opt%blocking_contribution  = blocking_contribution
            opt%block_flow             = block_flow
        end associate

    end subroutine block_parameters_namelist


    !> -------------------------------
    !! Initialize the Linear Theory options
    !!
    !! Reads the lt_parameters namelist or sets default values
    !!
    !! -------------------------------
    subroutine lt_parameters_namelist(filename, options)
        implicit none
        character(len=*),   intent(in)   :: filename
        type(options_t),    intent(inout):: options

        integer :: name_unit

        integer :: vert_smooth
        logical :: variable_N           ! Compute the Brunt Vaisala Frequency (N^2) every time step
        logical :: smooth_nsq               ! Smooth the Calculated N^2 over vert_smooth vertical levels
        integer :: buffer                   ! number of grid cells to buffer around the domain MUST be >=1
        integer :: stability_window_size    ! window to average nsq over
        real    :: max_stability            ! limits on the calculated Brunt Vaisala Frequency
        real    :: min_stability            ! these may need to be a little narrower.
        real    :: linear_contribution      ! multiplier on uhat,vhat before adding to u,v
        real    :: linear_update_fraction   ! controls the rate at which the linearfield updates (should be calculated as f(in_dt))

        real    :: N_squared                ! static Brunt Vaisala Frequency (N^2) to use
        logical :: remove_lowres_linear     ! attempt to remove the linear mountain wave from the forcing low res model
        real    :: rm_N_squared             ! static Brunt Vaisala Frequency (N^2) to use in removing linear wind field
        real    :: rm_linear_contribution   ! fractional contribution of linear perturbation to wind field to remove from the low-res field

        logical :: spatial_linear_fields    ! use a spatially varying linear wind perturbation
        logical :: linear_mask              ! use a spatial mask for the linear wind field
        logical :: nsq_calibration          ! use a spatial mask to calibrate the nsquared (brunt vaisala frequency) field

        ! Look up table generation parameters
        real    :: dirmax, dirmin
        real    :: spdmax, spdmin
        real    :: nsqmax, nsqmin
        integer :: n_dir_values, n_nsq_values, n_spd_values
        real    :: minimum_layer_size       ! Minimum vertical step to permit when computing LUT.
                                            ! If model layers are thicker, substepping will be used.

        ! parameters to control reading from or writing an LUT file
        logical :: read_LUT, write_LUT
        character(len=MAXFILELENGTH) :: u_LUT_Filename, v_LUT_Filename, LUT_Filename
        logical :: overwrite_lt_lut

        ! define the namelist
        namelist /lt_parameters/ variable_N, smooth_nsq, buffer, stability_window_size, max_stability, min_stability, &
                                 linear_contribution, linear_update_fraction, N_squared, vert_smooth, &
                                 remove_lowres_linear, rm_N_squared, rm_linear_contribution, &
                                 spatial_linear_fields, linear_mask, nsq_calibration, minimum_layer_size, &
                                 dirmax, dirmin, spdmax, spdmin, nsqmax, nsqmin, n_dir_values, n_nsq_values, n_spd_values, &
                                 read_LUT, write_LUT, u_LUT_Filename, v_LUT_Filename, overwrite_lt_lut, LUT_Filename

         ! because lt_options could be in a separate file
         if (options%parameters%use_lt_options) then
             if (trim(filename)/=trim(get_options_file())) then
                 call version_check(filename,options%parameters)
             endif
         endif


        ! set default values
        variable_N = .True.
        smooth_nsq = .True.
        buffer = 50                    ! number of grid cells to buffer around the domain MUST be >=1
        stability_window_size = 10     ! window to average nsq over
        vert_smooth = 10
        max_stability = 6e-4           ! limits on the calculated Brunt Vaisala Frequency
        min_stability = 1e-7           ! these may need to be a little narrower.

        N_squared = 3e-5               ! static Brunt Vaisala Frequency (N^2) to use
        linear_contribution = 1        ! fractional contribution of linear perturbation to wind field (e.g. u_hat multiplied by this)
        remove_lowres_linear = .False. ! attempt to remove the linear mountain wave from the forcing low res model
        rm_N_squared = 3e-5            ! static Brunt Vaisala Frequency (N^2) to use in removing linear wind field
        rm_linear_contribution = 1     ! fractional contribution of linear perturbation to wind field to remove from the low-res field

        linear_update_fraction = 0.2   ! fraction of linear perturbation to add each time step
        spatial_linear_fields = .True. ! use a spatially varying linear wind perturbation
        linear_mask = .False.          ! use a spatial mask for the linear wind field
        nsq_calibration = .False.      ! use a spatial mask to calibrate the nsquared (brunt vaisala frequency) field

        ! look up table generation parameters
        dirmax = 2*pi
        dirmin = 0
        spdmax = 30
        spdmin = 0
        nsqmax = log(max_stability)
        nsqmin = log(min_stability)
        n_dir_values = 24
        n_nsq_values = 5
        n_spd_values = 6
        minimum_layer_size = 100

        read_LUT = .False.
        write_LUT = .True.
        u_LUT_Filename = "MISSING"
        v_LUT_Filename = "MISSING"
        LUT_Filename   = "MISSING"
        overwrite_lt_lut = .True.

        ! read the namelist options
        if (options%parameters%use_lt_options) then
            open(io_newunit(name_unit), file=filename)
            read(name_unit,nml=lt_parameters)
            close(name_unit)
        endif

        ! store everything in the lt_options structure
        associate(opt => options%lt_options )
            opt%buffer = buffer
            opt%stability_window_size = stability_window_size
            opt%max_stability = max_stability
            opt%min_stability = min_stability
            opt%variable_N = variable_N
            opt%smooth_nsq = smooth_nsq

            if (vert_smooth<0) then
                write(*,*) " Vertical smoothing must be a positive integer"
                write(*,*) " vert_smooth = ",vert_smooth
                stop
            endif
            opt%vert_smooth=vert_smooth

            opt%N_squared = N_squared
            opt%linear_contribution = linear_contribution
            opt%remove_lowres_linear = remove_lowres_linear
            opt%rm_N_squared = rm_N_squared
            opt%rm_linear_contribution = rm_linear_contribution
            opt%linear_update_fraction = linear_update_fraction
            opt%spatial_linear_fields = spatial_linear_fields
            opt%linear_mask = linear_mask
            opt%nsq_calibration = nsq_calibration
            opt%dirmax = dirmax
            opt%dirmin = dirmin
            opt%spdmax = spdmax
            opt%spdmin = spdmin
            opt%nsqmax = nsqmax
            opt%nsqmin = nsqmin
            opt%n_dir_values = n_dir_values
            opt%n_nsq_values = n_nsq_values
            opt%n_spd_values = n_spd_values
            opt%minimum_layer_size = minimum_layer_size
            opt%read_LUT = read_LUT
            opt%write_LUT = write_LUT
            if (trim(u_LUT_Filename)=="MISSING") then
                if (trim(LUT_Filename)=="MISSING") then
                    u_LUT_Filename="Linear_Theory_LUT.nc"
                else
                    u_LUT_Filename=LUT_Filename
                endif
            endif

            opt%u_LUT_Filename = u_LUT_Filename
            opt%v_LUT_Filename = v_LUT_Filename
            opt%overwrite_lt_lut = overwrite_lt_lut

        end associate

    end subroutine lt_parameters_namelist


    !> -------------------------------
    !! Initialize the advection options
    !!
    !! Reads the adv_parameters namelist or sets default values
    !!
    !! -------------------------------
    subroutine adv_parameters_namelist(filename, options)
        implicit none
        character(len=*),   intent(in)   :: filename
        type(options_t),    intent(inout):: options

        type(adv_options_type)::adv_options
        integer :: name_unit

        logical :: boundary_buffer          ! apply some smoothing to the x and y boundaries in MPDATA
        logical :: flux_corrected_transport ! use the flux corrected transport option in MPDATA
        integer :: mpdata_order             ! MPDATA order of correction (e.g. 1st=upwind, 2nd=classic, 3rd=better)

        ! define the namelist
        namelist /adv_parameters/ boundary_buffer, flux_corrected_transport, mpdata_order

         ! because adv_options could be in a separate file
         if (options%parameters%use_adv_options) then
             if (trim(filename)/=trim(get_options_file())) then
                 call version_check(filename,options%parameters)
             endif
         endif


        ! set default values
        boundary_buffer = .False.
        flux_corrected_transport = .True.
        mpdata_order = 2

        ! read the namelist options
        if (options%parameters%use_adv_options) then
            open(io_newunit(name_unit), file=filename)
            read(name_unit,nml=adv_parameters)
            close(name_unit)
        endif

        ! store everything in the adv_options structure
        adv_options%boundary_buffer = boundary_buffer
        adv_options%flux_corrected_transport = flux_corrected_transport
        adv_options%mpdata_order = mpdata_order

        ! copy the data back into the global options data structure
        options%adv_options = adv_options
    end subroutine adv_parameters_namelist


    !> -------------------------------
    !! Initialize the convection scheme options
    !!
    !! Reads the cu_parameters namelist or sets default values
    !!
    !! -------------------------------
    subroutine cu_parameters_namelist(filename, options)
        implicit none
        character(len=*),   intent(in)   :: filename
        type(options_t),    intent(inout):: options

        type(cu_options_type) :: cu_options
        integer :: name_unit

        real :: tendency_fraction, tend_qv_fraction, tend_qc_fraction, tend_th_fraction, tend_qi_fraction
        real :: stochastic_cu


        ! define the namelist
        namelist /cu_parameters/ tendency_fraction, tend_qv_fraction, tend_qc_fraction, tend_th_fraction, tend_qi_fraction, &
                                 stochastic_cu

        ! because adv_options could be in a separate file
        if (options%parameters%use_cu_options) then
            if (trim(filename)/=trim(get_options_file())) then
                call version_check(filename,options%parameters)
            endif
        endif

        ! set default values
        stochastic_cu       = kNO_STOCHASTIC

        tendency_fraction   = 1.0
        tend_qv_fraction    = -1.0
        tend_qc_fraction    = -1.0
        tend_th_fraction    = -1.0
        tend_qi_fraction    = -1.0

        ! read the namelist options
        if (options%parameters%use_cu_options) then
            open(io_newunit(name_unit), file=filename)
            read(name_unit,nml=cu_parameters)
            close(name_unit)
        endif

        ! if not set separately, default to the global tendency setting
        if (tend_qv_fraction < 0) tend_qv_fraction = tendency_fraction
        if (tend_qc_fraction < 0) tend_qc_fraction = tendency_fraction
        if (tend_th_fraction < 0) tend_th_fraction = tendency_fraction
        if (tend_qi_fraction < 0) tend_qi_fraction = tendency_fraction

        ! store everything in the cu_options structure
        cu_options%stochastic_cu        = stochastic_cu
        cu_options%tendency_fraction    = tendency_fraction
        cu_options%tend_qv_fraction     = tend_qv_fraction
        cu_options%tend_qc_fraction     = tend_qc_fraction
        cu_options%tend_th_fraction     = tend_th_fraction
        cu_options%tend_qi_fraction     = tend_qi_fraction

        ! copy the data back into the global options data structure
        options%cu_options = cu_options
    end subroutine cu_parameters_namelist



    !> -------------------------------
    !! Sets the default value for each of three land use categories depending on the LU_Categories input
    !!
    !! -------------------------------
    subroutine set_default_LU_categories(urban_category, ice_category, water_category, LU_Categories)
        ! if various LU categories were not defined in the namelist (i.e. they == -1) then attempt
        ! to define default values for them based on the LU_Categories variable supplied.
        implicit none
        integer, intent(inout) :: urban_category, ice_category, water_category
        character(len=MAXVARLENGTH), intent(in) :: LU_Categories

        if (trim(LU_Categories)=="MODIFIED_IGBP_MODIS_NOAH") then
            if (urban_category==-1) urban_category = 13
            if (ice_category==-1)   ice_category = 15
            if (water_category==-1) water_category = 17

        elseif (trim(LU_Categories)=="USGS") then
            if (urban_category==-1) urban_category = 1
            if (ice_category==-1)   ice_category = -1
            if (water_category==-1) water_category = 16

        elseif (trim(LU_Categories)=="USGS-RUC") then
            if (urban_category==-1) urban_category = 1
            if (ice_category==-1)   ice_category = 24
            if (water_category==-1) water_category = 16
            ! also note, lakes_category = 28
            write(*,*) "WARNING: not handling lake category (28)"

        elseif (trim(LU_Categories)=="MODI-RUC") then
            if (urban_category==-1) urban_category = 13
            if (ice_category==-1)   ice_category = 15
            if (water_category==-1) water_category = 17
            ! also note, lakes_category = 21
            write(*,*) "WARNING: not handling lake category (21)"

        elseif (trim(LU_Categories)=="NLCD40") then
            if (urban_category==-1) urban_category = 13
            if (ice_category==-1)   ice_category = 15 ! and 22?
            if (water_category==-1) water_category = 17 ! and 21
            write(*,*) "WARNING: not handling all varients of categories (e.g. permanent_snow=15 is, but permanent_snow_ice=22 is not)"
        endif

    end subroutine set_default_LU_categories


    !> -------------------------------
    !! Initialize the bias correction options
    !!
    !! Reads the bias_parameters namelist or sets default values
    !!
    !! -------------------------------
    subroutine bias_parameters_namelist(filename, options)
        implicit none
        character(len=*),   intent(in)   :: filename
        type(options_t),    intent(inout):: options

        type(bias_options_type)     ::  bias_options
        integer :: name_unit

        character(len=MAXFILELENGTH):: bias_correction_filename ! file containing bias correction data
        character(len=MAXVARLENGTH) :: rain_fraction_var        ! name of variable containing the fraction to multiply rain by

        ! define the namelist
        namelist /bias_parameters/ bias_correction_filename, rain_fraction_var

         ! because adv_options could be in a separate file
         if (options%parameters%use_bias_correction) then
             if (trim(filename)/=trim(get_options_file())) then
                 call version_check(filename,options%parameters)
             endif
         endif


        ! set default values
        bias_correction_filename = options%parameters%init_conditions_file
        rain_fraction_var        = "rain_fraction"

        ! read the namelist options
        if (options%parameters%use_bias_correction) then
            open(io_newunit(name_unit), file=filename)
            read(name_unit,nml=bias_parameters)
            close(name_unit)
        endif

        ! store everything in the bias_options structure
        bias_options%filename           = bias_correction_filename
        bias_options%rain_fraction_var  = rain_fraction_var

        ! copy the data back into the global options data structure
        options%bias_options = bias_options
    end subroutine bias_parameters_namelist


    !> -------------------------------
    !! Initialize the land surface model options
    !!
    !! Reads the lsm_parameters namelist or sets default values
    !!
    !! -------------------------------
    subroutine lsm_parameters_namelist(filename, options)
        implicit none
        character(len=*),   intent(in)   :: filename
        type(options_t),    intent(inout)::options

        type(lsm_options_type) :: lsm_options
        integer :: name_unit

        character(len=MAXVARLENGTH) :: LU_Categories ! Category definitions (e.g. USGS, MODIFIED_IGBP_MODIS_NOAH)
        logical :: monthly_vegfrac                   ! read in 12 months of vegfrac data
        integer :: update_interval                   ! minimum number of seconds between LSM updates
        integer :: urban_category                    ! index that defines the urban category in LU_Categories
        integer :: ice_category                      ! index that defines the ice category in LU_Categories
        integer :: water_category                    ! index that defines the water category in LU_Categories

        ! define the namelist
        namelist /lsm_parameters/ LU_Categories, update_interval, monthly_vegfrac, &
                                  urban_category, ice_category, water_category

         ! because adv_options could be in a separate file
         if (options%parameters%use_lsm_options) then
             if (trim(filename)/=trim(get_options_file())) then
                 call version_check(filename,options%parameters)
             endif
         endif


        ! set default values
        LU_Categories   = "MODIFIED_IGBP_MODIS_NOAH"
        update_interval = 300 ! 5 minutes
        monthly_vegfrac = .False.

        ! default values for these will be set after reading LU_Categories
        urban_category  = -1
        ice_category    = -1
        water_category  = -1

        ! read the namelist options
        if (options%parameters%use_lsm_options) then
            open(io_newunit(name_unit), file=filename)
            read(name_unit,nml=lsm_parameters)
            close(name_unit)
        endif

        call set_default_LU_categories(urban_category, ice_category, water_category, LU_Categories)

        ! store everything in the lsm_options structure
        lsm_options%LU_Categories   = LU_Categories
        lsm_options%monthly_vegfrac = monthly_vegfrac
        lsm_options%update_interval = update_interval
        lsm_options%urban_category  = urban_category
        lsm_options%ice_category    = ice_category
        lsm_options%water_category  = water_category

        ! copy the data back into the global options data structure
        options%lsm_options = lsm_options
    end subroutine lsm_parameters_namelist


    !> -------------------------------
    !! Set up model levels, either read from a namelist, or from a default set of values
    !!
    !! Reads the z_info namelist or sets default values
    !!
    !! -------------------------------
    subroutine model_levels_namelist(filename,options)
        implicit none
        character(len=*),             intent(in)    :: filename
        type(parameter_options_type), intent(inout) :: options

        integer :: name_unit, this_level
        real, allocatable, dimension(:) :: dz_levels
        real, dimension(45) :: fulldz
        logical :: space_varying, fixed_dz_advection, dz_modifies_wind, sleve
        real :: flat_z_height, sleve_decay_factor, sleve_n

        namelist /z_info/ dz_levels, space_varying, dz_modifies_wind, flat_z_height, fixed_dz_advection, sleve, sleve_decay_factor, sleve_n

        this_level=1
        space_varying = .False.
        fixed_dz_advection = .False.
        dz_modifies_wind = .False.
        flat_z_height = -1
        sleve = .False.
        sleve_decay_factor = 2.
        sleve_n = 1.  ! to be incorporated later. See Leuenberger 2009

        ! read the z_info namelist if requested
        if (options%readdz) then
            allocate(dz_levels(MAXLEVELS))
            dz_levels=-999

            open(io_newunit(name_unit), file=filename)
            read(name_unit,nml=z_info)
            close(name_unit)

            ! if nz wasn't specified in the namelist, we assume a HUGE number of levels
            ! so now we have to figure out what the actual number of levels read was
            if (options%nz==MAXLEVELS) then
                do this_level=1,MAXLEVELS-1
                    if (dz_levels(this_level+1)<=0) then
                        options%nz=this_level
                        exit
                    endif
                end do
                options%nz=this_level
            endif

            ! allocate(options%dz_levels(options%nz))
            if (minval(dz_levels(1:options%nz)) < 0) then
                if (this_image()==1) print*, "WARNING: dz seems to be less than 0, this is not physical and is probably an error in the namelist"
                if (this_image()==1) print*, "Note that the gfortran compiler will not read dz_levels spread across multiple lines. "
                error stop
            endif

            options%dz_levels = -1
            options%dz_levels(1:options%nz)=dz_levels(1:options%nz)
            deallocate(dz_levels)
        else
        ! if we are not reading dz from the namelist, use default values from a WRF run
        ! default mean layer thicknesses from a 36km WRF run over the "CO-headwaters" domain
            fulldz=[36.,   51.,   58.,   73.,   74.,  111.,  113.,  152.,  155.,  157.,  160.,  245., &
                   251.,  258.,  265.,  365.,  379.,  395.,  413.,  432.,  453.,  476.,  503.,  533., &
                   422.,  443.,  467.,  326.,  339.,  353.,  369.,  386.,  405.,  426.,  450.,  477., &
                   455.,  429.,  396.,  357.,  311.,  325.,  340.,  356.,  356.]
           if (options%nz>45) then
               options%nz=45
           endif
            ! allocate(options%dz_levels(options%nz))
            options%dz_levels = -1
            options%dz_levels(1:options%nz) = fulldz(1:options%nz)
        endif

        options%dz_modifies_wind = dz_modifies_wind
        options%space_varying_dz = space_varying
        options%flat_z_height = flat_z_height
        options%fixed_dz_advection = fixed_dz_advection
<<<<<<< HEAD
        options%sleve = sleve
        options%sleve_decay_factor = sleve_decay_factor
        options%sleve_n = sleve_n
=======

        if (fixed_dz_advection) then
            print*, "WARNING: setting fixed_dz_advection to true is not recommended, use wind = 2 instead"
            print*, "if you want to continue and enable this, you will need to change this code in the options_obj"
            error stop
        endif

        if (dz_modifies_wind) then
            print*, "WARNING: setting dz_modifies_wind to true is not recommended, use wind = 2 instead"
            print*, "if you want to continue and enable this, you will need to change this code in the options_obj"
            error stop
        endif


>>>>>>> 84339208
    end subroutine model_levels_namelist

    !> ----------------------------------------------------------------------------
    !!  Read in the name of the boundary condition files from a text file
    !!
    !!  @param      filename        The name of the text file to read
    !!  @param[out] forcing_files   An array to store the filenames in
    !!  @retval     nfiles          The number of files read.
    !!
    !! ----------------------------------------------------------------------------
    function read_forcing_file_names(filename, forcing_files) result(nfiles)
        implicit none
        character(len=*) :: filename
        character(len=MAXFILELENGTH), dimension(MAX_NUMBER_FILES) :: forcing_files
        integer :: nfiles
        integer :: file_unit
        integer :: i, error
        character(len=MAXFILELENGTH) :: temporary_file

        open(unit=io_newunit(file_unit), file=filename)
        i=0
        error=0
        do while (error==0)
            read(file_unit, *, iostat=error) temporary_file
            if (error==0) then
                i=i+1
                forcing_files(i) = temporary_file
            endif
        enddo
        close(file_unit)
        nfiles = i
        ! print out a summary
        if (this_image()==1) write(*,*) "  Boundary conditions files to be used:"
        if (nfiles>10) then
            if (this_image()==1) write(*,*) "    nfiles=", trim(str(nfiles)), ", too many to print."
            if (this_image()==1) write(*,*) "    First file:", trim(forcing_files(1))
            if (this_image()==1) write(*,*) "    Last file: ", trim(forcing_files(nfiles))
        else
            do i=1,nfiles
                if (this_image()==1) write(*,*) "      ",trim(forcing_files(i))
            enddo
        endif

    end function read_forcing_file_names

    !> -------------------------------
    !! Initialize the list of input files
    !!
    !! Reads the file_list namelist or sets default values
    !!
    !! -------------------------------
    subroutine filename_namelist(filename, options)
        ! read in filenames from up to two namelists
        ! init_conditions_file = high res grid data
        ! boundary_files       = list of files for boundary conditions (low-res)
        ! ext_wind_files       = list of files to read wind data on the high-res grid (optional)
        ! linear_mask_file     = file to read a high-res fractional mask for the linear perturbation
        implicit none
        character(len=*),             intent(in)    :: filename
        type(parameter_options_type), intent(inout) :: options

        character(len=MAXFILELENGTH) :: init_conditions_file, output_file, forcing_file_list, &
                                        linear_mask_file, nsq_calibration_file
        character(len=MAXFILELENGTH), allocatable :: boundary_files(:), ext_wind_files(:)
        integer :: name_unit, nfiles, i

        ! set up namelist structures
        namelist /files_list/ init_conditions_file, output_file, boundary_files, forcing_file_list, &
                              linear_mask_file, nsq_calibration_file
        namelist /ext_winds_info/ ext_wind_files

        linear_mask_file="MISSING"
        nsq_calibration_file="MISSING"
        allocate(boundary_files(MAX_NUMBER_FILES))
        boundary_files="MISSING"
        forcing_file_list="MISSING"

        open(io_newunit(name_unit), file=filename)
        read(name_unit,nml=files_list)
        close(name_unit)

        options%init_conditions_file=init_conditions_file

        i=1
        do while (trim(boundary_files(i))/=trim("MISSING"))
            i=i+1
        end do
        nfiles=i-1

        if ((nfiles==0).and.(trim(forcing_file_list)/="MISSING")) then
            nfiles = read_forcing_file_names(forcing_file_list, boundary_files)
        else
            if (nfiles==0) then
                stop "No boundary conditions files specified."
            endif
        endif

        allocate(options%boundary_files(nfiles))
        options%boundary_files(1:nfiles) = boundary_files(1:nfiles)
        deallocate(boundary_files)

        options%output_file=output_file
        if (trim(linear_mask_file)=="MISSING") then
            linear_mask_file = options%init_conditions_file
        endif
        options%linear_mask_file=linear_mask_file
        if (trim(nsq_calibration_file)=="MISSING") then
            nsq_calibration_file = options%init_conditions_file
        endif
        options%nsq_calibration_file=nsq_calibration_file

        if (options%external_winds) then
            allocate(ext_wind_files(options%ext_winds_nfiles))

            open(io_newunit(name_unit), file=filename)
            read(name_unit,nml=ext_winds_info)
            close(name_unit)

            allocate(options%ext_wind_files(options%ext_winds_nfiles))
            options%ext_wind_files(1:options%ext_winds_nfiles) = ext_wind_files(1:options%ext_winds_nfiles)
            deallocate(ext_wind_files)
        endif
    end subroutine filename_namelist


end submodule<|MERGE_RESOLUTION|>--- conflicted
+++ resolved
@@ -1678,11 +1678,10 @@
         options%space_varying_dz = space_varying
         options%flat_z_height = flat_z_height
         options%fixed_dz_advection = fixed_dz_advection
-<<<<<<< HEAD
         options%sleve = sleve
         options%sleve_decay_factor = sleve_decay_factor
         options%sleve_n = sleve_n
-=======
+
 
         if (fixed_dz_advection) then
             print*, "WARNING: setting fixed_dz_advection to true is not recommended, use wind = 2 instead"
@@ -1696,8 +1695,6 @@
             error stop
         endif
 
-
->>>>>>> 84339208
     end subroutine model_levels_namelist
 
     !> ----------------------------------------------------------------------------
