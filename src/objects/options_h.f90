--- conflicted
+++ resolved
@@ -3,11 +3,7 @@
     use icar_constants,             only : kMAX_STRING_LENGTH, kMAX_STORAGE_VARS
     use options_types,              only : parameter_options_type, physics_type, mp_options_type, lt_options_type,      &
                                            block_options_type, adv_options_type, lsm_options_type, bias_options_type,   &
-<<<<<<< HEAD
-                                           cu_options_type, wind_type
-=======
-                                           cu_options_type, output_options_type, rad_options_type
->>>>>>> 7e70c09f
+                                           cu_options_type, output_options_type, rad_options_type, wind_type
 
     implicit none
 
