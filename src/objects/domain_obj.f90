--- conflicted
+++ resolved
@@ -712,11 +712,7 @@
                                     this% kms : this% kme, &
                                     this% jms : this% jme) )
                                                                 
-<<<<<<< HEAD
         allocate(this%dzdx(this% ims : this% ime, &
-=======
-        allocate(this%dzdx(this% ims : this% ime+1, &
->>>>>>> b9ba80c2
                            this% kms : this% kme, &
                            this% jms : this% jme) )
 
@@ -728,13 +724,10 @@
                            this% kms : this% kme, &
                            this% jms : this% jme) )
 
-<<<<<<< HEAD
         allocate(this%dzdy_v(this% ims : this% ime, &
                            this% kms : this% kme, &
                            this% jms : this% jme+1) )
 
-=======
->>>>>>> b9ba80c2
         allocate(this%dz_scl( this%kms : this%kme))
         
         allocate(this%zr_u( this%u_grid2d_ext% ims : this%u_grid2d_ext% ime,   &
@@ -771,15 +764,12 @@
         allocate(this%terrain_v( this%v_grid2d_ext% ims : this%v_grid2d_ext% ime,   &
                                  this%v_grid2d_ext% jms : this%v_grid2d_ext% jme) )
 
-<<<<<<< HEAD
         allocate(this%sintheta( this% ids : this% ide, &
                                 this% jds : this% jde) )
 
         allocate(this%costheta( this% ids : this% ide, &
                                 this% jds : this% jde) )
 
-=======
->>>>>>> b9ba80c2
 
     end subroutine allocate_z_arrays
 
@@ -830,11 +820,6 @@
                   global_dz_interface   => this%global_dz_interface,            &
                   global_terrain        => this%global_terrain,                 &
                   global_jacobian       => this%global_jacobian,                &
-<<<<<<< HEAD
-=======
-                  dzdx                  => this%dzdx,                           &
-                  dzdy                  => this%dzdy,                           &
->>>>>>> b9ba80c2
                   jacobian              => this%jacobian,                       &
                   jacobian_u                  => this%jacobian_u,                           &
                   jacobian_v                  => this%jacobian_v,                           &
@@ -895,7 +880,6 @@
               print*, ""
 
             endif
-<<<<<<< HEAD
 
             i=kms 
             
@@ -999,111 +983,6 @@
                     zr_u(:,i,:) = 1  
                     zr_v(:,i,:) = 1
 
-=======
-
-            i=kms 
-            
-            ! - - - - -   Mass grid calculations for lowest level (i=kms)  - - - - -
-            
-            !use temp to store global z-interface so that global-jacobian can be calculated
-            allocate(temp(this%ids:this%ide, this%kds:this%kde, this%jds:this%jde))
-
-            temp(:,i,:)   = global_terrain
-
-            temp(:,i+1,:)  = dz_scl(i)   &
-                                    + h1  *  SINH( (smooth_height/s1)**n - (dz_scl(i)/s1)**n ) / SINH((smooth_height/s1)**n)  &! large-scale terrain
-                                    + h2  *  SINH( (smooth_height/s2)**n - (dz_scl(i)/s2)**n ) / SINH((smooth_height/s2)**n)   ! small terrain features
-                                     ! + terrain  *  SINH( (H/s)**n - (dz_scl(i)/s)**n ) / SINH((H/s)**n)  
-            
-            z_interface(:,i,:) = temp(ims:ime,i,jms:jme)
-            z_interface(:,i+1,:) = temp(ims:ime,i+1,jms:jme)
-            
-            global_dz_interface(:,i,:)  =  temp(:,i+1,:) - temp(:,i,:)  ! same for higher k
-            dz_interface(:,i,:)  =  z_interface(:,i+1,:) - z_interface(:,i,:)  ! same for higher k
-            
-            dz_mass(:,i,:)       = dz_interface(:,i,:) / 2           ! Diff for k=1
-            z(:,i,:)             = terrain + dz_mass(:,i,:)          ! Diff for k=1   
-            
-            jacobian(:,i,:) = dz_interface(:,i,:)/dz_scl(i)
-            global_jacobian(:,i,:) = global_dz_interface(:,i,:)/dz_scl(i)
-
-            ! ! - - - - -   u/v grid calculations for lowest level (i=kms)  - - - - - 
-            ! ! for the u and v grids, z(1) was already initialized with terrain.
-            ! ! but the first level needs to be offset, and the rest of the levels need to be created
-            ! ! BK: So if z_u is already offset in the u dir, but not in the z dir, we can say that
-            ! !     z_u(:,1,:) is the terrain on the u grid, and it needs to be offset in the z-dir 
-            ! !     to reach mass levels (so by dz[i]/2)
-
-            terrain_u =  z_u(:,kms,:)  ! save for later on. 
-            terrain_v =  z_v(:,kms,:)  ! save for later on 
- 
-            ! Offset analogous to: z_u(:,i,:) = z_u(:,i,:) + dz(i) / 2 * zr_u(:,i,:)
-            z_u(:,i,:)  = dz_scl(i)/2  &
-                          ! + terrain_u  *  SINH( (H/s)**n - ( dz_scl(i)/2 /s)**n ) / SINH((H/s)**n)
-                          + h1_u  *  SINH( (smooth_height/s1)**n - (dz_scl(i)/2/s1)**n ) / SINH((smooth_height/s1)**n)  &! large-scale terrain
-                          + h2_u  *  SINH( (smooth_height/s2)**n - (dz_scl(i)/2/s2)**n ) / SINH((smooth_height/s2)**n)   ! small terrain features                                        
-            z_v(:,i,:)  = dz_scl(i)/2   & 
-                          ! + terrain_v  *  SINH( (H/s)**n - ( dz_scl(i)/2 /s)**n ) / SINH((H/s)**n)                                        
-                          + h1_v  *  SINH( (smooth_height/s1)**n - (dz_scl(i)/2/s1)**n ) / SINH((smooth_height/s1)**n)  &! large-scale terrain
-                          + h2_v  *  SINH( (smooth_height/s2)**n - (dz_scl(i)/2/s2)**n ) / SINH((smooth_height/s2)**n)   ! small terrain features                                        
-
-            zr_u(:,i,:)  =  (z_u(:,i,:) - terrain_u) / ( dz_scl(i)/2 )
-            zr_v(:,i,:)  =  (z_v(:,i,:) - terrain_v) / (dz_scl(i)/2 )
-
-            ! - - - - -  higher k levels  - - - - - 
-            do i = this%grid%kms+1, this%grid%kme
-
-                if (i<=max_level) then  
-
-                    if (i==this%grid%kme) then  ! if we are at the model top i+1 is not defined
-
-                      dz_interface(:,i,:)  =  smooth_height - z_interface(:,i,:)  
-                      global_dz_interface(:,i,:)  =  smooth_height - temp(:,i,:) 
-                    else  
-                    
-                      temp(:,i+1,:)  = sum(dz_scl(1:i))   &
-                                    + h1  *  SINH( (smooth_height/s1)**n - (sum(dz_scl(1:i))/s1)**n ) / SINH((smooth_height/s1)**n)  &! large-scale terrain
-                                    + h2  *  SINH( (smooth_height/s2)**n - (sum(dz_scl(1:i))/s2)**n ) / SINH((smooth_height/s2)**n)   ! small terrain features
-                                     ! + terrain  *  SINH( (H/s)**n - (dz_scl(i)/s)**n ) / SINH((H/s)**n)  
-                      z_interface(:,i+1,:) = temp(ims:ime,i+1,jms:jme)
-            
-                      global_dz_interface(:,i,:)  =  temp(:,i+1,:) - temp(:,i,:)  
-                      dz_interface(:,i,:)  =  z_interface(:,i+1,:) - z_interface(:,i,:) 
-            
-                    endif
-                   
-                    if ( ANY(dz_interface(:,i,:)<0) ) then   ! Eror catching. Probably good to engage.
-                      if (this_image()==1) then
-                        write(*,*) "Error: dz_interface below zero (for level  ",i,")"
-                        print*, "min max dz_interface: ",MINVAL(dz_interface(:,i,:)),MAXVAL(dz_interface(:,i,:))
-                        error stop
-                        print*, dz_interface(:,i,:)
-                        print*,""
-                      endif
-                    else if ( ANY(dz_interface(:,i,:)<=0.01) ) then
-                      if (this_image()==1)  write(*,*) "WARNING: dz_interface very low (at level ",i,")"
-                    endif  
-                    
-                    ! - - - - -   u/v grid calculations - - - - -
-                    z_u(:,i,:)   = (sum(dz_scl(1:(i-1))) + dz_scl(i)/2)   &
-                                   ! + terrain_u  *  SINH( (H/s)**n - ( (sum(dz_scl(1:(i-1)))+dz_scl(i)/2) /s)**n ) / SINH((H/s)**n) 
-                                   + h1_u  *  SINH( (smooth_height/s1)**n -  ( (sum(dz_scl(1:(i-1)))+dz_scl(i)/2) /s1)**n ) / SINH((smooth_height/s1)**n)  &! large-scale terrain
-                                   + h2_u  *  SINH( (smooth_height/s2)**n -  ( (sum(dz_scl(1:(i-1)))+dz_scl(i)/2) /s2)**n ) / SINH((smooth_height/s2)**n)   ! small terrain features     
-                    z_v(:,i,:)   = (sum(dz_scl(1:(i-1))) + dz_scl(i)/2)   &
-                                  ! + terrain_v  *  SINH( (H/s)**n - ( (sum(dz_scl(1:(i-1)))+dz_scl(i)/2) /s)**n ) / SINH((H/s)**n)  
-                                   + h1_v  *  SINH( (smooth_height/s1)**n -  ( (sum(dz_scl(1:(i-1)))+dz_scl(i)/2) /s1)**n ) / SINH((smooth_height/s1)**n)  &! large-scale terrain
-                                   + h2_v  *  SINH( (smooth_height/s2)**n -  ( (sum(dz_scl(1:(i-1)))+dz_scl(i)/2) /s2)**n ) / SINH((smooth_height/s2)**n)   ! small terrain features     
-
-                    zr_u(:,i,:)  = (z_u(:,i,:) - z_u(:,i-1,:)) / (dz_scl(i)/2 + dz_scl(i-1)/2 )  ! if dz_scl(i-1) = 0 (and no error)  k=1 can be included
-                    zr_v(:,i,:)  = (z_v(:,i,:) - z_v(:,i-1,:)) / (dz_scl(i)/2 + dz_scl(i-1)/2 )
-                    
-                
-                else ! above the flat_z_height
-                    
-                    zr_u(:,i,:) = 1  
-                    zr_v(:,i,:) = 1
-
->>>>>>> b9ba80c2
                     global_dz_interface(:,i,:) =  dz_scl(i)
                     dz_interface(:,i,:) =  dz_scl(i) !(dz(i) + dz_scl(i) )/2   ! to mitigate the jump in dz at max_level+1: (dz+dz_scl)/2 iso dz
                     if (i/=this%grid%kme)   z_interface(:,i+1,:) = z_interface(:,i,:) + dz(i) ! (dz(i) + dz_scl( i) )/2 !test in icar_s5T
@@ -1249,7 +1128,6 @@
             call setup_Sx(this, options)
         endif
 
-<<<<<<< HEAD
     end subroutine initialize_core_variables
         
     subroutine setup_grid_rotations(this,options)
@@ -1343,11 +1221,7 @@
 
 
     end subroutine setup_grid_rotations
-=======
-
-    end subroutine initialize_core_variables
->>>>>>> b9ba80c2
-    
+
     subroutine setup_dzdxy(this,options)
         implicit none
         class(domain_t), intent(inout)  :: this
@@ -1613,7 +1487,6 @@
     end subroutine
 
 
-<<<<<<< HEAD
     subroutine setup_Sx(this, options)
         implicit none
         class(domain_t), intent(inout)  :: this
@@ -1647,9 +1520,7 @@
         !deallocate(temporary_data)
         
     end subroutine setup_Sx
-=======
-    
->>>>>>> b9ba80c2
+
     
     !>------------------------------------------------------------
     !! Calculate the ZNU and ZNW variables
@@ -2136,7 +2007,6 @@
                 ! Step in reverse so that the bottom level is preserved until it is no longer needed
                 do i=AGL_nz,1,-1
                     ! Multiply subtraction of base-topography by a factor that scales from 1 at surface to 0 at AGL_cap height
-<<<<<<< HEAD
                     this%geo_u%z(:,i,:) = this%geo_u%z(:,i,:)-(this%geo_u%z(:,1,:)*((AGL_nz-i)/(AGL_nz*1.0)))
                     this%geo_v%z(:,i,:) = this%geo_v%z(:,i,:)-(this%geo_v%z(:,1,:)*((AGL_nz-i)/(AGL_nz*1.0)))
                     forcing%z(:,i,:) = forcing%z(:,i,:)-(forcing%original_geo%z(:,1,:)*((AGL_nz-i)/(AGL_nz*1.0)))   
@@ -2159,37 +2029,11 @@
             call geo_interp(forcing%geo_v%z, forcing%z, forc_v_from_mass%geolut)
             call vLUT(this%geo_v, forcing%geo_v)
 
-=======
-                    this%geo_u%z(:,i,:) = this%geo_u%z(:,i,:)-(this%geo_u%z(:,1,:)*((AGL_nz-i)/AGL_nz))
-                    this%geo_v%z(:,i,:) = this%geo_v%z(:,i,:)-(this%geo_v%z(:,1,:)*((AGL_nz-i)/AGL_nz))
-                    forcing%z(:,i,:) = forcing%z(:,i,:)-(forcing%original_geo%z(:,1,:)*((AGL_nz-i)/AGL_nz))    
-                enddo
-
-            endif
-
-            nz = size(forcing%z,  2)
-            nx = size(this%geo_u%z, 1)
-            ny = size(this%geo_u%z, 3)
-            allocate(forcing%geo_u%z(nx,nz,ny))
-            call geo_interp(forcing%geo_u%z, forcing%z, forc_u_from_mass%geolut)
-            call vLUT(this%geo_u, forcing%geo_u)
-
-            nx = size(this%geo_v%z, 1)
-            ny = size(this%geo_v%z, 3)
-            allocate(forcing%geo_v%z(nx,nz,ny))
-            call geo_interp(forcing%geo_v%z, forcing%z, forc_v_from_mass%geolut)
-            call vLUT(this%geo_v, forcing%geo_v)
-
->>>>>>> b9ba80c2
             if (options%parameters%use_agl_height) then
         
                 !! Add back terrain-subtracted portions to forcing%z
                 do i=AGL_nz,1,-1
-<<<<<<< HEAD
                     forcing%z(:,i,:) = forcing%z(:,i,:)+(forcing%original_geo%z(:,1,:)*((AGL_nz-i)/(AGL_nz*1.0)))
-=======
-                    forcing%z(:,i,:) = forcing%z(:,i,:)+(forcing%original_geo%z(:,1,:)*((AGL_nz-i)/AGL_nz))
->>>>>>> b9ba80c2
                 enddo
             endif
             
@@ -2198,10 +2042,7 @@
             allocate(forcing%geo%z(nx, nz, ny))
             call geo_interp(forcing%geo%z, forcing%z, forcing%geo%geolut)
             call vLUT(this%geo,   forcing%geo)
-<<<<<<< HEAD
             call io_write("eo_vLUT.nc","data",forcing%geo%vert_lut%w)
-=======
->>>>>>> b9ba80c2
 
         end if
 
@@ -2347,10 +2188,7 @@
                             external_conditions%geo%geolut )
     
     end subroutine
-<<<<<<< HEAD
-
-=======
->>>>>>> b9ba80c2
+
 
     !> -------------------------------
     !! Loop through all variables for which forcing data have been supplied and interpolate the forcing data to the domain
@@ -2537,11 +2375,6 @@
     end subroutine
 
 
-<<<<<<< HEAD
-=======
-
-
->>>>>>> b9ba80c2
     !> -------------------------------
     !! This is used to calculate the dzdz slopes based on the difference between forcing terrain and hi-res terrain. 
     !!  Usefull for hi-res simulations over complex terrain, where the forcing data already resolves significant terrain influence. 
