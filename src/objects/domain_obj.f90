!>------------------------------------------------------------
!!  Implementation of domain object
!!
!!  implements all domain type bound procedures
!!
!!  @author
!!  Ethan Gutmann (gutmann@ucar.edu)
!!
!!------------------------------------------------------------
submodule(domain_interface) domain_implementation
    use assertions_mod,       only : assert, assertions
    use mod_atm_utilities,    only : exner_function, update_pressure
    use icar_constants,       only : kVARS, kLC_LAND
    use string,               only : str
    use co_util,              only : broadcast
    use io_routines,          only : io_read, io_write
    use geo,                  only : geo_lut, geo_interp, geo_interp2d, standardize_coordinates
    use array_utilities,      only : array_offset_x, array_offset_y, smooth_array
    use vertical_interpolation,only : vinterp, vLUT

    implicit none

    interface setup
        module procedure setup_var, setup_exch
    end interface

    ! primary public routines : init, get_initial_conditions, halo_send, halo_retrieve, or halo_exchange
contains


    !> -------------------------------
    !! Initialize the size of the domain
    !!
    !! -------------------------------
    module subroutine init(this, options)
        class(domain_t), intent(inout) :: this
        type(options_t), intent(inout) :: options

        this%dx = options%parameters%dx

        call this%var_request(options)

        call read_domain_shape(this, options)

        call create_variables(this, options)

        call initialize_core_variables(this, options)

        call read_land_variables(this, options)

        call setup_meta_data(this, options)

    end subroutine


    !> -------------------------------
    !! Set up the initial conditions for the domain
    !!
    !! This includes setting up all of the geographic interpolation now that we have the forcing grid
    !! and interpolating the first time step of forcing data on to the high res domain grids
    !!
    !! -------------------------------
    module subroutine get_initial_conditions(this, forcing, options)
      implicit none
      class(domain_t),  intent(inout) :: this
      type(boundary_t), intent(inout) :: forcing
      type(options_t),  intent(in)    :: options

      ! create geographic lookup table for domain
      call setup_geo_interpolation(this, forcing)

      ! for all variables with a forcing_var /= "", get forcing, interpolate to local domain
      call this%interpolate_forcing(forcing)

      call initialize_internal_variables(this, options)

      this%model_time = forcing%current_time

    end subroutine


    !> -------------------------------
    !! Send the halos from all exchangable objects to their neighbors
    !!
    !! -------------------------------
    module subroutine halo_send(this)
      class(domain_t), intent(inout) :: this
      if (associated(this%water_vapor%data_3d))           call this%water_vapor%send()
      if (associated(this%potential_temperature%data_3d)) call this%potential_temperature%send()
      if (associated(this%cloud_water_mass%data_3d))      call this%cloud_water_mass%send()
      if (associated(this%cloud_number%data_3d))          call this%cloud_number%send()
      if (associated(this%cloud_ice_mass%data_3d))        call this%cloud_ice_mass%send()
      if (associated(this%cloud_ice_number%data_3d))      call this%cloud_ice_number%send()
      if (associated(this%rain_mass%data_3d))             call this%rain_mass%send()
      if (associated(this%rain_number%data_3d))           call this%rain_number%send()
      if (associated(this%snow_mass%data_3d))             call this%snow_mass%send()
      if (associated(this%snow_number%data_3d))           call this%snow_number%send()
      if (associated(this%graupel_mass%data_3d))          call this%graupel_mass%send()
      if (associated(this%graupel_number%data_3d))        call this%graupel_number%send()

    end subroutine

    !> -------------------------------
    !! Get the halos from all exchangable objects from their neighbors
    !!
    !! -------------------------------
    module subroutine halo_retrieve(this)
      class(domain_t), intent(inout) :: this
      if (associated(this%water_vapor%data_3d))           call this%water_vapor%retrieve() ! the first retrieve call will sync all
      if (associated(this%potential_temperature%data_3d)) call this%potential_temperature%retrieve(no_sync=.True.)
      if (associated(this%cloud_water_mass%data_3d))      call this%cloud_water_mass%retrieve(no_sync=.True.)
      if (associated(this%cloud_number%data_3d))          call this%cloud_number%retrieve(no_sync=.True.)
      if (associated(this%cloud_ice_mass%data_3d))        call this%cloud_ice_mass%retrieve(no_sync=.True.)
      if (associated(this%cloud_ice_number%data_3d))      call this%cloud_ice_number%retrieve(no_sync=.True.)
      if (associated(this%rain_mass%data_3d))             call this%rain_mass%retrieve(no_sync=.True.)
      if (associated(this%rain_number%data_3d))           call this%rain_number%retrieve(no_sync=.True.)
      if (associated(this%snow_mass%data_3d))             call this%snow_mass%retrieve(no_sync=.True.)
      if (associated(this%snow_number%data_3d))           call this%snow_number%retrieve(no_sync=.True.)
      if (associated(this%graupel_mass%data_3d))          call this%graupel_mass%retrieve(no_sync=.True.)
      if (associated(this%graupel_number%data_3d))        call this%graupel_number%retrieve(no_sync=.True.)
    end subroutine

    !> -------------------------------
    !! Send and get the halos from all exchangable objects to/from their neighbors
    !!
    !! -------------------------------
    module subroutine halo_exchange(this)
      class(domain_t), intent(inout) :: this
      call this%halo_send()

      call this%halo_retrieve()
    end subroutine


    !> -------------------------------
    !! Allocate and or initialize all domain variables if they have been requested
    !!
    !! -------------------------------
    subroutine create_variables(this, opt)
        class(domain_t), intent(inout)  :: this
        type(options_t), intent(in)     :: opt
        integer :: i,j

        integer :: ims, ime, jms, jme, kms, kme

        ims = this%grid%ims
        ime = this%grid%ime
        kms = this%grid%kms
        kme = this%grid%kme
        jms = this%grid%jms
        jme = this%grid%jme

        if (this_image()==1) print *,"  Initializing variables"

        if (0<opt%vars_to_allocate( kVARS%u) )                          call setup(this%u,                        this%u_grid,   forcing_var=opt%parameters%uvar,       list=this%variables_to_force, force_boundaries=.False.)
        if (0<opt%vars_to_allocate( kVARS%u) )                          call setup(this%u_mass,                   this%grid)
        if (0<opt%vars_to_allocate( kVARS%v) )                          call setup(this%v,                        this%v_grid,   forcing_var=opt%parameters%vvar,       list=this%variables_to_force, force_boundaries=.False.)
        if (0<opt%vars_to_allocate( kVARS%v) )                          call setup(this%v_mass,                   this%grid)
        if (0<opt%vars_to_allocate( kVARS%w) )                          call setup(this%w,                        this%grid )
        if (0<opt%vars_to_allocate( kVARS%w) )                          call setup(this%w_real,                   this%grid )
        if (0<opt%vars_to_allocate( kVARS%water_vapor) )                call setup(this%water_vapor,              this%grid,     forcing_var=opt%parameters%qvvar,      list=this%variables_to_force, force_boundaries=.True.)
        if (0<opt%vars_to_allocate( kVARS%potential_temperature) )      call setup(this%potential_temperature,    this%grid,     forcing_var=opt%parameters%tvar,       list=this%variables_to_force, force_boundaries=.True.)
        if (0<opt%vars_to_allocate( kVARS%cloud_water) )                call setup(this%cloud_water_mass,         this%grid,     forcing_var=opt%parameters%qcvar,      list=this%variables_to_force, force_boundaries=.True.)
        if (0<opt%vars_to_allocate( kVARS%cloud_number_concentration))  call setup(this%cloud_number,             this%grid )
        if (0<opt%vars_to_allocate( kVARS%cloud_ice) )                  call setup(this%cloud_ice_mass,           this%grid,     forcing_var=opt%parameters%qivar,      list=this%variables_to_force, force_boundaries=.True.)
        if (0<opt%vars_to_allocate( kVARS%ice_number_concentration))    call setup(this%cloud_ice_number,         this%grid )
        if (0<opt%vars_to_allocate( kVARS%rain_in_air) )                call setup(this%rain_mass,                this%grid,     forcing_var=opt%parameters%qrvar,      list=this%variables_to_force, force_boundaries=.True.)
        if (0<opt%vars_to_allocate( kVARS%rain_number_concentration))   call setup(this%rain_number,              this%grid )
        if (0<opt%vars_to_allocate( kVARS%snow_in_air) )                call setup(this%snow_mass,                this%grid,     forcing_var=opt%parameters%qsvar,      list=this%variables_to_force, force_boundaries=.True.)
        if (0<opt%vars_to_allocate( kVARS%snow_number_concentration) )  call setup(this%snow_number,              this%grid )
        if (0<opt%vars_to_allocate( kVARS%graupel_in_air) )             call setup(this%graupel_mass,             this%grid,     forcing_var=opt%parameters%qgvar,      list=this%variables_to_force, force_boundaries=.True.)
        if (0<opt%vars_to_allocate( kVARS%graupel_number_concentration))call setup(this%graupel_number,           this%grid )
        if (0<opt%vars_to_allocate( kVARS%precipitation) )              call setup(this%accumulated_precipitation,this%grid2d )
        if (0<opt%vars_to_allocate( kVARS%convective_precipitation) )   call setup(this%accumulated_convective_pcp,this%grid2d )
        if (0<opt%vars_to_allocate( kVARS%snowfall) )                   call setup(this%accumulated_snowfall,     this%grid2d )
        if (0<opt%vars_to_allocate( kVARS%pressure) )                   call setup(this%pressure,                 this%grid,     forcing_var=opt%parameters%pvar,       list=this%variables_to_force, force_boundaries=.False.)
        if (0<opt%vars_to_allocate( kVARS%temperature) )                call setup(this%temperature,              this%grid )
        if (0<opt%vars_to_allocate( kVARS%exner) )                      call setup(this%exner,                    this%grid )
        if (0<opt%vars_to_allocate( kVARS%z) )                          call setup(this%z,                        this%grid )
        if (0<opt%vars_to_allocate( kVARS%dz_interface) )               call setup(this%dz_interface,             this%grid )
        if (0<opt%vars_to_allocate( kVARS%z_interface) )                call setup(this%z_interface,              this%grid )
        if (0<opt%vars_to_allocate( kVARS%dz) )                         call setup(this%dz_mass,                  this%grid )
        if (0<opt%vars_to_allocate( kVARS%density) )                    call setup(this%density,                  this%grid )
        if (0<opt%vars_to_allocate( kVARS%pressure_interface) )         call setup(this%pressure_interface,       this%grid )
        if (0<opt%vars_to_allocate( kVARS%graupel) )                    call setup(this%graupel,                  this%grid2d )
        if (0<opt%vars_to_allocate( kVARS%cloud_fraction) )             call setup(this%cloud_fraction,           this%grid2d )
        if (0<opt%vars_to_allocate( kVARS%shortwave) )                  call setup(this%shortwave,                this%grid2d,   forcing_var=opt%parameters%swdown_var,  list=this%variables_to_force)
        if (0<opt%vars_to_allocate( kVARS%longwave) )                   call setup(this%longwave,                 this%grid2d,   forcing_var=opt%parameters%lwdown_var,  list=this%variables_to_force)
        if (0<opt%vars_to_allocate( kVARS%vegetation_fraction) )        call setup(this%vegetation_fraction,      this%grid_monthly )
        if (0<opt%vars_to_allocate( kVARS%lai) )                        call setup(this%lai,                      this%grid2d )
        if (0<opt%vars_to_allocate( kVARS%canopy_water) )               call setup(this%canopy_water,             this%grid2d )
        if (0<opt%vars_to_allocate( kVARS%snow_water_equivalent) )      call setup(this%snow_water_equivalent,    this%grid2d )
        if (0<opt%vars_to_allocate( kVARS%sst) )                        call setup(this%sst,                      this%grid2d,   forcing_var=opt%parameters%sst_var,     list=this%variables_to_force)
        if (0<opt%vars_to_allocate( kVARS%skin_temperature) )           call setup(this%skin_temperature,         this%grid2d)
        if (0<opt%vars_to_allocate( kVARS%soil_water_content) )         call setup(this%soil_water_content,       this%grid_soil)
        if (0<opt%vars_to_allocate( kVARS%soil_temperature) )           call setup(this%soil_temperature,         this%grid_soil)
        if (0<opt%vars_to_allocate( kVARS%latitude) )                   call setup(this%latitude,                 this%grid2d)
        if (0<opt%vars_to_allocate( kVARS%longitude) )                  call setup(this%longitude,                this%grid2d)
        if (0<opt%vars_to_allocate( kVARS%u_latitude) )                 call setup(this%u_latitude,               this%u_grid2d)
        if (0<opt%vars_to_allocate( kVARS%u_longitude) )                call setup(this%u_longitude,              this%u_grid2d)
        if (0<opt%vars_to_allocate( kVARS%v_latitude) )                 call setup(this%v_latitude,               this%v_grid2d)
        if (0<opt%vars_to_allocate( kVARS%v_longitude) )                call setup(this%v_longitude,              this%v_grid2d)
        if (0<opt%vars_to_allocate( kVARS%terrain) )                    call setup(this%terrain,                  this%grid2d)
        if (0<opt%vars_to_allocate( kVARS%sensible_heat) )              call setup(this%sensible_heat,            this%grid2d)
        if (0<opt%vars_to_allocate( kVARS%latent_heat) )                call setup(this%latent_heat,              this%grid2d)
        if (0<opt%vars_to_allocate( kVARS%u_10m) )                      call setup(this%u_10m,                    this%grid2d)
        if (0<opt%vars_to_allocate( kVARS%v_10m) )                      call setup(this%v_10m,                    this%grid2d)
        if (0<opt%vars_to_allocate( kVARS%temperature_2m) )             call setup(this%temperature_2m,           this%grid2d)
        if (0<opt%vars_to_allocate( kVARS%humidity_2m) )                call setup(this%humidity_2m,              this%grid2d)
        if (0<opt%vars_to_allocate( kVARS%surface_pressure) )           call setup(this%surface_pressure,         this%grid2d)
        if (0<opt%vars_to_allocate( kVARS%longwave_up) )                call setup(this%longwave_up,              this%grid2d)
        if (0<opt%vars_to_allocate( kVARS%ground_heat_flux) )           call setup(this%ground_heat_flux,         this%grid2d)
        if (0<opt%vars_to_allocate( kVARS%soil_totalmoisture) )         call setup(this%soil_totalmoisture,       this%grid2d)
        if (0<opt%vars_to_allocate( kVARS%soil_deep_temperature) )      call setup(this%soil_deep_temperature,    this%grid2d)
        if (0<opt%vars_to_allocate( kVARS%roughness_z0) )               call setup(this%roughness_z0,             this%grid2d)

        ! integer variable_t types aren't available (yet...)
        if (0<opt%vars_to_allocate( kVARS%convective_precipitation) )   allocate(this%cu_precipitation_bucket  (ims:ime, jms:jme),          source=0)
        if (0<opt%vars_to_allocate( kVARS%precipitation) )              allocate(this%precipitation_bucket     (ims:ime, jms:jme),          source=0)
        if (0<opt%vars_to_allocate( kVARS%snowfall) )                   allocate(this%snowfall_bucket          (ims:ime, jms:jme),          source=0)
        if (0<opt%vars_to_allocate( kVARS%veg_type) )                   allocate(this%veg_type                 (ims:ime, jms:jme),          source=7)
        if (0<opt%vars_to_allocate( kVARS%soil_type) )                  allocate(this%soil_type                (ims:ime, jms:jme),          source=3)
        if (0<opt%vars_to_allocate( kVARS%land_mask) )                  allocate(this%land_mask                (ims:ime, jms:jme),          source=kLC_LAND)

        ! tendency variables that don't need to be output... maybe these should be set up the same way
        if (0<opt%vars_to_allocate( kVARS%tend_qv_adv) )                allocate(this%tend%qv_adv(ims:ime, kms:kme, jms:jme),   source=0.0)
        if (0<opt%vars_to_allocate( kVARS%tend_qv_pbl) )                allocate(this%tend%qv_pbl(ims:ime, kms:kme, jms:jme),   source=0.0)
        if (0<opt%vars_to_allocate( kVARS%tend_qv) )                    allocate(this%tend%qv(ims:ime, kms:kme, jms:jme),       source=0.0)
        if (0<opt%vars_to_allocate( kVARS%tend_th) )                    allocate(this%tend%th(ims:ime, kms:kme, jms:jme),       source=0.0)
        if (0<opt%vars_to_allocate( kVARS%tend_qc) )                    allocate(this%tend%qc(ims:ime, kms:kme, jms:jme),       source=0.0)
        if (0<opt%vars_to_allocate( kVARS%tend_qi) )                    allocate(this%tend%qi(ims:ime, kms:kme, jms:jme),       source=0.0)
        if (0<opt%vars_to_allocate( kVARS%tend_qs) )                    allocate(this%tend%qs(ims:ime, kms:kme, jms:jme),       source=0.0)
        if (0<opt%vars_to_allocate( kVARS%tend_qr) )                    allocate(this%tend%qr(ims:ime, kms:kme, jms:jme),       source=0.0)
        if (0<opt%vars_to_allocate( kVARS%tend_u) )                     allocate(this%tend%u(ims:ime, kms:kme, jms:jme),        source=0.0)
        if (0<opt%vars_to_allocate( kVARS%tend_v) )                     allocate(this%tend%v(ims:ime, kms:kme, jms:jme),        source=0.0)

        if (0<opt%vars_to_allocate( kVARS%ustar) )                      allocate(this%ustar(ims:ime, jms:jme),   source=0.1)

        if (0<opt%vars_to_allocate( kVARS%znu) )                        allocate(this%znu(kms:kme),   source=0.0)
        if (0<opt%vars_to_allocate( kVARS%znw) )                        allocate(this%znw(kms:kme),   source=0.0)

    end subroutine

    !> -------------------------------
    !! Setup a regular variable.
    !!
    !! Initializes the variable
    !! including the forcing_variable if it was set
    !! and adds that variable to the list of variables that has forcing data if the list is supplied
    !! and the forcing_var is both present and not blank ("")
    !!
    !! -------------------------------
    subroutine setup_var(var, grid, forcing_var, list, force_boundaries)
        implicit none
        type(variable_t),   intent(inout) :: var
        type(grid_t),       intent(in)    :: grid
        character(len=*),   intent(in),   optional :: forcing_var
        type(var_dict_t),   intent(inout),optional :: list
        logical,            intent(in),   optional :: force_boundaries

        if (present(forcing_var)) then
            call var%initialize(grid, forcing_var=forcing_var)

            if (present(list)) then
                if (Len(Trim(forcing_var)) /= 0) then
                    if (present(force_boundaries)) var%force_boundaries = force_boundaries
                    call list%add_var(forcing_var, var)
                endif
            endif
        else

            call var%initialize(grid)
        endif

    end subroutine

    !> -------------------------------
    !! Setup an exchangeable variable.
    !!
    !! Initializes the variable
    !! including the forcing_variable if it was set
    !! and adds that variable to the list of variables that has forcing data if the list is supplied
    !! and the forcing_var is both present and not blank ("")
    !!
    !! -------------------------------
    subroutine setup_exch(var, grid, forcing_var, list, force_boundaries)
        implicit none
        type(exchangeable_t),   intent(inout) :: var
        type(grid_t),           intent(in)    :: grid
        character(len=*),       intent(in),   optional :: forcing_var
        type(var_dict_t),       intent(inout),optional :: list
        logical,                intent(in),   optional :: force_boundaries

        if (present(forcing_var)) then
            call var%initialize(grid, forcing_var=forcing_var)

            if (present(list)) then
                if (Len(Trim(forcing_var)) /= 0) then
                    if (present(force_boundaries)) var%meta_data%force_boundaries = force_boundaries
                    call list%add_var(forcing_var, var%meta_data)
                endif
            endif
        else

            call var%initialize(grid)
        endif

    end subroutine

    !> ---------------------------------
    !! Load the data in varname from filename into data_array
    !!
    !! The first / master image reads the file from the disk
    !! Other images get the data broadcast from the master image
    !!
    !! ---------------------------------
    subroutine load_data(filename, varname, data_array, grid)
        implicit none
        character(len=*),  intent(in)   :: filename, varname
        real, allocatable, intent(inout):: data_array(:,:)
        type(grid_t),      intent(in)   :: grid

        ! if (this_image()==1) then
            call io_read(filename, varname, data_array)
        ! else
        !     if (allocated(data_array)) deallocate(data_array)
        !     allocate(data_array(grid%nx_global, grid%ny_global))
        ! endif
        !
        ! call broadcast(data_array, 1, 1, num_images(), .true.)

    end subroutine


    !> ---------------------------------
    !! Read the core model variables from disk
    !!
    !! Reads Terrain, lat, lon and u/v lat/lon on the high-res domain grid
    !! Passing data between images and disk is handled by load_data
    !!
    !! ---------------------------------
    subroutine read_core_variables(this, options)
        implicit none
        class(domain_t), intent(inout)  :: this
        type(options_t), intent(in)     :: options
        real, allocatable :: temporary_data(:,:), temp_offset(:,:)

        ! Read the terrain data
        call load_data(options%parameters%init_conditions_file,   &
                       options%parameters%hgt_hi,                 &
                       temporary_data, this%grid)
        this%terrain%data_2d = temporary_data(this%grid%ims:this%grid%ime, this%grid%jms:this%grid%jme)
        this%global_terrain = temporary_data ! save the global terrain map for the linear wind solution

        ! here we just initialize the first level of geo_u and geo_v with the terrain height.  3D Z will be defined later
        associate(g => this%u_grid2d_ext, geo => this%geo_u)
            call array_offset_x(temporary_data, temp_offset)
            if (allocated(geo%z)) deallocate(geo%z)
            allocate(geo%z(1:g%ime-g%ims+1, 1:this%u_grid%kme-this%u_grid%kms+1, 1:g%jme-g%jms+1))
            geo%z(:,1,:) = temp_offset(g%ims:g%ime, g%jms:g%jme)
        end associate

        associate(g => this%v_grid2d_ext, geo => this%geo_v)
            call array_offset_y(temporary_data, temp_offset)
            if (allocated(geo%z)) deallocate(geo%z)
            allocate(geo%z(1:g%ime-g%ims+1, 1:this%u_grid%kme-this%u_grid%kms+1, 1:g%jme-g%jms+1))
            geo%z(:,1,:) = temp_offset(g%ims:g%ime, g%jms:g%jme)
        end associate


        ! Read the latitude data
        call load_data(options%parameters%init_conditions_file,   &
                       options%parameters%lat_hi,                 &
                       temporary_data, this%grid)
        this%latitude%data_2d = temporary_data(this%grid%ims:this%grid%ime, this%grid%jms:this%grid%jme)

        ! Read the longitude data
        call load_data(options%parameters%init_conditions_file,   &
                       options%parameters%lon_hi,                 &
                       temporary_data, this%grid)
        this%longitude%data_2d = temporary_data(this%grid%ims:this%grid%ime, this%grid%jms:this%grid%jme)


        !-----------------------------------------
        !
        ! Handle staggered lat/lon grids, straightfoward if ulat/ulon are supplied
        ! If not, then read in mass grid lat/lon and stagger them
        !
        !-----------------------------------------
        ! Read the u-grid longitude data if specified, other wise interpolate from mass grid
        if (options%parameters%ulon_hi /= "") then
            call load_data(options%parameters%init_conditions_file,   &
                           options%parameters%ulon_hi,                &
                           temporary_data, this%u_grid)

            call subset_array(temporary_data, this%u_longitude%data_2d, this%u_grid)

            associate(g=>this%u_grid2d_ext, var=>this%geo_u%lon)
                allocate(this%geo_u%lon(1:g%ime-g%ims+1, 1:g%jme-g%jms+1))
                call subset_array(temporary_data, this%geo_u%lon, g)
            end associate
        else
            ! load the mass grid data again to get the full grid
            call load_data(options%parameters%init_conditions_file,   &
                           options%parameters%lon_hi,                 &
                           temporary_data, this%grid)

            call array_offset_x(temporary_data, temp_offset)
            call subset_array(temp_offset, this%u_longitude%data_2d, this%u_grid)
            associate(g=>this%u_grid2d_ext, var=>this%geo_u%lon)
                allocate(this%geo_u%lon(1:g%ime-g%ims+1, 1:g%jme-g%jms+1))
                call subset_array(temp_offset, this%geo_u%lon, g)
            end associate
        endif

        ! Read the u-grid latitude data if specified, other wise interpolate from mass grid
        if (options%parameters%ulat_hi /= "") then
            call load_data(options%parameters%init_conditions_file,   &
                           options%parameters%ulat_hi,                &
                           temporary_data, this%u_grid)

            call subset_array(temporary_data, this%u_latitude%data_2d, this%u_grid)
            associate(g=>this%u_grid2d_ext, var=>this%geo_u%lat)
                allocate(this%geo_u%lat(1:g%ime-g%ims+1, 1:g%jme-g%jms+1))
                call subset_array(temporary_data, this%geo_u%lat, g)
            end associate
        else
            ! load the mass grid data again to get the full grid
            call load_data(options%parameters%init_conditions_file,   &
                           options%parameters%lat_hi,                 &
                           temporary_data, this%grid)

            call array_offset_x(temporary_data, temp_offset)
            call subset_array(temp_offset, this%u_latitude%data_2d, this%u_grid)
            associate(g=>this%u_grid2d_ext, var=>this%geo_u%lat)
                allocate(this%geo_u%lat(1:g%ime-g%ims+1, 1:g%jme-g%jms+1))
                call subset_array(temp_offset, this%geo_u%lat, g)
            end associate

        endif

        ! Read the v-grid longitude data if specified, other wise interpolate from mass grid
        if (options%parameters%vlon_hi /= "") then
            call load_data(options%parameters%init_conditions_file,   &
                           options%parameters%vlon_hi,                &
                           temporary_data, this%v_grid)

            call subset_array(temporary_data, this%v_longitude%data_2d, this%v_grid)
            associate(g=>this%v_grid2d_ext, var=>this%geo_v%lon)
                allocate(this%geo_v%lon(1:g%ime-g%ims+1, 1:g%jme-g%jms+1))
                call subset_array(temporary_data, this%geo_v%lon, g)
            end associate
        else
            ! load the mass grid data again to get the full grid
            call load_data(options%parameters%init_conditions_file,   &
                           options%parameters%lon_hi,                 &
                           temporary_data, this%grid)

            call array_offset_y(temporary_data, temp_offset)
            call subset_array(temp_offset, this%v_longitude%data_2d, this%v_grid)
            associate(g=>this%v_grid2d_ext, var=>this%geo_v%lon)
                allocate(this%geo_v%lon(1:g%ime-g%ims+1, 1:g%jme-g%jms+1))
                call subset_array(temp_offset, this%geo_v%lon, g)
            end associate
        endif

        ! Read the v-grid latitude data if specified, other wise interpolate from mass grid
        if (options%parameters%vlat_hi /= "") then
            call load_data(options%parameters%init_conditions_file,   &
                           options%parameters%vlat_hi,                &
                           temporary_data, this%v_grid)

            call subset_array(temporary_data, this%v_latitude%data_2d, this%v_grid)
            associate(g=>this%v_grid2d_ext, var=>this%geo_v%lat)
                allocate(this%geo_v%lat(1:g%ime-g%ims+1, 1:g%jme-g%jms+1))
                call subset_array(temporary_data, this%geo_v%lat, g)
            end associate

        else
            ! load the mass grid data again to get the full grid
            call load_data(options%parameters%init_conditions_file,   &
                           options%parameters%lat_hi,                 &
                           temporary_data, this%grid)

            call array_offset_y(temporary_data, temp_offset)
            call subset_array(temp_offset, this%v_latitude%data_2d, this%v_grid)
            associate(g=>this%v_grid2d_ext, var=>this%geo_v%lat)
                allocate(this%geo_v%lat(1:g%ime-g%ims+1, 1:g%jme-g%jms+1))
                call subset_array(temp_offset, this%geo_v%lat, g)
            end associate
        endif

        call standardize_coordinates(this%geo_u, options%parameters%longitude_system)
        call standardize_coordinates(this%geo_v, options%parameters%longitude_system)

        if (this_image()==1) write(*,*) "  Finished reading core domain variables"

    end subroutine



    !> ---------------------------------
    !! Subset one array to the memory bounds defined by the grid
    !!
    !! If the input grid does not cover the entire subset, values
    !! are extrapolated outside of that subset region
    !!
    !! ---------------------------------
    subroutine subset_array(input, output, grid, extrapolate)
        implicit none
        real,           intent(in)    :: input(:,:)
        real,           intent(inout) :: output(:,:)
        type(grid_t),   intent(in)    :: grid
        logical,        intent(in),   optional :: extrapolate

        ! loop counter
        integer :: i

        ! input array dimensions
        integer :: nx, ny
        ! output array dimensions
        integer :: nxo, nyo

        ! these will hold the actual indexes into the two arrays
        integer :: xs_in, xs_out, ys_in, ys_out
        integer :: xe_in, xe_out, ye_in, ye_out

        logical :: do_extrapolate

        do_extrapolate = .True.
        if (present(extrapolate)) do_extrapolate = extrapolate

        ! Ideally, and most of the time, this is all it is doing
        ! output = input(grid%ims:grid%ime, grid%jms:grid%jme)
        ! However, it is possible that input does not cover the requested memory bounds of this data
        ! so we have to test.  If outside of bounds, extrapolate out from the boundary

        nx = size(input,1)
        ny = size(input,2)

        nxo = size(output,1)
        nyo = size(output,2)

        xs_in=grid%ims; xs_out=1
        ys_in=grid%jms; ys_out=1
        xe_in=grid%ime; xe_out=nxo
        ye_in=grid%jme; ye_out=nyo

        if ((ye_in-ys_in+1) /= nyo) print*, "subset_array ERROR in image:",this_image(),ye_in,ys_in,nyo
        if ((xe_in-xs_in+1) /= nxo) print*, "subset_array ERROR in image:",this_image(),xe_in,xs_in,nxo

        !----------------------------------------------------
        ! This is the area of overlap
        ! Note that this is the main and likely only assignment
        !----------------------------------------------------

        output(xs_out:xe_out, ys_out:ye_out) = input(xs_in:xe_in, ys_in:ye_in)

        ! outside of that overlap, extrapolate out from the boundary
        ! this should only be necessary for border images
        if (grid%ims < 1) then
            do i=1,xs_out-1
                if (do_extrapolate) then
                    output(i,:) = output(xs_out,:) + (output(xs_out,:) - output(xs_out+1,:)) * (xs_out - i)
                else
                    output(i,:) = output(xs_out,:)
                endif
            enddo
        endif

        if (grid%ime > nx) then
            do i=xe_out+1,nxo
                if (do_extrapolate) then
                    output(i,:) = output(xe_out,:) + (output(xe_out,:) - output(xe_out-1,:)) * (i - xe_out)
                else
                    output(i,:) = output(xe_out,:)
                endif
            enddo
        endif

        if (grid%jms < 1) then
            do i=1,ys_out-1
                if (do_extrapolate) then
                    output(:,i) = output(:,ys_out) + (output(:,ys_out) - output(:,ys_out+1)) * (ys_out - i)
                else
                    output(:,i) = output(:,ys_out)
                endif
            enddo
        endif

        if (grid%jme > ny) then
            do i=ye_out+1,nyo
                if (do_extrapolate) then
                    output(:,i) = output(:,ye_out) + (output(:,ye_out) - output(:,ye_out-1)) * (i - ye_out)
                else
                    output(:,i) = output(:,ye_out)
                endif
            enddo
        endif

    end subroutine subset_array

    !> -------------------------------
    !! Setup a single Geographic structure given a latitude, longitude, and z array
    !!
    !! -------------------------------
    subroutine setup_geo(geo, latitude, longitude, z, longitude_system)
        implicit none
        type(interpolable_type),  intent(inout) :: geo
        real,                     intent(in)    :: latitude(:,:)
        real,                     intent(in)    :: longitude(:,:)
        real,                     intent(in)    :: z(:,:,:)
        integer,                  intent(in)    :: longitude_system

        if (allocated(geo%lat)) deallocate(geo%lat)
        allocate( geo%lat, source=latitude)

        if (allocated(geo%lon)) deallocate(geo%lon)
        allocate( geo%lon, source=longitude)

        if (allocated(geo%z)) deallocate(geo%z)
        allocate( geo%z, source=z)

        ! This makes 2D variables out of lat/lon if they come in as 1D variables
        ! This also puts the longitudes onto a 0-360 if they are -180-180 (important for Alaska)
        ! Though if working in Europe the -180-180 grid is better ideally the optimal value should be checked.
        ! and good luck if you want to work over the poles...
        call standardize_coordinates(geo, longitude_system)

    end subroutine


    function find_flat_model_level(options, nz, dz) result(max_level)
<<<<<<< HEAD
        implicit none
        type(options_t), intent(in) :: options
        integer,         intent(in) :: nz
        real,            intent(in) :: dz(:)
        integer :: max_level

        integer :: j
        real :: height

        if (options%parameters%flat_z_height > nz) then
            if (this_image()==1) write(*,*) "Treating flat_z_height as specified in meters above mean terrain height: ", options%parameters%flat_z_height," meters"
            height = 0
            do j = 1, nz
                if (height <= options%parameters%flat_z_height) then
                    height = height + dz(j)
                    max_level = j
                endif
            enddo

        elseif (options%parameters%flat_z_height <= 0) then
            if (this_image()==1) write(*,*) "Treating flat_z_height as counting levels down from the model top: ", options%parameters%flat_z_height," levels"
            max_level = nz + options%parameters%flat_z_height

        else
            if (this_image()==1) write(*,*) "Treating flat_z_height as counting levels up from the ground: ", options%parameters%flat_z_height," levels"
            max_level = options%parameters%flat_z_height
        endif

    end function find_flat_model_level





    !> -------------------------------
    !! Initialize various domain variables, mostly z, dz, etc.
    !!
    !! -------------------------------
    subroutine initialize_core_variables(this, options)
=======
>>>>>>> 84339208
        implicit none
        type(options_t), intent(in) :: options
        integer,         intent(in) :: nz
        real,            intent(in) :: dz(:)
        integer :: max_level

        integer :: j
        real :: height

        if (options%parameters%flat_z_height > nz) then
            if (this_image()==1) write(*,*) "Treating flat_z_height as specified in meters above mean terrain height: ", options%parameters%flat_z_height," meters"
            height = 0
            do j = 1, nz
                if (height <= options%parameters%flat_z_height) then
                    height = height + dz(j)
                    max_level = j
                endif
            enddo

<<<<<<< HEAD
        real, allocatable :: temp(:,:,:), terrain_u(:,:), terrain_v(:,:)
        real, allocatable :: dz_scl(:)
        integer :: i, max_level, xx, yy
        real :: smooth_height, H, s, h_avg
        logical :: SLEVE

=======
        elseif (options%parameters%flat_z_height <= 0) then
            if (this_image()==1) write(*,*) "Treating flat_z_height as counting levels down from the model top: ", options%parameters%flat_z_height," levels"
            max_level = nz + options%parameters%flat_z_height
>>>>>>> 84339208

        else
            if (this_image()==1) write(*,*) "Treating flat_z_height as counting levels up from the ground: ", options%parameters%flat_z_height," levels"
            max_level = options%parameters%flat_z_height
        endif

    end function find_flat_model_level


    subroutine allocate_z_arrays(this)
        implicit none
        class(domain_t), intent(inout)  :: this

        allocate(this%z_level_ratio(this% ims : this% ime, &
                                    this% kms : this% kme, &
                                    this% jms : this% jme) )

        allocate(this%dzdx(this% ims+1 : this% ime, &
                           this% kms : this% kme, &
                           this% jms : this% jme) )

        allocate(this%dzdy(this% ims : this% ime, &
                           this% kms : this% kme, &
                           this% jms+1 : this% jme) )


        allocate(this%zr_u( this%u_grid2d_ext% ims : this%u_grid2d_ext% ime,   &
                            this%u_grid%       kms : this%u_grid%       kme,   &
                            this%u_grid2d_ext% jms : this%u_grid2d_ext% jme) )

        allocate(this%zr_v( this%v_grid2d_ext% ims : this%v_grid2d_ext% ime,   &
                            this%v_grid%       kms : this%v_grid%       kme,   &
                            this%v_grid2d_ext% jms : this%v_grid2d_ext% jme) )


        allocate(this%global_z_level_ratio( this% ids : this% ide, &
                                            this% kds : this% kde, &
                                            this% jds : this% jde) )

        allocate(this%global_z_interface(this% ids : this% ide,   &
                                         this% kds : this% kde+1, &
                                         this% jds : this% jde)   )

        allocate(this%global_dz_interface(this% ids : this% ide,   &
                                          this% kds : this% kde,   &
                                          this% jds : this% jde)   )


    end subroutine allocate_z_arrays

    !> -------------------------------
    !! Initialize various domain variables, mostly z, dz, etc.
    !!
    !! -------------------------------
    subroutine initialize_core_variables(this, options)
        implicit none
        class(domain_t), intent(inout)  :: this
        type(options_t), intent(in)     :: options

        real, allocatable :: temp(:,:,:)
        integer :: i, max_level
        real :: smooth_height

        call read_core_variables(this, options)

        call allocate_z_arrays(this)

        associate(ims => this%ims,      ime => this%ime,                        &
                  jms => this%jms,      jme => this%jme,                        &
                  kms => this%kms,      kme => this%kme,                        &
                  z                     => this%z%data_3d,                      &
                  z_u                   => this%geo_u%z,                        &
                  z_v                   => this%geo_v%z,                        &
                  z_interface           => this%z_interface%data_3d,            &
                  nz                    => options%parameters%nz,               &
                  dz                    => options%parameters%dz_levels,        &
                  dz_mass               => this%dz_mass%data_3d,                &
                  dz_interface          => this%dz_interface%data_3d,           &
                  terrain               => this%terrain%data_2d,                &
                  global_z_interface    => this%global_z_interface,             &
                  global_dz_interface   => this%global_dz_interface,            &
                  global_terrain        => this%global_terrain,                 &
                  global_z_level_ratio  => this%global_z_level_ratio,           &
                  dzdx                  => this%dzdx,                           &
                  dzdy                  => this%dzdy,                           &
                  z_level_ratio         => this%z_level_ratio,                  &
                  zr_u                  => this%zr_u,                           &
                  zr_v                  => this%zr_v)


          ! _________ SLEVE simple Implementation  _______________________
          ! SLEVE = .True.
          ! if (SLEVE) then  ! should become sth like if (options%parameters%sleve) then

          if (options%parameters%sleve) then  
            ! THis basically entails 2 transformations: First a linear one so that Z ranges from 0 to smooth_height H. (boundary cnd (3) in Schär et al 2002)
            !   this is done Z(i)=sum(dz(1:i)) * H/(H-terrain).
            ! Next, the nonlinear SLEVE transformation z_sleve = Z + terrain * sinh((H-Z)/s) / SINH(H/s)   (eqn (11) in Schär et al 2002)
            

            ! beta solution  
            max_level = find_flat_model_level(options, nz, dz)  ! max_level=nz
            
            ! if (this_image()==1)  then
            ! endif
            if (max_level /= nz ) then
                if (this_image()==1)  write(*,*) "WARNING: Sleve not tested for flat_z_height != 0 (yet)"
            endif

            smooth_height = sum(terrain) / size(terrain)  +  sum(dz(1:max_level)) 
            ! h_avg = sum(terrain) / size(terrain)
            ! lexicon  (can be simpliied later on, but for clarity)
            H =   smooth_height  !sum(dz(1:max_level))  !
            s = H / options%parameters%sleve_decay_factor  
            ! h = terrain(:,:) 


            ! Experiment s_4: Scale dz wiht smooth_height/sum(dz(1:max_level)) before calculating sleve. 
            ! If scaled afterwards, the z_level_ratio becomes very large, which has effects for wind speed-up etc.
            dz_scl = dz(:) * H / sum(dz(1:max_level))


            if (this_image()==1) then
              ! print *, ""
              ! print *, "dz(:).size: ", size(dz(:))
              ! print *, "dz_scl(:).size: ", size(dz_scl(:))
              print *, "dz_scl(:): ", dz_scl(:max_level)
              ! print *, "sum(dz(i:max_level)) ", sum(dz(1:max_level))
              
              print*, ""
              print*, "using a sleve_decay_factor (H/s) of ", options%parameters%sleve_decay_factor
              print*, ""
              write(*,*) "smooth height is ", smooth_height
              write(*,*) "mean terrain ", sum(terrain) / size(terrain)
              write(*,*) "sum(dz) ", sum(dz(1:max_level))
              write(*,*) "sum(dz_scl) ", sum(dz_scl(1:max_level))
              print *, "smooth_height / sum(dz(i:max_level)) ",smooth_height / sum(dz(1:max_level))
            endif

            ! define a SLEVE terrain decay factor with height
            ! tdf(:)    =   SINH( ( H - sum(dz(:)) ) / s )   /   SINH(H/s) 
            !  if (this_image()==1) then
            !   print*, ""
            !   print*, "tdf: ", tdf(:)
            ! endif



            i=kms 
            
            ! - - - - -   Mass grid calculations for lowest level (i=kms)  - - - - -
            
            z_interface(:,i,:)   = terrain
            ! z_interface(:,i+1,:) = dz(i) + terrain * (SINH( (H - dz(i))/s ) / SINH(H/s) )
            z_interface(:,i+1,:) = dz_scl(i)  &
                                   +  terrain * SINH( ( H - dz_scl(i) )/s )  /  SINH(H/s) 
                                      
            
                        
            dz_interface(:,i,:)  =  z_interface(:,i+1,:) - z_interface(:,i,:)  !  'dz_sleve'
            ! dz_interface(:,i,:)  =  z_sleve(:,i+1,:) - terrain(:,:)  ! = same as above

            z_level_ratio(:,i,:) = dz_interface(:,i,:)  / dz_scl(i)
            dz_mass(:,i,:)       = dz_interface(:,i,:) / 2
            z(:,i,:)             = terrain + dz_mass(:,i,:)            

            dzdx(:,i,:) = (z(ims+1:ime,i,:) - z(ims:ime-1,i,:)) / this%dx  ! BK slope in the x dir
            dzdy(:,i,:) = (z(:,i,jms+1:jme) - z(:,i,jms:jme-1)) / this%dx


            ! - - - - -   u/v grid calculations for lowest level (i=kms)  - - - - -
            ! for the u and v grids, z(1) was already initialized with terrain.
            ! but the first level needs to be offset, and the rest of the levels need to be created
            ! BK: So if z_u is already offset in the u dir, but not in the z dir, we can say that
            !     z_u(:,1,:) is the terrain on the u grid, and it needs to be offset in the z-dir 
            !     to reach mass levels (so by dz[i]/2)

            terrain_u =  z_u(:,i,:)  ! save for later on. 
            terrain_v =  z_v(:,i,:)  ! save for later on 
 
            ! Offset analogous to: z_u(:,i,:) = z_u(:,i,:) + dz(i) / 2 * zr_u(:,i,:)
            z_u(:,i,:)  = dz_scl(i)/2  &
                          + terrain_u * SINH( (H - (dz_scl(i)/2) )/ s ) / SINH(H/s)
                          
            z_v(:,i,:)  = dz_scl(i)/2   & 
                          + terrain_v  *  SINH( (H - dz_scl(i)/2  )/s ) / SINH(H/s)   !&
                                      
            ! z_r_u       = (dz(i)/2 + terrain_u * (SINH( (H - dz(i)/2)/s ) / SINH(H/s) ) )  &
            !                 / ( terrain_u + dz(i) / 2 )  ! same as below
            ! zr_u(:,i,:)  = z_u(:,i,:) / (terrain_u + dz(i)/2 )
            ! zr_v(:,i,:)  = z_v(:,i,:) / (terrain_v + dz(i)/2 )

            zr_u(:,i,:)  = (z_u(:,i,:) - terrain_u) / ( dz_scl(i)/2 )
            zr_v(:,i,:)  = (z_v(:,i,:) - terrain_v) / (dz_scl(i)/2 )

            ! - - - - -  higher k levels  - - - - - 
            do i = this%grid%kms+1, this%grid%kme

                if (i<=max_level) then  ! should also be incorporated at some point

                    if (i==this%grid%kme) then
                      dz_interface(:,i,:)  = smooth_height - z_interface(:,i,:)  !
                    else  
                      z_interface(:,i+1,:)  = sum(dz_scl(1:i))    &
                                                 + terrain  *  SINH( ( H - sum(dz_scl(1:i)) )/s ) / SINH(H/s) 
                                                  

                    
                      dz_interface(:,i,:)  = z_interface(:,i+1,:) - z_interface(:,i,:)  !  'dz_sleve'
                    endif
                   
                    z_level_ratio(:,i,:) = dz_interface(:,i,:) / dz_scl(i)

                    if ( ANY(z_level_ratio(:,i,:)<0) ) then   ! this all needs to be investigated and fine-tuned further
                      if (this_image()==1) then
                        write(*,*) "Error: z_level_ratio below zero (for level  ",i,")"
                        ! error stop
                        print*, dz_interface(:,i,:)
                        print*,""
                      endif
                    else if ( ANY(z_level_ratio(:,i,:)<=0.01) ) then
                      ! if (this_image()==1) 
                      write(*,*) "WARNING: z_level_ratio very low (at level ",i,")"
                      ! endif
                    endif  
                    
                    ! - - - - -   u/v grid calculations - - - - -
                    z_u(:,i,:)   = (sum(dz_scl(1:(i-1))) + dz_scl(i)/2)   &
                                  + terrain_u  *  SINH( (H - (sum(dz_scl(1:(i-1)))+dz_scl(i)/2) )/ s ) / SINH(H/s)  

                    z_v(:,i,:)   = (sum(dz_scl(1:(i-1))) + dz_scl(i)/2)   &
                                   + terrain_v  *  SINH( (H - (sum(dz_scl(1:(i-1))) + dz_scl(i)/2) )/s ) / SINH(H/s) 

                    zr_u(:,i,:)  = (z_u(:,i,:) - z_u(:,i-1,:)) / (dz_scl(i)/2 + dz_scl(i-1)/2 )
                    zr_v(:,i,:)  = (z_v(:,i,:) - z_v(:,i-1,:)) / (dz_scl(i)/2 + dz_scl(i-1)/2 )
                
                else ! above the flat_z_height
                    ! this has not been prpoerly tested....

                    ! z_level_ratio(:,i,:) = 1
                    ! zr_u(:,i,:) = 1
                    ! zr_v(:,i,:) = 1

                    ! z_interface(:,i+1,:) = z_interface(:,i,:) + dz_interface(:,i-1,:)/2 + dz(i)/2
                    
                    ! dz_interface(:,i,:)  = z_interface(:,i+1,:) - z_interface(:,i,:) 

                    ! z_u(:,i,:)  = z_u(:,i-1,:)  + ((dz(i)/2 * zr_u(:,i,:) + dz(i-1)/2 * zr_u(:,i-1,:))) ! zr_u only relevant for first i above max level, aferwards both zr_u(i) AND zr_u(i-1) are 1
                    ! z_v(:,i,:)  = z_v(:,i-1,:)  + ((dz(i)/2 * zr_v(:,i,:) + dz(i-1)/2 * zr_v(:,i-1,:)))

                endif
                
                dz_mass(:,i,:)   =  dz_interface(:,i-1,:) / 2  +  dz_interface(:,i,:) / 2
                z(:,i,:)         =  z(:,i-1,:)           + dz_mass(:,i,:)
                dzdx(:,i,:)      =  (z(ims+1:ime,i,:) - z(ims:ime-1,i,:)) / this%dx
                dzdy(:,i,:)      =  (z(:,i,jms+1:jme) - z(:,i,jms:jme-1)) / this%dx

            enddo
            ! ____ end SLEVE simple Implementation  _______
            ! ############################################

            call io_write("zr_u.nc", "zr_u", zr_u(:,:,:) )
            call io_write("zrl.nc", "zrl", z_level_ratio(:,:,:) )
            call io_write("dzdx.nc", "dzdx", dzdx(:,:,:) )

          ! the if structure below could/should be restructured...  
          ! else if (options%parameters%space_varying_dz) then ! i.e. no sleve but space_varying_dz
          else  
            i = this%grid%kms

            max_level = nz

            if (options%parameters%space_varying_dz) then
                max_level = find_flat_model_level(options, nz, dz)

                smooth_height = sum(global_terrain) / size(global_terrain) + sum(dz(1:max_level))

<<<<<<< HEAD
                z_level_ratio(:,i,:) = (smooth_height - terrain) / sum(dz(1:max_level)) !BK: Ratio between spatially varying and non-varying dz(at flatdz height) 
=======
                z_level_ratio(:,i,:) = (smooth_height - terrain) / sum(dz(1:max_level))
                global_z_level_ratio(:,i,:) = (smooth_height - global_terrain) / sum(dz(1:max_level))
>>>>>>> 84339208

                zr_u(:,i,:) = (smooth_height - z_u(:,i,:)) / sum(dz(1:max_level))
                zr_v(:,i,:) = (smooth_height - z_v(:,i,:)) / sum(dz(1:max_level))
            else
                z_level_ratio = 1
                global_z_level_ratio = 1
                zr_u = 1
                zr_v = 1
            endif

            dz_mass(:,i,:)      = dz(i) / 2 * z_level_ratio(:,i,:)
            dz_interface(:,i,:) = dz(i) * z_level_ratio(:,i,:)
            z(:,i,:)            = terrain + dz_mass(:,i,:)
            z_interface(:,i,:)  = terrain

            global_dz_interface(:,i,:) = dz(i) * global_z_level_ratio(:,i,:)
            global_z_interface(:,i,:)  = global_terrain


            ! for the u and v grids, z(1) was already initialized with terrain.
            ! but the first level needs to be offset, and the rest of the levels need to be created
            z_u(:,i,:)          = z_u(:,i,:) + dz(i) / 2 * zr_u(:,i,:)
            z_v(:,i,:)          = z_v(:,i,:) + dz(i) / 2 * zr_v(:,i,:)

            dzdx(:,i,:) = (z(ims+1:ime,i,:) - z(ims:ime-1,i,:)) / this%dx
            dzdy(:,i,:) = (z(:,i,jms+1:jme) - z(:,i,jms:jme-1)) / this%dx

            do i = this%grid%kms+1, this%grid%kme
                if (i<=max_level) then
                    z_level_ratio(:,i,:) = z_level_ratio(:,i-1,:)
                    zr_u(:,i,:) = zr_u(:,i-1,:)
                    zr_v(:,i,:) = zr_v(:,i-1,:)

                    global_z_level_ratio(:,i,:) = global_z_level_ratio(:,i-1,:)

                else
                    z_level_ratio(:,i,:) = 1
                    zr_u(:,i,:) = 1
                    zr_v(:,i,:) = 1

                    global_z_level_ratio(:,i,:) = 1

                endif

                dz_mass(:,i,:)     = (dz(i)/2 * z_level_ratio(:,i,:) + dz(i-1)/2 * z_level_ratio(:,i-1,:))
                dz_interface(:,i,:)= dz(i) * z_level_ratio(:,i,:)
                z(:,i,:)           = z(:,i-1,:)           + dz_mass(:,i,:)
                z_interface(:,i,:) = z_interface(:,i-1,:) + dz_interface(:,i-1,:)

                global_dz_interface(:,i,:) = dz(i) * global_z_level_ratio(:,i,:)
                global_z_interface(:,i,:)  = global_z_interface(:,i-1,:) + global_dz_interface(:,i-1,:)

                z_u(:,i,:)         = z_u(:,i-1,:)         + ((dz(i)/2 * zr_u(:,i,:) + dz(i-1)/2 * zr_u(:,i-1,:)))
                z_v(:,i,:)         = z_v(:,i-1,:)         + ((dz(i)/2 * zr_v(:,i,:) + dz(i-1)/2 * zr_v(:,i-1,:)))

                dzdx(:,i,:) = (z(ims+1:ime,i,:) - z(ims:ime-1,i,:)) / this%dx
                dzdy(:,i,:) = (z(:,i,jms+1:jme) - z(:,i,jms:jme-1)) / this%dx
            enddo
 
        endif

            i = this%grid%kme + 1
            global_z_interface(:,i,:) = global_z_interface(:,i-1,:) + global_dz_interface(:,i-1,:)

            ! technically these should probably be defined to the k+1 model top as well bu not used at present.
            ! z_interface(:,i,:) = z_interface(:,i-1,:) + dz_interface(:,i-1,:)
            ! dz_mass(:,i,:)     = dz(i-1)/2 * z_level_ratio(:,i-1,:)

        end associate

        temp =  this%zr_u
        deallocate(this%zr_u)
        allocate(this%zr_u( this%u_grid% ims : this%u_grid% ime,   &
                       this%u_grid% kms : this%u_grid% kme,   &
                       this%u_grid% jms : this%u_grid% jme) )
        this%zr_u = temp(this%u_grid%ims:this%u_grid%ime, :, this%u_grid%jms:this%u_grid%jme)
        deallocate(temp)

        temp =  this%zr_v
        deallocate(this%zr_v)
        allocate(this%zr_v( this%v_grid% ims : this%v_grid% ime,   &
                       this%v_grid% kms : this%v_grid% kme,   &
                       this%v_grid% jms : this%v_grid% jme) )
        this%zr_v = temp(this%v_grid%ims:this%v_grid%ime, :, this%v_grid%jms:this%v_grid%jme)
        deallocate(temp)

        call setup_geo(this%geo,   this%latitude%data_2d,   this%longitude%data_2d,   this%z%data_3d, options%parameters%longitude_system)

    end subroutine initialize_core_variables


    !>------------------------------------------------------------
    !! Calculate the ZNU and ZNW variables
    !!
    !! @param domain    Model domain structure
    !!
    !!------------------------------------------------------------
    subroutine init_znu(domain)
        implicit none
        type(domain_t), intent(inout) :: domain

        integer :: i, xpt, ypt
        real    :: ptop
        integer :: kms, kme

        kms = domain%kms
        kme = domain%kme

        ! one grid point into the domain gets a non-boundary point
        xpt = domain%ims + 1
        ypt = domain%jms + 1

        associate(p     => domain%pressure%data_3d,                         &
                  nz    => domain%nz,                                       &
                  psfc  => domain%surface_pressure%data_2d(xpt, ypt))

        ptop = p(xpt,kme,ypt) - (p(xpt,kme-1,ypt) - p(xpt,kme,ypt))/2.0 !NOT CORRECT
        ptop = max(ptop,1.0)

        if (allocated(domain%znu)) then
            do i=kms, kme
                domain%znu(i) = (p(xpt,i,ypt) - ptop) / (psfc - ptop)
            enddo
        endif

        if (allocated(domain%znw)) then
            do i = kms, kme
                if (i > kms) then
                    domain%znw(i) = ((p(xpt,i,ypt) + p(xpt,i-1,ypt)) / 2 - ptop) / (psfc-ptop)
                else
                    domain%znw(i) = 1
                endif
            enddo
        endif

        end associate

    end subroutine init_znu


    subroutine read_land_variables(this, options)
        implicit none
        class(domain_t), intent(inout)  :: this
        type(options_t), intent(in)     :: options

        integer :: i, nsoil
        real, allocatable :: temporary_data(:,:), temporary_data_3d(:,:,:)
        real :: soil_thickness(20)

        soil_thickness = 1.0
        soil_thickness(1:4) = [0.1, 0.2, 0.5, 1.0]
        if (associated(this%soil_water_content%data_3d)) then
            nsoil = size(this%soil_water_content%data_3d, 2)
        elseif (associated(this%soil_temperature%data_3d)) then
            nsoil = size(this%soil_temperature%data_3d, 2)
        endif

        if (options%parameters%landvar /= "") then
            call io_read(options%parameters%init_conditions_file,   &
                           options%parameters%landvar,         &
                           temporary_data)
            if (allocated(this%land_mask)) then
                this%land_mask = temporary_data(this%grid%ims:this%grid%ime, this%grid%jms:this%grid%jme)
            endif
        endif


        if (options%parameters%soiltype_var /= "") then
            call io_read(options%parameters%init_conditions_file,   &
                           options%parameters%soiltype_var,         &
                           temporary_data)
            if (allocated(this%soil_type)) then
                this%soil_type = temporary_data(this%grid%ims:this%grid%ime, this%grid%jms:this%grid%jme)
            endif
        endif

        if (options%parameters%soil_deept_var /= "") then
            call io_read(options%parameters%init_conditions_file,   &
                           options%parameters%soil_deept_var,       &
                           temporary_data)
            if (associated(this%soil_deep_temperature%data_2d)) then
                this%soil_deep_temperature%data_2d = temporary_data(this%grid%ims:this%grid%ime, this%grid%jms:this%grid%jme)
            endif

        else
            if (associated(this%soil_deep_temperature%data_2d)) then
                this%soil_deep_temperature%data_2d = 280
            endif
        endif

        if (options%parameters%soil_t_var /= "") then
            call io_read(options%parameters%init_conditions_file,   &
                           options%parameters%soil_t_var,           &
                           temporary_data_3d)
            if (associated(this%soil_temperature%data_3d)) then
                do i=1,nsoil
                    this%soil_temperature%data_3d(:,i,:) = temporary_data_3d(this%grid%ims:this%grid%ime, this%grid%jms:this%grid%jme, i)
                enddo
                if (options%parameters%soil_deept_var == "") then
                    this%soil_deep_temperature%data_2d = this%soil_temperature%data_3d(:,nsoil,:)
                endif
            endif

        else
            if (associated(this%soil_temperature%data_3d)) then
                do i=1,nsoil
                    this%soil_temperature%data_3d(:,i,:) = this%soil_deep_temperature%data_2d
                enddo
            endif
        endif

        if (options%parameters%soil_vwc_var /= "") then
            call io_read(options%parameters%init_conditions_file,   &
                           options%parameters%soil_vwc_var,         &
                           temporary_data_3d)
            if (associated(this%soil_water_content%data_3d)) then
                do i=1,nsoil
                    this%soil_water_content%data_3d(:,i,:) = temporary_data_3d(this%grid%ims:this%grid%ime, this%grid%jms:this%grid%jme, i)
                enddo
            endif

        else
            if (associated(this%soil_water_content%data_3d)) then
                this%soil_water_content%data_3d = 0.2
            endif
        endif

        if (options%parameters%vegtype_var /= "") then
            call io_read(options%parameters%init_conditions_file,   &
                           options%parameters%vegtype_var,          &
                           temporary_data)
            if (allocated(this%veg_type)) then
                this%veg_type = temporary_data(this%grid%ims:this%grid%ime, this%grid%jms:this%grid%jme)
            endif
        endif

        if (options%parameters%vegfrac_var /= "") then
            call io_read(options%parameters%init_conditions_file,   &
                           options%parameters%vegfrac_var,          &
                           temporary_data)
            if (associated(this%vegetation_fraction%data_3d)) then
                do i=1,size(this%vegetation_fraction%data_3d, 2)
                    this%vegetation_fraction%data_3d(:,i,:) = temporary_data(this%grid%ims:this%grid%ime, this%grid%jms:this%grid%jme)
                enddo
            endif

        else
            if (associated(this%vegetation_fraction%data_3d)) then
                this%vegetation_fraction%data_3d = 0.6
            endif
        endif

        if (associated(this%soil_totalmoisture%data_2d)) then
            this%soil_totalmoisture%data_2d = 0
            if (associated(this%soil_water_content%data_3d)) then
                do i=1, nsoil
                    this%soil_totalmoisture%data_2d = this%soil_totalmoisture%data_2d + this%soil_water_content%data_3d(:,i,:) * soil_thickness(i)
                enddo
            endif
        endif

        ! these will all be udpated by either forcing data or the land model, but initialize to sensible values to avoid breaking other initialization routines
        if (associated(this%skin_temperature%data_2d)) this%skin_temperature%data_2d = 280
        if (associated(this%roughness_z0%data_2d)) this%roughness_z0%data_2d = 0.001
        if (associated(this%sensible_heat%data_2d)) this%sensible_heat%data_2d=0
        if (associated(this%latent_heat%data_2d)) this%latent_heat%data_2d=0
        if (associated(this%u_10m%data_2d)) this%u_10m%data_2d=0
        if (associated(this%v_10m%data_2d)) this%v_10m%data_2d=0
        if (associated(this%temperature_2m%data_2d)) this%temperature_2m%data_2d=280
        if (associated(this%humidity_2m%data_2d)) this%humidity_2m%data_2d=0.001
        if (associated(this%surface_pressure%data_2d)) this%surface_pressure%data_2d=102000
        if (associated(this%longwave_up%data_2d)) this%longwave_up%data_2d=0
        if (associated(this%ground_heat_flux%data_2d)) this%ground_heat_flux%data_2d=0


    end subroutine read_land_variables

    !> -------------------------------
    !! Initialize various internal variables that need forcing data first, e.g. temperature, pressure on interface, exner, ...
    !!
    !! -------------------------------
    subroutine initialize_internal_variables(this, options)
        implicit none
        class(domain_t), intent(inout)  :: this
        type(options_t), intent(in)     :: options

        integer :: i

        associate(pressure              => this%pressure%data_3d,               &
                  exner                 => this%exner%data_3d,                  &
                  pressure_interface    => this%pressure_interface%data_3d,     &
                  psfc                  => this%surface_pressure%data_2d,       &
                  temperature           => this%temperature%data_3d,            &
                  potential_temperature => this%potential_temperature%data_3d )

                  exner = exner_function(pressure)

                  if (associated(this%pressure_interface%data_3d)) then
                      ! this isn't exactly correct, should be distance weighted...
                      ! weight one = (dz2) / (dz1+dz2)
                      ! weight two = (dz1) / (dz1+dz2)
                      pressure_interface(:,1,:) = ( pressure(:,1,:) * 2 - pressure(:,2,:) )
                      do i = 2, size(pressure_interface, 2)
                          pressure_interface(:,i,:) = ( pressure(:,i-1,:) + pressure(:,i,:) ) / 2
                      enddo

                      if (associated(this%surface_pressure%data_2d)) then
                          psfc = pressure_interface(:,1,:)
                      endif
                  endif

                  if (associated(this%temperature%data_3d)) then
                      temperature = potential_temperature * exner
                  endif

        end associate

        if (allocated(this%znw).or.allocated(this%znu)) call init_znu(this)

    end subroutine initialize_internal_variables

    !> -------------------------------
    !! Populare the metadata structure in the domain for later output
    !!
    !! -------------------------------
    subroutine setup_meta_data(this, options)
        implicit none
        class(domain_t), intent(inout) :: this
        type(options_t), intent(in)    :: options

        call this%info%add_attribute("comment",options%parameters%comment)
        call this%info%add_attribute("source","ICAR version:"//trim(options%parameters%version))

        call this%info%add_attribute("ids",str(this%grid%ids))
        call this%info%add_attribute("ide",str(this%grid%ide))
        call this%info%add_attribute("jds",str(this%grid%jds))
        call this%info%add_attribute("jde",str(this%grid%jde))
        call this%info%add_attribute("kds",str(this%grid%kds))
        call this%info%add_attribute("kde",str(this%grid%kde))

        call this%info%add_attribute("ims",str(this%grid%ims))
        call this%info%add_attribute("ime",str(this%grid%ime))
        call this%info%add_attribute("jms",str(this%grid%jms))
        call this%info%add_attribute("jme",str(this%grid%jme))
        call this%info%add_attribute("kms",str(this%grid%kms))
        call this%info%add_attribute("kme",str(this%grid%kme))

        call this%info%add_attribute("its",str(this%grid%its))
        call this%info%add_attribute("ite",str(this%grid%ite))
        call this%info%add_attribute("jts",str(this%grid%jts))
        call this%info%add_attribute("jte",str(this%grid%jte))
        call this%info%add_attribute("kts",str(this%grid%kts))
        call this%info%add_attribute("kte",str(this%grid%kte))

    end subroutine setup_meta_data


    !> -------------------------------
    !! Add variables needed by all domains to the list of requested variables
    !!
    !! -------------------------------
    module subroutine var_request(this, options)
        class(domain_t), intent(inout) :: this
        type(options_t), intent(inout) :: options

        ! List the variables that are required to be allocated for any domain
        call options%alloc_vars(                                                    &
                     [kVARS%z,                      kVARS%z_interface,              &
                      kVARS%dz,                     kVARS%dz_interface,             &
                      kVARS%u,                      kVARS%v,                        &
                      kVARS%surface_pressure,       kVARS%roughness_z0,              &
                      kVARS%terrain,                kVARS%pressure,                 &
                      kVARS%temperature,            kVARS%pressure_interface,       &
                      kVARS%exner,                  kVARS%potential_temperature,    &
                      kVARS%latitude,               kVARS%longitude,                &
                      kVARS%u_latitude,             kVARS%u_longitude,              &
                      kVARS%v_latitude,             kVARS%v_longitude               ])

        ! List the variables that are required for any restart
        call options%restart_vars(                                                  &
                     [kVARS%z,                                                      &
                      kVARS%terrain,                kVARS%potential_temperature,    &
                      kVARS%latitude,               kVARS%longitude,                &
                      kVARS%u_latitude,             kVARS%u_longitude,              &
                      kVARS%v_latitude,             kVARS%v_longitude               ])

        call options%advect_vars([kVARS%potential_temperature])

    end subroutine var_request

    !> -------------------------------
    !! Read in the shape of the domain required and setup the grid objects
    !!
    !! -------------------------------
    subroutine read_domain_shape(this, options)
        implicit none
        class(domain_t), intent(inout)  :: this
        type(options_t), intent(in)     :: options

        real, allocatable :: temporary_data(:,:)
        integer :: nx_global, ny_global, nz_global, nsmooth

        nsmooth = max(1, int(options%parameters%smooth_wind_distance / options%parameters%dx))
        this%nsmooth = nsmooth
        if ((this_image()==1).and.(options%parameters%debug)) print*, "number of gridcells to smooth = ",nsmooth
        ! This doesn't need to read in this variable, it could just request the dimensions
        ! but this is not a performance sensitive part of the code (for now)
        call io_read(options%parameters%init_conditions_file,   &
                     options%parameters%hgt_hi,                 &
                     temporary_data)

        nx_global = size(temporary_data,1)
        ny_global = size(temporary_data,2)
        nz_global = options%parameters%nz

        call this%grid%set_grid_dimensions(         nx_global, ny_global, nz_global)

        call this%u_grid%set_grid_dimensions(       nx_global, ny_global, nz_global, nx_extra = 1)
        call this%v_grid%set_grid_dimensions(       nx_global, ny_global, nz_global, ny_extra = 1)

        ! for 2D mass variables
        call this%grid2d%set_grid_dimensions(       nx_global, ny_global, 0)

        ! setup a 2D lat/lon grid extended by nsmooth grid cells so that smoothing can take place "across" images
        ! This just sets up the fields to interpolate u and v to so that the input data are handled on an extended
        ! grid.  They are then subset to the u_grid and v_grids above before actual use.
        call this%u_grid2d%set_grid_dimensions(     nx_global, ny_global, 0, nx_extra = 1)
        call this%u_grid2d_ext%set_grid_dimensions( nx_global, ny_global, 0, nx_extra = 1)
        ! extend by nsmooth, but bound to the domain grid
        this%u_grid2d_ext%ims = max(this%u_grid2d%ims - nsmooth, this%u_grid2d%ids)
        this%u_grid2d_ext%ime = min(this%u_grid2d%ime + nsmooth, this%u_grid2d%ide)
        this%u_grid2d_ext%jms = max(this%u_grid2d%jms - nsmooth, this%u_grid2d%jds)
        this%u_grid2d_ext%jme = min(this%u_grid2d%jme + nsmooth, this%u_grid2d%jde)

        ! handle the v-grid too
        call this%v_grid2d%set_grid_dimensions(     nx_global, ny_global, 0, ny_extra = 1)
        call this%v_grid2d_ext%set_grid_dimensions( nx_global, ny_global, 0, ny_extra = 1)
        ! extend by nsmooth, but bound to the domain grid
        this%v_grid2d_ext%ims = max(this%v_grid2d%ims - nsmooth, this%v_grid2d%ids)
        this%v_grid2d_ext%ime = min(this%v_grid2d%ime + nsmooth, this%v_grid2d%ide)
        this%v_grid2d_ext%jms = max(this%v_grid2d%jms - nsmooth, this%v_grid2d%jds)
        this%v_grid2d_ext%jme = min(this%v_grid2d%jme + nsmooth, this%v_grid2d%jde)


        call this%grid_soil%set_grid_dimensions(    nx_global, ny_global, 4)
        call this%grid_monthly%set_grid_dimensions( nx_global, ny_global, 12)

        deallocate(temporary_data)


        this%north_boundary = (this%grid%yimg == this%grid%yimages)
        this%south_boundary = (this%grid%yimg == 1)
        this%east_boundary  = (this%grid%ximg == this%grid%ximages)
        this%west_boundary  = (this%grid%ximg == 1)

        this%ims = this%grid%ims; this%its = this%grid%its; this%ids = this%grid%ids
        this%ime = this%grid%ime; this%ite = this%grid%ite; this%ide = this%grid%ide
        this%kms = this%grid%kms; this%kts = this%grid%kts; this%kds = this%grid%kds
        this%kme = this%grid%kme; this%kte = this%grid%kte; this%kde = this%grid%kde
        this%jms = this%grid%jms; this%jts = this%grid%jts; this%jds = this%grid%jds
        this%jme = this%grid%jme; this%jte = this%grid%jte; this%jde = this%grid%jde

    end subroutine

    !> -------------------------------
    !! Check that a set of variables is within realistic bounds (i.e. >0)
    !!
    !! Need to add more variables to the list
    !!
    !! -------------------------------
    module subroutine enforce_limits(this)
      class(domain_t), intent(inout) :: this
      if (associated(this%water_vapor%data_3d)           ) where(this%water_vapor%data_3d < 0)             this%water_vapor%data_3d = 0
      if (associated(this%potential_temperature%data_3d) ) where(this%potential_temperature%data_3d < 0)   this%potential_temperature%data_3d = 0
      if (associated(this%cloud_water_mass%data_3d)      ) where(this%cloud_water_mass%data_3d < 0)        this%cloud_water_mass%data_3d = 0
      if (associated(this%cloud_number%data_3d)          ) where(this%cloud_number%data_3d < 0)            this%cloud_number%data_3d = 0
      if (associated(this%cloud_ice_mass%data_3d)        ) where(this%cloud_ice_mass%data_3d < 0)          this%cloud_ice_mass%data_3d = 0
      if (associated(this%cloud_ice_number%data_3d)      ) where(this%cloud_ice_number%data_3d < 0)        this%cloud_ice_number%data_3d = 0
      if (associated(this%rain_mass%data_3d)             ) where(this%rain_mass%data_3d < 0)               this%rain_mass%data_3d = 0
      if (associated(this%rain_number%data_3d)           ) where(this%rain_number%data_3d < 0)             this%rain_number%data_3d = 0
      if (associated(this%snow_mass%data_3d)             ) where(this%snow_mass%data_3d < 0)               this%snow_mass%data_3d = 0
      if (associated(this%snow_number%data_3d)           ) where(this%snow_number%data_3d < 0)             this%snow_number%data_3d = 0
      if (associated(this%graupel_mass%data_3d)          ) where(this%graupel_mass%data_3d < 0)            this%graupel_mass%data_3d = 0
      if (associated(this%graupel_number%data_3d)        ) where(this%graupel_number%data_3d < 0)          this%graupel_number%data_3d = 0

    end subroutine


    !> -------------------------------
    !! Setup the Geographic look up tables for interpolating a given forcing data set to each of the grids
    !!
    !! -------------------------------
    subroutine setup_geo_interpolation(this, forcing)
        implicit none
        class(domain_t),  intent(inout) :: this
        type(boundary_t), intent(inout) :: forcing

        type(interpolable_type) :: forc_u_from_mass, forc_v_from_mass

        integer :: nx, ny, nz

        ! this%geo and forcing%geo have to be of class interpolable
        ! which means they must contain lat, lon, z, geolut, and vLUT components
        forc_u_from_mass%lat = forcing%geo%lat
        forc_u_from_mass%lon = forcing%geo%lon
        forc_v_from_mass%lat = forcing%geo%lat
        forc_v_from_mass%lon = forcing%geo%lon

        call geo_LUT(this%geo_u, forc_u_from_mass)
        call geo_LUT(this%geo_v, forc_v_from_mass)
        call geo_LUT(this%geo_u, forcing%geo_u)
        call geo_LUT(this%geo_v, forcing%geo_v)
        call geo_LUT(this%geo,   forcing%geo)

        nx = size(this%geo%z, 1)
        nz = size(forcing%z,  2)
        ny = size(this%geo%z, 3)


        allocate(forcing%geo%z(nx, nz, ny))
        call geo_interp(forcing%geo%z, forcing%z, forcing%geo%geolut)
        call vLUT(this%geo,   forcing%geo)

        nx = size(this%geo_u%z, 1)
        ny = size(this%geo_u%z, 3)
        allocate(forcing%geo_u%z(nx,nz,ny))
        call geo_interp(forcing%geo_u%z, forcing%z, forc_u_from_mass%geolut)
        call vLUT(this%geo_u, forcing%geo_u)

        nx = size(this%geo_v%z, 1)
        ny = size(this%geo_v%z, 3)
        allocate(forcing%geo_v%z(nx,nz,ny))
        call geo_interp(forcing%geo_v%z, forcing%z, forc_v_from_mass%geolut)
        call vLUT(this%geo_v, forcing%geo_v)

    end subroutine


    !> -------------------------------
    !! Update the dQdt fields for all forced variables
    !!
    !! This routine is the partner of apply_forcing below.
    !! update_delta_fields normalizes the difference by the time step of that difference field
    !! apply_forcing multiplies that /second value and multiplies it by the current time step before adding it
    !!
    !! -------------------------------
    module subroutine update_delta_fields(this, dt)
        implicit none
        class(domain_t),    intent(inout) :: this
        type(time_delta_t), intent(in)    :: dt

        ! temporary to hold the variable to be interpolated to
        type(variable_t) :: var_to_update

        ! make sure the dictionary is reset to point to the first variable
        call this%variables_to_force%reset_iterator()

        ! Now iterate through the dictionary as long as there are more elements present
        do while (this%variables_to_force%has_more_elements())
            ! get the next variable
            var_to_update = this%variables_to_force%next()

            if (var_to_update%two_d) then
                var_to_update%dqdt_2d = (var_to_update%dqdt_2d - var_to_update%data_2d) / dt%seconds()

            else if (var_to_update%three_d) then

                var_to_update%dqdt_3d = (var_to_update%dqdt_3d - var_to_update%data_3d) / dt%seconds()

            endif

        enddo

        ! w has to be handled separately because it is the only variable that can be updated using the delta fields but is not
        ! actually read from disk. Note that if we move to balancing winds every timestep, then it doesn't matter.
        var_to_update = this%w%meta_data
        var_to_update%dqdt_3d = (var_to_update%dqdt_3d - var_to_update%data_3d) / dt%seconds()


    end subroutine


    !> -------------------------------
    !! Add the forcing update to boundaries and internal diagnosed fields
    !!
    !! This routine is the partner of update_delta_fields above.
    !! update_delta_fields normalizes the difference by the time step of that difference field
    !! apply forcing multiplies that /second value and multiplies it by the current time step before adding it
    !!
    !! -------------------------------
    module subroutine apply_forcing(this, dt)
        implicit none
        class(domain_t),    intent(inout) :: this
        type(time_delta_t), intent(in)    :: dt
        integer :: ims, ime, jms, jme

        ! temporary to hold the variable to be interpolated to
        type(variable_t) :: var_to_update

        ! make sure the dictionary is reset to point to the first variable
        call this%variables_to_force%reset_iterator()

        ! No iterate through the dictionary as long as there are more elements present
        do while (this%variables_to_force%has_more_elements())
            ! get the next variable
            var_to_update = this%variables_to_force%next()

            if (var_to_update%two_d) then
                ! apply forcing throughout the domain for 2D diagnosed variables (e.g. SST, SW)
                var_to_update%data_2d = var_to_update%data_2d + (var_to_update%dqdt_2d * dt%seconds())

            else if (var_to_update%three_d) then
                ! only apply forcing data on the boundaries for advected scalars (e.g. temperature, humidity)
                if (var_to_update%force_boundaries) then
                    ims = lbound(var_to_update%data_3d, 1)
                    ime = ubound(var_to_update%data_3d, 1)
                    jms = lbound(var_to_update%data_3d, 3)
                    jme = ubound(var_to_update%data_3d, 3)

                    if (this%west_boundary) then
                        var_to_update%data_3d(ims,:,jms+1:jme-1) = var_to_update%data_3d(ims,:,jms+1:jme-1) + (var_to_update%dqdt_3d(ims,:,jms+1:jme-1) * dt%seconds())
                    endif
                    if (this%east_boundary) then
                        var_to_update%data_3d(ime,:,jms+1:jme-1) = var_to_update%data_3d(ime,:,jms+1:jme-1) + (var_to_update%dqdt_3d(ime,:,jms+1:jme-1) * dt%seconds())
                    endif
                    if (this%south_boundary) then
                        var_to_update%data_3d(:,:,jms) = var_to_update%data_3d(:,:,jms) + (var_to_update%dqdt_3d(:,:,jms) * dt%seconds())
                    endif
                    if (this%north_boundary) then
                        var_to_update%data_3d(:,:,jme) = var_to_update%data_3d(:,:,jme) + (var_to_update%dqdt_3d(:,:,jme) * dt%seconds())
                    endif

                ! apply forcing throughout the domain for diagnosed variables (e.g. pressure, wind)
                else
                    var_to_update%data_3d = var_to_update%data_3d + (var_to_update%dqdt_3d * dt%seconds())
                endif
            endif

        enddo

        ! w has to be handled separately because it is the only variable that can be updated using the delta fields but is not
        ! actually read from disk. Note that if we move to balancing winds every timestep, then it doesn't matter.
        var_to_update = this%w%meta_data
        var_to_update%data_3d = var_to_update%data_3d + (var_to_update%dqdt_3d * dt%seconds())

    end subroutine


    !> -------------------------------
    !! Loop through all variables for which forcing data have been supplied and interpolate the forcing data to the domain
    !!
    !! -------------------------------
    module subroutine interpolate_forcing(this, forcing, update)
        implicit none
        class(domain_t),  intent(inout) :: this
        type(boundary_t), intent(in)    :: forcing
        logical,          intent(in),   optional :: update

        ! internal field always present for value of optional "update"
        logical :: update_only
        logical :: var_is_not_pressure
        ! temporary to hold the variable to be interpolated to
        type(variable_t) :: var_to_interpolate
        ! temporary to hold the forcing variable to be interpolated from
        type(variable_t) :: input_data
        ! number of layers has to be used when subsetting for update_pressure (for now)
        integer :: nz
        logical :: var_is_u, var_is_v

        update_only = .False.
        if (present(update)) update_only = update

        ! make sure the dictionary is reset to point to the first variable
        call this%variables_to_force%reset_iterator()

        ! Now iterate through the dictionary as long as there are more elements present
        do while (this%variables_to_force%has_more_elements())
            ! get the next variable
            var_to_interpolate = this%variables_to_force%next()

            ! get the associated forcing data
            input_data = forcing%variables%get_var(var_to_interpolate%forcing_var)

            ! interpolate
            if (var_to_interpolate%two_d) then
                if (update_only) then
                    call geo_interp2d(var_to_interpolate%dqdt_2d, input_data%data_2d, forcing%geo%geolut)
                else
                    call geo_interp2d(var_to_interpolate%data_2d, input_data%data_2d, forcing%geo%geolut)
                endif

            else
                ! if this is the pressure variable, then don't perform vertical interpolation, adjust the pressure directly
                var_is_not_pressure = (trim(var_to_interpolate%forcing_var) /= trim(this%pressure%forcing_var))

                var_is_u = (trim(var_to_interpolate%forcing_var) == trim(this%u%meta_data%forcing_var))
                var_is_v = (trim(var_to_interpolate%forcing_var) == trim(this%v%meta_data%forcing_var))

                ! if just updating, use the dqdt variable otherwise use the 3D variable
                if (update_only) then

                    call interpolate_variable(var_to_interpolate%dqdt_3d, input_data, forcing, this, &
                                    vert_interp=var_is_not_pressure, var_is_u=var_is_u, var_is_v=var_is_v, nsmooth=this%nsmooth)
                    if (.not.var_is_not_pressure) then
                        nz = min(size(this%geo%z, 2), size(forcing%geo%z, 2))
                        call update_pressure(var_to_interpolate%dqdt_3d, forcing%geo%z(:,:nz,:), this%geo%z)
                    endif

                else
                    call interpolate_variable(var_to_interpolate%data_3d, input_data, forcing, this, &
                                    vert_interp=var_is_not_pressure, var_is_u=var_is_u, var_is_v=var_is_v, nsmooth=this%nsmooth)

                    if (.not.var_is_not_pressure) then
                        nz = min(size(this%geo%z, 2), size(forcing%geo%z, 2))
                        call update_pressure(var_to_interpolate%data_3d, forcing%geo%z(:,:nz,:), this%geo%z)
                    endif
                endif

            endif
        enddo

    end subroutine


    !> -------------------------------
    !! Interpolate one variable by requesting the forcing data from the boundary data structure then
    !! calling the appropriate interpolation routine (2D vs 3D) with the appropriate grid (mass, u, v)
    !!
    !! -------------------------------
    subroutine interpolate_variable(var_data, input_data, forcing, dom, vert_interp, var_is_u, var_is_v, nsmooth)
        implicit none
        real,               intent(inout) :: var_data(:,:,:)
        type(variable_t),   intent(in)    :: input_data
        type(boundary_t),   intent(in)    :: forcing
        type(domain_t),     intent(in)    :: dom
        logical,            intent(in),   optional :: vert_interp
        logical,            intent(in),   optional :: var_is_u, var_is_v
        integer,            intent(in),   optional :: nsmooth

        ! note that 3D variables have a different number of vertical levels, so they have to first be interpolated
        ! to the high res horizontal grid, then vertically interpolated to the actual icar domain
        real, allocatable :: temp_3d(:,:,:), pre_smooth(:,:,:)
        logical :: interpolate_vertically, uvar, vvar
        integer :: nx, ny, nz
        integer :: windowsize, z

        interpolate_vertically=.True.
        if (present(vert_interp)) interpolate_vertically = vert_interp
        uvar = .False.
        if (present(var_is_u)) uvar = var_is_u
        vvar = .False.
        if (present(var_is_v)) vvar = var_is_v
        windowsize = 0
        if (present(nsmooth)) windowsize = nsmooth


        ! Sequence of if statements to test if this variable needs to be interpolated onto the staggared grids
        ! This could all be combined by passing in the geo data to use, along with a smoothing flag.

        ! Interpolate to the Mass grid
        if ((size(var_data,1) == size(forcing%geo%geolut%x,2)).and.(size(var_data,3) == size(forcing%geo%geolut%x,3))) then
            ! allocate a temporary variable to hold the horizontally interpolated data before vertical interpolation
            allocate(temp_3d(size(var_data,1), size(input_data%data_3d,2), size(var_data,3) ))

            call geo_interp(temp_3d, input_data%data_3d, forcing%geo%geolut)

            ! note that pressure (and possibly other variables?) should not be interpolated, it will be adjusted later
            ! really, it should be interpolated, and the bottom layers (below the forcing model) should be adjusted separately...
            if (interpolate_vertically) then
                call vinterp(var_data, temp_3d, forcing%geo%vert_lut)
            else
                nz = size(var_data,2)
                if (size(temp_3d,2) >=nz) then
                    var_data = temp_3d(:,:nz,:)
                else

                    var_data(:,:size(temp_3d,2),:) = temp_3d
                    do z=size(temp_3d,2), nz
                        var_data(:,z,:) = temp_3d(:,size(temp_3d,2),:)
                    enddo
                endif
            endif

        ! Interpolate to the u staggered grid
        else if (uvar) then

            ! use the alternate allocate below to vertically interpolate to this first, then smooth, then subset to the actual variable
            allocate(temp_3d(size(forcing%geo_u%geolut%x,2), size(var_data,2), size(forcing%geo_u%geolut%x,3)))
            allocate(pre_smooth(size(forcing%geo_u%geolut%x,2), size(input_data%data_3d,2), size(forcing%geo_u%geolut%x,3) ))

            nx = size(forcing%geo_u%geolut%x,2)
            ny = size(forcing%geo_u%geolut%x,3)
            nz = size(var_data,2)

            ! One grid cell smoothing of original input data
            call smooth_array(input_data%data_3d, windowsize=1, ydim=3)
            call geo_interp(pre_smooth, input_data%data_3d, forcing%geo_u%geolut)

            call vinterp(temp_3d, pre_smooth, forcing%geo_u%vert_lut)
            ! temp_3d = pre_smooth(:,:nz,:) ! no vertical interpolation option

            call smooth_array(temp_3d, windowsize=windowsize, ydim=3)

            var_data = temp_3d(dom%u_grid%ims-dom%u_grid2d_ext%ims+1 : dom%u_grid%ime-dom%u_grid2d_ext%ims+1,    &
                                :,   &
                               dom%u_grid%jms-dom%u_grid2d_ext%jms+1 : dom%u_grid%jme-dom%u_grid2d_ext%jms+1)
        ! Interpolate to the v staggered grid
        else if (vvar) then

            ! use the alternate allocate below to vertically interpolate to this first, then smooth, then subset to the actual variable
            allocate(temp_3d(size(forcing%geo_v%geolut%x,2), size(var_data,2), size(forcing%geo_v%geolut%x,3)))
            allocate(pre_smooth(size(forcing%geo_v%geolut%x,2), size(input_data%data_3d,2), size(forcing%geo_v%geolut%x,3) ))

            nx = size(forcing%geo_v%geolut%x,2)
            ny = size(forcing%geo_v%geolut%x,3)
            nz = size(var_data,2)

            ! One grid cell smoothing of original input data
            call smooth_array(input_data%data_3d, windowsize=1, ydim=3)
            call geo_interp(pre_smooth, input_data%data_3d, forcing%geo_v%geolut)
            call vinterp(temp_3d, pre_smooth, forcing%geo_v%vert_lut)
            ! temp_3d = pre_smooth(:,:nz,:) ! no vertical interpolation option
            call smooth_array(temp_3d, windowsize=windowsize, ydim=3)

            var_data = temp_3d(dom%v_grid%ims-dom%v_grid2d_ext%ims+1 : dom%v_grid%ime-dom%v_grid2d_ext%ims+1,    &
                                :,   &
                               dom%v_grid%jms-dom%v_grid2d_ext%jms+1 : dom%v_grid%jme-dom%v_grid2d_ext%jms+1)
        endif

    end subroutine

    !> -------------------------------
    !! Used to interpolate an exchangeable type, just gets the meta_data structure from it and uses interpolate_variable
    !!
    !! This is not used presently since the meta_data structures are added directly to the variables_to_force dictionary
    !!
    !! -------------------------------
    ! subroutine interpolate_exchangeable(var, forcing)
    !     implicit none
    !     class(exchangeable_t), intent(inout) :: var
    !     class(boundary_t),     intent(in)    :: forcing
    !
    !     type(variable_t) :: input_data
    !
    !     input_data = forcing%variables%get_var(var%meta_data%forcing_var)
    !     ! exchangeables all have a meta_data variable_t component with a pointer to the 3D local data
    !     ! call interpolate_variable(var%meta_data%data_3d, input_data, forcing)
    !
    ! end subroutine


end submodule<|MERGE_RESOLUTION|>--- conflicted
+++ resolved
@@ -631,7 +631,6 @@
 
 
     function find_flat_model_level(options, nz, dz) result(max_level)
-<<<<<<< HEAD
         implicit none
         type(options_t), intent(in) :: options
         integer,         intent(in) :: nz
@@ -670,47 +669,47 @@
     !! Initialize various domain variables, mostly z, dz, etc.
     !!
     !! -------------------------------
-    subroutine initialize_core_variables(this, options)
-=======
->>>>>>> 84339208
-        implicit none
-        type(options_t), intent(in) :: options
-        integer,         intent(in) :: nz
-        real,            intent(in) :: dz(:)
-        integer :: max_level
-
-        integer :: j
-        real :: height
-
-        if (options%parameters%flat_z_height > nz) then
-            if (this_image()==1) write(*,*) "Treating flat_z_height as specified in meters above mean terrain height: ", options%parameters%flat_z_height," meters"
-            height = 0
-            do j = 1, nz
-                if (height <= options%parameters%flat_z_height) then
-                    height = height + dz(j)
-                    max_level = j
-                endif
-            enddo
-
-<<<<<<< HEAD
-        real, allocatable :: temp(:,:,:), terrain_u(:,:), terrain_v(:,:)
-        real, allocatable :: dz_scl(:)
-        integer :: i, max_level, xx, yy
-        real :: smooth_height, H, s, h_avg
-        logical :: SLEVE
-
-=======
-        elseif (options%parameters%flat_z_height <= 0) then
-            if (this_image()==1) write(*,*) "Treating flat_z_height as counting levels down from the model top: ", options%parameters%flat_z_height," levels"
-            max_level = nz + options%parameters%flat_z_height
->>>>>>> 84339208
-
-        else
-            if (this_image()==1) write(*,*) "Treating flat_z_height as counting levels up from the ground: ", options%parameters%flat_z_height," levels"
-            max_level = options%parameters%flat_z_height
-        endif
-
-    end function find_flat_model_level
+    ! subroutine initialize_core_variables(this, options)
+! =======
+! >>>>>>> feature/coarray
+!         implicit none
+!         type(options_t), intent(in) :: options
+!         integer,         intent(in) :: nz
+!         real,            intent(in) :: dz(:)
+!         integer :: max_level
+
+!         integer :: j
+!         real :: height
+
+!         if (options%parameters%flat_z_height > nz) then
+!             if (this_image()==1) write(*,*) "Treating flat_z_height as specified in meters above mean terrain height: ", options%parameters%flat_z_height," meters"
+!             height = 0
+!             do j = 1, nz
+!                 if (height <= options%parameters%flat_z_height) then
+!                     height = height + dz(j)
+!                     max_level = j
+!                 endif
+!             enddo
+
+! <<<<<<< HEAD
+!         real, allocatable :: temp(:,:,:), terrain_u(:,:), terrain_v(:,:)
+!         real, allocatable :: dz_scl(:)
+!         integer :: i, max_level, xx, yy
+!         real :: smooth_height, H, s, h_avg
+!         logical :: SLEVE
+
+! =======
+!         elseif (options%parameters%flat_z_height <= 0) then
+!             if (this_image()==1) write(*,*) "Treating flat_z_height as counting levels down from the model top: ", options%parameters%flat_z_height," levels"
+!             max_level = nz + options%parameters%flat_z_height
+! >>>>>>> feature/coarray
+
+!         else
+!             if (this_image()==1) write(*,*) "Treating flat_z_height as counting levels up from the ground: ", options%parameters%flat_z_height," levels"
+!             max_level = options%parameters%flat_z_height
+!         endif
+
+!     end function find_flat_model_level
 
 
     subroutine allocate_z_arrays(this)
@@ -763,9 +762,11 @@
         class(domain_t), intent(inout)  :: this
         type(options_t), intent(in)     :: options
 
-        real, allocatable :: temp(:,:,:)
-        integer :: i, max_level
-        real :: smooth_height
+         real, allocatable :: temp(:,:,:), terrain_u(:,:), terrain_v(:,:)
+        real, allocatable :: dz_scl(:)
+        integer :: i, max_level, 
+        real :: smooth_height, H, s
+        logical :: SLEVE
 
         call read_core_variables(this, options)
 
@@ -799,8 +800,8 @@
           ! if (SLEVE) then  ! should become sth like if (options%parameters%sleve) then
 
           if (options%parameters%sleve) then  
-            ! THis basically entails 2 transformations: First a linear one so that Z ranges from 0 to smooth_height H. (boundary cnd (3) in Schär et al 2002)
-            !   this is done Z(i)=sum(dz(1:i)) * H/(H-terrain).
+            ! THis basically entails 2 transformations: First a linear one so that dz ranges from 0 to smooth_height H. (boundary cnd (3) in Schär et al 2002)
+            !   
             ! Next, the nonlinear SLEVE transformation z_sleve = Z + terrain * sinh((H-Z)/s) / SINH(H/s)   (eqn (11) in Schär et al 2002)
             
 
@@ -813,7 +814,8 @@
                 if (this_image()==1)  write(*,*) "WARNING: Sleve not tested for flat_z_height != 0 (yet)"
             endif
 
-            smooth_height = sum(terrain) / size(terrain)  +  sum(dz(1:max_level)) 
+            smooth_height = sum(global_terrain) / size(global_terrain) + sum(dz(1:max_level))
+            ! smooth_height = sum(terrain) / size(terrain)  +  sum(dz(1:max_level)) 
             ! h_avg = sum(terrain) / size(terrain)
             ! lexicon  (can be simpliied later on, but for clarity)
             H =   smooth_height  !sum(dz(1:max_level))  !
@@ -842,13 +844,6 @@
               write(*,*) "sum(dz_scl) ", sum(dz_scl(1:max_level))
               print *, "smooth_height / sum(dz(i:max_level)) ",smooth_height / sum(dz(1:max_level))
             endif
-
-            ! define a SLEVE terrain decay factor with height
-            ! tdf(:)    =   SINH( ( H - sum(dz(:)) ) / s )   /   SINH(H/s) 
-            !  if (this_image()==1) then
-            !   print*, ""
-            !   print*, "tdf: ", tdf(:)
-            ! endif
 
 
 
@@ -981,12 +976,12 @@
 
                 smooth_height = sum(global_terrain) / size(global_terrain) + sum(dz(1:max_level))
 
-<<<<<<< HEAD
-                z_level_ratio(:,i,:) = (smooth_height - terrain) / sum(dz(1:max_level)) !BK: Ratio between spatially varying and non-varying dz(at flatdz height) 
-=======
+! <<<<<<< HEAD
+!                 z_level_ratio(:,i,:) = (smooth_height - terrain) / sum(dz(1:max_level)) !BK: Ratio between spatially varying and non-varying dz(at flatdz height) 
+! =======
                 z_level_ratio(:,i,:) = (smooth_height - terrain) / sum(dz(1:max_level))
                 global_z_level_ratio(:,i,:) = (smooth_height - global_terrain) / sum(dz(1:max_level))
->>>>>>> 84339208
+! >>>>>>> feature/coarray
 
                 zr_u(:,i,:) = (smooth_height - z_u(:,i,:)) / sum(dz(1:max_level))
                 zr_v(:,i,:) = (smooth_height - z_v(:,i,:)) / sum(dz(1:max_level))
