--- conflicted
+++ resolved
@@ -947,13 +947,10 @@
             zr_u                  => this%zr_u,                           &
             zr_v                  => this%zr_v)
 
-            
+
             max_level = find_flat_model_level(options, nz, dz)
 
-<<<<<<< HEAD
-=======
             ! Still not 100% convinced this works well in cases other than flat_z_height = 0 (w sleve). So for now best to keep at 0 when using sleve?
->>>>>>> a9763cff
             ! if(max_level /= nz) then
             !     if (this_image()==1) then
             !         print*, "    flat z height ", options%parameters%flat_z_height
