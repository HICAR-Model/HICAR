--- conflicted
+++ resolved
@@ -1578,10 +1578,6 @@
         call geo_interp(forcing%geo_v%z, forcing%z, forc_v_from_mass%geolut)
         call vLUT(this%geo_v, forcing%geo_v)
 
-<<<<<<< HEAD
-    end subroutine
-    
-=======
         if (options%parameters%use_agl_height) then
     
             !! Add back terrain-subtracted portions to forcing%z
@@ -1599,7 +1595,6 @@
 
 
     end subroutine
->>>>>>> 1bb3efb4
 
     !> -------------------------------
     !! Update the dQdt fields for all forced variables
