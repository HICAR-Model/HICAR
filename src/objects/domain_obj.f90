--- conflicted
+++ resolved
@@ -1135,18 +1135,15 @@
                 global_jacobian(:,i,:) = global_dz_interface(:,i,:)/dz_scl(i)
 
             enddo
-<<<<<<< HEAD
+
             i=kme+1
             global_z_interface(:,i,:)  = global_z_interface(:,i-1,:) + global_dz_interface(:,i-1,:)
-=======
-
 
             if ((this_image()==1).and.(options%parameters%debug)) then
                 call io_write("global_jacobian.nc", "global_jacobian", global_jacobian(:,:,:) )
                 write(*,*) "  global jacobian minmax: ", MINVAL(global_jacobian) , MAXVAL(global_jacobian)
             endif
 
->>>>>>> a5e0e52a
         end associate
 
     end subroutine setup_sleve
