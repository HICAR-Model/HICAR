!>------------------------------------------------------------
!!  Implementation of domain object
!!
!!  implements all domain type bound procedures
!!
!!  @author
!!  Ethan Gutmann (gutmann@ucar.edu)
!!
!!------------------------------------------------------------
submodule(domain_interface) domain_implementation
    use assertions_mod,       only : assert, assertions
    use mod_atm_utilities,    only : exner_function, update_pressure
    use icar_constants,       only : kVARS, kLC_LAND
    use string,               only : str
    use co_util,              only : broadcast
    use io_routines,          only : io_read, io_write
    use geo,                  only : geo_lut, geo_interp, geo_interp2d, standardize_coordinates
    use array_utilities,      only : array_offset_x, array_offset_y, smooth_array, make_2d_x, make_2d_y
    use vertical_interpolation,only : vinterp, vLUT

    implicit none

    interface setup
        module procedure setup_var, setup_exch
    end interface

    ! primary public routines : init, get_initial_conditions, halo_send, halo_retrieve, or halo_exchange
contains


    !> -------------------------------
    !! Initialize the size of the domain
    !!
    !! -------------------------------
    module subroutine init(this, options)
        class(domain_t), intent(inout) :: this
        type(options_t), intent(inout) :: options

        this%dx = options%parameters%dx

        call this%var_request(options)

        call read_domain_shape(this, options)

        call create_variables(this, options)

        call initialize_core_variables(this, options)  ! split into several subroutines?

        call read_land_variables(this, options)

        call setup_meta_data(this, options)

    end subroutine


    !> -------------------------------
    !! Set up the initial conditions for the domain
    !!
    !! This includes setting up all of the geographic interpolation now that we have the forcing grid
    !! and interpolating the first time step of forcing data on to the high res domain grids
    !!
    !! -------------------------------
    module subroutine get_initial_conditions(this, forcing, options, external_conditions)
      implicit none
      class(domain_t),  intent(inout) :: this
      type(boundary_t), intent(inout) :: forcing
      type(boundary_t), intent(inout), optional :: external_conditions
      type(options_t),  intent(in)    :: options

      integer :: i

      ! create geographic lookup table for domain
      call setup_geo_interpolation(this, forcing, options)

      ! for all variables with a forcing_var /= "", get forcing, interpolate to local domain
      call this%interpolate_forcing(forcing)

      call initialize_internal_variables(this, options)

      this%model_time = forcing%current_time


      ! - - - - - - - - - - - - - - - - - - -  - - - - - - - - - - - - - - - - - - - - - - - - - - - - - - - - - - - - -
      ! read in any external variables, such as SWE or snow height.
      ! if (present(external_conditions).AND. (options%parameters%restart .eqv. .False.))    then
      if (present(external_conditions).AND. (options%parameters%restart .neqv. .True.))    then
        ! if (this_image()==1) write(*,*) "   (Dom) - Setting up ext files.  "
        ! create geographic lookup table for domain
        call setup_geo_interpolation(this, external_conditions, options)

        ! interpolate external variables to the hi-res grid
        call this%interpolate_external( external_conditions, options)
        ! if (this_image()==1) print*, " interpolating exteral conditions"
      endif

      ! - - - - - - - - - - - - - - - - - - -  - - - - - - - - - - - - - - - - - - - - - - - - - - - - - - - - - - - - -

    end subroutine






    !> -------------------------------
    !! Send the halos from all exchangable objects to their neighbors
    !!
    !! -------------------------------
    module subroutine halo_send(this)
      class(domain_t), intent(inout) :: this
      if (associated(this%water_vapor%data_3d))           call this%water_vapor%send()
      if (associated(this%potential_temperature%data_3d)) call this%potential_temperature%send()
      if (associated(this%cloud_water_mass%data_3d))      call this%cloud_water_mass%send()
      if (associated(this%cloud_number%data_3d))          call this%cloud_number%send()
      if (associated(this%cloud_ice_mass%data_3d))        call this%cloud_ice_mass%send()
      if (associated(this%cloud_ice_number%data_3d))      call this%cloud_ice_number%send()
      if (associated(this%rain_mass%data_3d))             call this%rain_mass%send()
      if (associated(this%rain_number%data_3d))           call this%rain_number%send()
      if (associated(this%snow_mass%data_3d))             call this%snow_mass%send()
      if (associated(this%snow_number%data_3d))           call this%snow_number%send()
      if (associated(this%graupel_mass%data_3d))          call this%graupel_mass%send()
      if (associated(this%graupel_number%data_3d))        call this%graupel_number%send()

    end subroutine

    !> -------------------------------
    !! Get the halos from all exchangable objects from their neighbors
    !!
    !! -------------------------------
    module subroutine halo_retrieve(this)
      class(domain_t), intent(inout) :: this
      if (associated(this%potential_temperature%data_3d)) call this%potential_temperature%retrieve()! the first retrieve call will sync all
      if (associated(this%water_vapor%data_3d))           call this%water_vapor%retrieve(no_sync=.True.)
      if (associated(this%cloud_water_mass%data_3d))      call this%cloud_water_mass%retrieve(no_sync=.True.)
      if (associated(this%cloud_number%data_3d))          call this%cloud_number%retrieve(no_sync=.True.)
      if (associated(this%cloud_ice_mass%data_3d))        call this%cloud_ice_mass%retrieve(no_sync=.True.)
      if (associated(this%cloud_ice_number%data_3d))      call this%cloud_ice_number%retrieve(no_sync=.True.)
      if (associated(this%rain_mass%data_3d))             call this%rain_mass%retrieve(no_sync=.True.)
      if (associated(this%rain_number%data_3d))           call this%rain_number%retrieve(no_sync=.True.)
      if (associated(this%snow_mass%data_3d))             call this%snow_mass%retrieve(no_sync=.True.)
      if (associated(this%snow_number%data_3d))           call this%snow_number%retrieve(no_sync=.True.)
      if (associated(this%graupel_mass%data_3d))          call this%graupel_mass%retrieve(no_sync=.True.)
      if (associated(this%graupel_number%data_3d))        call this%graupel_number%retrieve(no_sync=.True.)
    end subroutine

    !> -------------------------------
    !! Send and get the halos from all exchangable objects to/from their neighbors
    !!
    !! -------------------------------
    module subroutine halo_exchange(this)
      class(domain_t), intent(inout) :: this
      call this%halo_send()

      call this%halo_retrieve()
    end subroutine


    !> -------------------------------
    !! Allocate and or initialize all domain variables if they have been requested
    !!
    !! -------------------------------
    subroutine create_variables(this, opt)
        class(domain_t), intent(inout)  :: this
        type(options_t), intent(in)     :: opt
        integer :: i,j

        integer :: ims, ime, jms, jme, kms, kme

        ims = this%grid%ims
        ime = this%grid%ime
        kms = this%grid%kms
        kme = this%grid%kme
        jms = this%grid%jms
        jme = this%grid%jme

        if (this_image()==1) print *,"  Initializing variables"

        if (0<opt%vars_to_allocate( kVARS%u) )                          call setup(this%u,                        this%u_grid,   forcing_var=opt%parameters%uvar,       list=this%variables_to_force, force_boundaries=.False.)
        if (0<opt%vars_to_allocate( kVARS%u) )                          call setup(this%u_mass,                   this%grid)
        if (0<opt%vars_to_allocate( kVARS%v) )                          call setup(this%v,                        this%v_grid,   forcing_var=opt%parameters%vvar,       list=this%variables_to_force, force_boundaries=.False.)
        if (0<opt%vars_to_allocate( kVARS%v) )                          call setup(this%v_mass,                   this%grid )
        if (0<opt%vars_to_allocate( kVARS%w) )                          call setup(this%w,                        this%grid )
        if (0<opt%vars_to_allocate( kVARS%w) )                          call setup(this%w_real,                   this%grid )
        if (0<opt%vars_to_allocate( kVARS%nsquared) )                   call setup(this%nsquared,                 this%grid )
        if (0<opt%vars_to_allocate( kVARS%water_vapor) )                call setup(this%water_vapor,              this%grid,     forcing_var=opt%parameters%qvvar,      list=this%variables_to_force, force_boundaries=.True.)
        if (0<opt%vars_to_allocate( kVARS%potential_temperature) )      call setup(this%potential_temperature,    this%grid,     forcing_var=opt%parameters%tvar,       list=this%variables_to_force, force_boundaries=.True.)
        if (0<opt%vars_to_allocate( kVARS%cloud_water) )                call setup(this%cloud_water_mass,         this%grid,     forcing_var=opt%parameters%qcvar,      list=this%variables_to_force, force_boundaries=.True.)
        if (0<opt%vars_to_allocate( kVARS%cloud_number_concentration))  call setup(this%cloud_number,             this%grid )
        if (0<opt%vars_to_allocate( kVARS%cloud_ice) )                  call setup(this%cloud_ice_mass,           this%grid,     forcing_var=opt%parameters%qivar,      list=this%variables_to_force, force_boundaries=.True.)
        if (0<opt%vars_to_allocate( kVARS%ice_number_concentration))    call setup(this%cloud_ice_number,         this%grid )
        if (0<opt%vars_to_allocate( kVARS%rain_in_air) )                call setup(this%rain_mass,                this%grid,     forcing_var=opt%parameters%qrvar,      list=this%variables_to_force, force_boundaries=.True.)
        if (0<opt%vars_to_allocate( kVARS%rain_number_concentration))   call setup(this%rain_number,              this%grid )
        if (0<opt%vars_to_allocate( kVARS%snow_in_air) )                call setup(this%snow_mass,                this%grid,     forcing_var=opt%parameters%qsvar,      list=this%variables_to_force, force_boundaries=.True.)
        if (0<opt%vars_to_allocate( kVARS%snow_number_concentration) )  call setup(this%snow_number,              this%grid )
        if (0<opt%vars_to_allocate( kVARS%graupel_in_air) )             call setup(this%graupel_mass,             this%grid,     forcing_var=opt%parameters%qgvar,      list=this%variables_to_force, force_boundaries=.True.)
        if (0<opt%vars_to_allocate( kVARS%graupel_number_concentration))call setup(this%graupel_number,           this%grid )
        if (0<opt%vars_to_allocate( kVARS%precipitation) )              call setup(this%accumulated_precipitation,this%grid2d )
        if (0<opt%vars_to_allocate( kVARS%convective_precipitation) )   call setup(this%accumulated_convective_pcp,this%grid2d )
        if (0<opt%vars_to_allocate( kVARS%external_precipitation) )     call setup(this%external_precipitation,   this%grid2d,   forcing_var=opt%parameters%rain_var,  list=this%variables_to_force)
        if (0<opt%vars_to_allocate( kVARS%snowfall) )                   call setup(this%accumulated_snowfall,     this%grid2d )
        if (0<opt%vars_to_allocate( kVARS%pressure) )                   call setup(this%pressure,                 this%grid,     forcing_var=opt%parameters%pvar,       list=this%variables_to_force, force_boundaries=.False.)
        if (0<opt%vars_to_allocate( kVARS%temperature) )                call setup(this%temperature,              this%grid )
        if (0<opt%vars_to_allocate( kVARS%exner) )                      call setup(this%exner,                    this%grid )
        if (0<opt%vars_to_allocate( kVARS%z) )                          call setup(this%z,                        this%grid )
        if (0<opt%vars_to_allocate( kVARS%dz_interface) )               call setup(this%dz_interface,             this%grid )
        if (0<opt%vars_to_allocate( kVARS%z_interface) )                call setup(this%z_interface,              this%grid )
        if (0<opt%vars_to_allocate( kVARS%dz) )                         call setup(this%dz_mass,                  this%grid )
        if (0<opt%vars_to_allocate( kVARS%density) )                    call setup(this%density,                  this%grid )
        if (0<opt%vars_to_allocate( kVARS%pressure_interface) )         call setup(this%pressure_interface,       this%grid )
        if (0<opt%vars_to_allocate( kVARS%graupel) )                    call setup(this%graupel,                  this%grid2d )
        if (0<opt%vars_to_allocate( kVARS%cloud_fraction) )             call setup(this%cloud_fraction,           this%grid2d )
        if (0<opt%vars_to_allocate( kVARS%shortwave) )                  call setup(this%shortwave,                this%grid2d,   forcing_var=opt%parameters%swdown_var,  list=this%variables_to_force)
        if (0<opt%vars_to_allocate( kVARS%shortwave_direct) )           call setup(this%shortwave_direct,         this%grid2d)
        if (0<opt%vars_to_allocate( kVARS%shortwave_diffuse) )          call setup(this%shortwave_diffuse,        this%grid2d)
        if (0<opt%vars_to_allocate( kVARS%longwave) )                   call setup(this%longwave,                 this%grid2d,   forcing_var=opt%parameters%lwdown_var,  list=this%variables_to_force)
        if (0<opt%vars_to_allocate( kVARS%vegetation_fraction) )        call setup(this%vegetation_fraction,      this%grid_monthly )
        if (0<opt%vars_to_allocate( kVARS%vegetation_fraction_max) )    call setup(this%vegetation_fraction_max,  this%grid2d )
        if (0<opt%vars_to_allocate( kVARS%vegetation_fraction_out) )    call setup(this%vegetation_fraction_out,  this%grid2d )
        if (0<opt%vars_to_allocate( kVARS%lai) )                        call setup(this%lai,                      this%grid2d )
        if (0<opt%vars_to_allocate( kVARS%sai) )                        call setup(this%sai,                      this%grid2d )
        if (0<opt%vars_to_allocate( kVARS%crop_type) )                  call setup(this%crop_type,                this%grid_croptype )
        if (0<opt%vars_to_allocate( kVARS%date_planting) )              call setup(this%date_planting,            this%grid2d )
        if (0<opt%vars_to_allocate( kVARS%date_harvest) )               call setup(this%date_harvest,             this%grid2d )
        if (0<opt%vars_to_allocate( kVARS%growing_season_gdd) )         call setup(this%growing_season_gdd,       this%grid2d )
        if (0<opt%vars_to_allocate( kVARS%irr_frac_total) )             call setup(this%irr_frac_total,           this%grid2d )
        if (0<opt%vars_to_allocate( kVARS%irr_frac_sprinkler) )         call setup(this%irr_frac_sprinkler,       this%grid2d )
        if (0<opt%vars_to_allocate( kVARS%irr_frac_micro) )             call setup(this%irr_frac_micro,           this%grid2d )
        if (0<opt%vars_to_allocate( kVARS%irr_frac_flood) )             call setup(this%irr_frac_flood,           this%grid2d )
        if (0<opt%vars_to_allocate( kVARS%irr_alloc_sprinkler) )        call setup(this%irr_alloc_sprinkler,      this%grid2d )
        if (0<opt%vars_to_allocate( kVARS%irr_alloc_micro) )            call setup(this%irr_alloc_micro,          this%grid2d )
        if (0<opt%vars_to_allocate( kVARS%irr_alloc_flood) )            call setup(this%irr_alloc_flood,          this%grid2d )
        if (0<opt%vars_to_allocate( kVARS%irr_evap_loss_sprinkler) )    call setup(this%irr_evap_loss_sprinkler,  this%grid2d )
        if (0<opt%vars_to_allocate( kVARS%irr_amt_sprinkler) )          call setup(this%irr_amt_sprinkler,        this%grid2d )
        if (0<opt%vars_to_allocate( kVARS%irr_amt_micro) )              call setup(this%irr_amt_micro,            this%grid2d )
        if (0<opt%vars_to_allocate( kVARS%irr_amt_flood) )              call setup(this%irr_amt_flood,            this%grid2d )
        if (0<opt%vars_to_allocate( kVARS%evap_heat_sprinkler) )        call setup(this%evap_heat_sprinkler,      this%grid2d )
        if (0<opt%vars_to_allocate( kVARS%mass_ag_grain) )              call setup(this%mass_ag_grain,            this%grid2d )
        if (0<opt%vars_to_allocate( kVARS%growing_degree_days) )        call setup(this%growing_degree_days,      this%grid2d )
        if (0<opt%vars_to_allocate( kVARS%net_ecosystem_exchange) )     call setup(this%net_ecosystem_exchange,   this%grid2d )
        if (0<opt%vars_to_allocate( kVARS%gross_primary_prod) )         call setup(this%gross_primary_prod,       this%grid2d )
        if (0<opt%vars_to_allocate( kVARS%net_primary_prod) )           call setup(this%net_primary_prod,         this%grid2d )
        if (0<opt%vars_to_allocate( kVARS%apar) )                       call setup(this%apar,                     this%grid2d )
        if (0<opt%vars_to_allocate( kVARS%photosynthesis_total) )       call setup(this%photosynthesis_total,     this%grid2d )
        if (0<opt%vars_to_allocate( kVARS%stomatal_resist_total) )      call setup(this%stomatal_resist_total,    this%grid2d )
        if (0<opt%vars_to_allocate( kVARS%stomatal_resist_sun) )        call setup(this%stomatal_resist_sun,      this%grid2d )
        if (0<opt%vars_to_allocate( kVARS%stomatal_resist_shade) )      call setup(this%stomatal_resist_shade,    this%grid2d )
        if (0<opt%vars_to_allocate( kVARS%gecros_state) )               call setup(this%gecros_state,             this%grid_gecros )
        if (0<opt%vars_to_allocate( kVARS%canopy_water) )               call setup(this%canopy_water,             this%grid2d )
        if (0<opt%vars_to_allocate( kVARS%canopy_water_ice) )           call setup(this%canopy_water_ice,         this%grid2d )
        if (0<opt%vars_to_allocate( kVARS%canopy_water_liquid) )        call setup(this%canopy_water_liquid,      this%grid2d )
        if (0<opt%vars_to_allocate( kVARS%canopy_vapor_pressure) )      call setup(this%canopy_vapor_pressure,    this%grid2d )
        if (0<opt%vars_to_allocate( kVARS%canopy_temperature) )         call setup(this%canopy_temperature,       this%grid2d )
        if (0<opt%vars_to_allocate( kVARS%canopy_fwet) )                call setup(this%canopy_fwet,              this%grid2d )
        if (0<opt%vars_to_allocate( kVARS%veg_leaf_temperature) )       call setup(this%veg_leaf_temperature,     this%grid2d )
        if (0<opt%vars_to_allocate( kVARS%ground_surf_temperature) )    call setup(this%ground_surf_temperature,  this%grid2d )
        if (0<opt%vars_to_allocate( kVARS%frac_within_gap) )            call setup(this%frac_within_gap,          this%grid2d )
        if (0<opt%vars_to_allocate( kVARS%frac_between_gap) )           call setup(this%frac_between_gap,         this%grid2d )
        if (0<opt%vars_to_allocate( kVARS%ground_temperature_bare) )    call setup(this%ground_temperature_bare,  this%grid2d )
        if (0<opt%vars_to_allocate( kVARS%ground_temperature_canopy) )  call setup(this%ground_temperature_canopy,this%grid2d )
        if (0<opt%vars_to_allocate( kVARS%snowfall_ground) )            call setup(this%snowfall_ground,          this%grid2d )
        if (0<opt%vars_to_allocate( kVARS%rainfall_ground) )            call setup(this%rainfall_ground,          this%grid2d )
        if (0<opt%vars_to_allocate( kVARS%snow_water_equivalent) )      call setup(this%snow_water_equivalent,    this%grid2d )
        if (0<opt%vars_to_allocate( kVARS%snow_water_eq_prev) )         call setup(this%snow_water_eq_prev,       this%grid2d )
        if (0<opt%vars_to_allocate( kVARS%snow_albedo_prev) )           call setup(this%snow_albedo_prev,         this%grid2d )
        if (0<opt%vars_to_allocate( kVARS%snow_temperature) )           call setup(this%snow_temperature,         this%grid_snow )
        if (0<opt%vars_to_allocate( kVARS%snow_layer_depth) )           call setup(this%snow_layer_depth,         this%grid_snowsoil )
        if (0<opt%vars_to_allocate( kVARS%snow_layer_ice) )             call setup(this%snow_layer_ice,           this%grid_snow )
        if (0<opt%vars_to_allocate( kVARS%snow_layer_liquid_water) )    call setup(this%snow_layer_liquid_water,  this%grid_snow )
        if (0<opt%vars_to_allocate( kVARS%snow_age_factor) )            call setup(this%snow_age_factor,          this%grid2d )
        if (0<opt%vars_to_allocate( kVARS%snow_height) )                call setup(this%snow_height,              this%grid2d )
        if (0<opt%vars_to_allocate( kVARS%sst) )                        call setup(this%sst,                      this%grid2d,   forcing_var=opt%parameters%sst_var,     list=this%variables_to_force)
        if (0<opt%vars_to_allocate( kVARS%skin_temperature) )           call setup(this%skin_temperature,         this%grid2d)
        if (0<opt%vars_to_allocate( kVARS%soil_water_content) )         call setup(this%soil_water_content,       this%grid_soil)
        if (0<opt%vars_to_allocate( kVARS%eq_soil_moisture) )           call setup(this%eq_soil_moisture,         this%grid_soil)
        if (0<opt%vars_to_allocate( kVARS%smc_watertable_deep) )        call setup(this%smc_watertable_deep,      this%grid2d)
        if (0<opt%vars_to_allocate( kVARS%recharge) )                   call setup(this%recharge,                 this%grid2d)
        if (0<opt%vars_to_allocate( kVARS%recharge_deep) )              call setup(this%recharge_deep,            this%grid2d)
        if (0<opt%vars_to_allocate( kVARS%soil_temperature) )           call setup(this%soil_temperature,         this%grid_soil)
        if (0<opt%vars_to_allocate( kVARS%latitude) )                   call setup(this%latitude,                 this%grid2d)
        if (0<opt%vars_to_allocate( kVARS%longitude) )                  call setup(this%longitude,                this%grid2d)
        if (0<opt%vars_to_allocate( kVARS%u_latitude) )                 call setup(this%u_latitude,               this%u_grid2d)
        if (0<opt%vars_to_allocate( kVARS%u_longitude) )                call setup(this%u_longitude,              this%u_grid2d)
        if (0<opt%vars_to_allocate( kVARS%v_latitude) )                 call setup(this%v_latitude,               this%v_grid2d)
        if (0<opt%vars_to_allocate( kVARS%v_longitude) )                call setup(this%v_longitude,              this%v_grid2d)
        if (0<opt%vars_to_allocate( kVARS%terrain) )                    call setup(this%terrain,                  this%grid2d)
        if (0<opt%vars_to_allocate( kVARS%terrain) )                    call setup(this%forcing_terrain,          this%grid2d) !,    forcing_var=opt%parameters%hgtvar, list=this%variables_to_force)
        if (0<opt%vars_to_allocate( kVARS%sensible_heat) )              call setup(this%sensible_heat,            this%grid2d)
        if (0<opt%vars_to_allocate( kVARS%latent_heat) )                call setup(this%latent_heat,              this%grid2d)
        if (0<opt%vars_to_allocate( kVARS%u_10m) )                      call setup(this%u_10m,                    this%grid2d)
        if (0<opt%vars_to_allocate( kVARS%v_10m) )                      call setup(this%v_10m,                    this%grid2d)
        if (0<opt%vars_to_allocate( kVARS%coeff_momentum_drag) )        call setup(this%coeff_momentum_drag,      this%grid2d)
        if (0<opt%vars_to_allocate( kVARS%coeff_heat_exchange) )        call setup(this%coeff_heat_exchange,      this%grid2d)
        if (0<opt%vars_to_allocate( kVARS%surface_rad_temperature) )    call setup(this%surface_rad_temperature,  this%grid2d)
        if (0<opt%vars_to_allocate( kVARS%temperature_2m) )             call setup(this%temperature_2m,           this%grid2d)
        if (0<opt%vars_to_allocate( kVARS%humidity_2m) )                call setup(this%humidity_2m,              this%grid2d)
        if (0<opt%vars_to_allocate( kVARS%temperature_2m_veg) )         call setup(this%temperature_2m_veg,       this%grid2d)
        if (0<opt%vars_to_allocate( kVARS%temperature_2m_bare) )        call setup(this%temperature_2m_bare,      this%grid2d)
        if (0<opt%vars_to_allocate( kVARS%mixing_ratio_2m_veg) )        call setup(this%mixing_ratio_2m_veg,      this%grid2d)
        if (0<opt%vars_to_allocate( kVARS%mixing_ratio_2m_bare) )       call setup(this%mixing_ratio_2m_bare,     this%grid2d)
        if (0<opt%vars_to_allocate( kVARS%surface_pressure) )           call setup(this%surface_pressure,         this%grid2d)
        if (0<opt%vars_to_allocate( kVARS%rad_absorbed_total) )         call setup(this%rad_absorbed_total,       this%grid2d)
        if (0<opt%vars_to_allocate( kVARS%rad_absorbed_veg) )           call setup(this%rad_absorbed_veg,         this%grid2d)
        if (0<opt%vars_to_allocate( kVARS%rad_absorbed_bare) )          call setup(this%rad_absorbed_bare,        this%grid2d)
        if (0<opt%vars_to_allocate( kVARS%rad_net_longwave) )           call setup(this%rad_net_longwave,         this%grid2d)
        if (0<opt%vars_to_allocate( kVARS%longwave_up) )                call setup(this%longwave_up,              this%grid2d)
        if (0<opt%vars_to_allocate( kVARS%ground_heat_flux) )           call setup(this%ground_heat_flux,         this%grid2d)
        if (0<opt%vars_to_allocate( kVARS%evap_canopy) )                call setup(this%evap_canopy,              this%grid2d)
        if (0<opt%vars_to_allocate( kVARS%evap_soil_surface) )          call setup(this%evap_soil_surface,        this%grid2d)
        if (0<opt%vars_to_allocate( kVARS%transpiration_rate) )         call setup(this%transpiration_rate,       this%grid2d)
        if (0<opt%vars_to_allocate( kVARS%ch_veg) )                     call setup(this%ch_veg,                   this%grid2d)
        if (0<opt%vars_to_allocate( kVARS%ch_veg_2m) )                  call setup(this%ch_veg_2m,                this%grid2d)
        if (0<opt%vars_to_allocate( kVARS%ch_bare) )                    call setup(this%ch_bare,                  this%grid2d)
        if (0<opt%vars_to_allocate( kVARS%ch_bare_2m) )                 call setup(this%ch_bare_2m,               this%grid2d)
        if (0<opt%vars_to_allocate( kVARS%ch_under_canopy) )            call setup(this%ch_under_canopy,          this%grid2d)
        if (0<opt%vars_to_allocate( kVARS%ch_leaf) )                    call setup(this%ch_leaf,                  this%grid2d)
        if (0<opt%vars_to_allocate( kVARS%sensible_heat_veg) )          call setup(this%sensible_heat_veg,        this%grid2d)
        if (0<opt%vars_to_allocate( kVARS%sensible_heat_bare) )         call setup(this%sensible_heat_bare,       this%grid2d)
        if (0<opt%vars_to_allocate( kVARS%sensible_heat_canopy) )       call setup(this%sensible_heat_canopy,     this%grid2d)
        if (0<opt%vars_to_allocate( kVARS%evap_heat_veg) )              call setup(this%evap_heat_veg,            this%grid2d)
        if (0<opt%vars_to_allocate( kVARS%evap_heat_bare) )             call setup(this%evap_heat_bare,           this%grid2d)
        if (0<opt%vars_to_allocate( kVARS%evap_heat_canopy) )           call setup(this%evap_heat_canopy,         this%grid2d)
        if (0<opt%vars_to_allocate( kVARS%transpiration_heat) )         call setup(this%transpiration_heat,       this%grid2d)
        if (0<opt%vars_to_allocate( kVARS%ground_heat_veg) )            call setup(this%ground_heat_veg,          this%grid2d)
        if (0<opt%vars_to_allocate( kVARS%ground_heat_bare) )           call setup(this%ground_heat_bare,         this%grid2d)
        if (0<opt%vars_to_allocate( kVARS%net_longwave_veg) )           call setup(this%net_longwave_veg,         this%grid2d)
        if (0<opt%vars_to_allocate( kVARS%net_longwave_bare) )          call setup(this%net_longwave_bare,        this%grid2d)
        if (0<opt%vars_to_allocate( kVARS%net_longwave_canopy) )        call setup(this%net_longwave_canopy,      this%grid2d)
        if (0<opt%vars_to_allocate( kVARS%runoff_surface) )             call setup(this%runoff_surface,           this%grid2d)
        if (0<opt%vars_to_allocate( kVARS%runoff_subsurface) )          call setup(this%runoff_subsurface,        this%grid2d)
        if (0<opt%vars_to_allocate( kVARS%soil_totalmoisture) )         call setup(this%soil_totalmoisture,       this%grid2d)
        if (0<opt%vars_to_allocate( kVARS%soil_deep_temperature) )      call setup(this%soil_deep_temperature,    this%grid2d)
        if (0<opt%vars_to_allocate( kVARS%water_table_depth) )          call setup(this%water_table_depth,        this%grid2d)
        if (0<opt%vars_to_allocate( kVARS%water_aquifer) )              call setup(this%water_aquifer,            this%grid2d)
        if (0<opt%vars_to_allocate( kVARS%storage_gw) )                 call setup(this%storage_gw,               this%grid2d)
        if (0<opt%vars_to_allocate( kVARS%storage_lake) )               call setup(this%storage_lake,             this%grid2d)
        if (0<opt%vars_to_allocate( kVARS%roughness_z0) )               call setup(this%roughness_z0,             this%grid2d)
        if (0<opt%vars_to_allocate( kVARS%mass_leaf) )                  call setup(this%mass_leaf,                this%grid2d)
        if (0<opt%vars_to_allocate( kVARS%mass_root) )                  call setup(this%mass_root,                this%grid2d)
        if (0<opt%vars_to_allocate( kVARS%mass_stem) )                  call setup(this%mass_stem,                this%grid2d)
        if (0<opt%vars_to_allocate( kVARS%mass_wood) )                  call setup(this%mass_wood,                this%grid2d)
        if (0<opt%vars_to_allocate( kVARS%soil_carbon_fast) )           call setup(this%soil_carbon_fast,         this%grid2d)
        if (0<opt%vars_to_allocate( kVARS%soil_carbon_stable) )         call setup(this%soil_carbon_stable,       this%grid2d)
        if (0<opt%vars_to_allocate( kVARS%soil_texture_1) )             call setup(this%soil_texture_1,           this%grid2d)
        if (0<opt%vars_to_allocate( kVARS%soil_texture_2) )             call setup(this%soil_texture_2,           this%grid2d)
        if (0<opt%vars_to_allocate( kVARS%soil_texture_3) )             call setup(this%soil_texture_3,           this%grid2d)
        if (0<opt%vars_to_allocate( kVARS%soil_texture_4) )             call setup(this%soil_texture_4,           this%grid2d)
        if (0<opt%vars_to_allocate( kVARS%soil_sand_and_clay) )         call setup(this%soil_sand_and_clay,       this%grid_soilcomp)
        if (0<opt%vars_to_allocate( kVARS%re_cloud) )                   call setup(this%re_cloud,                 this%grid)
        if (0<opt%vars_to_allocate( kVARS%re_ice) )                     call setup(this%re_ice,                   this%grid)
        if (0<opt%vars_to_allocate( kVARS%re_snow) )                    call setup(this%re_snow,                  this%grid)
        if (0<opt%vars_to_allocate( kVARS%out_longwave_rad) )           call setup(this%out_longwave_rad,         this%grid2d)
        if (0<opt%vars_to_allocate( kVARS%longwave_cloud_forcing) )     call setup(this%longwave_cloud_forcing,   this%grid2d)
        if (0<opt%vars_to_allocate( kVARS%shortwave_cloud_forcing) )    call setup(this%shortwave_cloud_forcing,  this%grid2d)
        if (0<opt%vars_to_allocate( kVARS%cosine_zenith_angle) )        call setup(this%cosine_zenith_angle,      this%grid2d)
        if (0<opt%vars_to_allocate( kVARS%temperature_interface) )      call setup(this%temperature_interface,    this%grid)
        if (0<opt%vars_to_allocate( kVARS%land_emissivity) )            call setup(this%land_emissivity,          this%grid2d)
        if (0<opt%vars_to_allocate( kVARS%tend_swrad) )                 call setup(this%tend_swrad,               this%grid)

        ! integer variable_t types aren't available (yet...)
        if (0<opt%vars_to_allocate( kVARS%convective_precipitation) )   allocate(this%cu_precipitation_bucket  (ims:ime, jms:jme),          source=0)
        if (0<opt%vars_to_allocate( kVARS%precipitation) )              allocate(this%precipitation_bucket     (ims:ime, jms:jme),          source=0)
        if (0<opt%vars_to_allocate( kVARS%snowfall) )                   allocate(this%snowfall_bucket          (ims:ime, jms:jme),          source=0)
        if (0<opt%vars_to_allocate( kVARS%veg_type) )                   allocate(this%veg_type                 (ims:ime, jms:jme),          source=7)
        if (0<opt%vars_to_allocate( kVARS%soil_type) )                  allocate(this%soil_type                (ims:ime, jms:jme),          source=3)
        if (0<opt%vars_to_allocate( kVARS%land_mask) )                  allocate(this%land_mask                (ims:ime, jms:jme),          source=kLC_LAND)
        if (0<opt%vars_to_allocate( kVARS%snow_nlayers) )               allocate(this%snow_nlayers             (ims:ime, jms:jme),          source=0)
        if (0<opt%vars_to_allocate( kVARS%crop_category) )              allocate(this%crop_category            (ims:ime, jms:jme),          source=0)
        if (0<opt%vars_to_allocate( kVARS%irr_eventno_sprinkler) )      allocate(this%irr_eventno_sprinkler    (ims:ime, jms:jme),          source=0)
        if (0<opt%vars_to_allocate( kVARS%irr_eventno_micro) )          allocate(this%irr_eventno_micro        (ims:ime, jms:jme),          source=0)
        if (0<opt%vars_to_allocate( kVARS%irr_eventno_flood) )          allocate(this%irr_eventno_flood        (ims:ime, jms:jme),          source=0)
        if (0<opt%vars_to_allocate( kVARS%plant_growth_stage) )         allocate(this%plant_growth_stage       (ims:ime, jms:jme),          source=0)

        ! tendency variables that don't need to be output... maybe these should be set up the same way
        if (0<opt%vars_to_allocate( kVARS%tend_qv_adv) )                allocate(this%tend%qv_adv(ims:ime, kms:kme, jms:jme),   source=0.0)
        if (0<opt%vars_to_allocate( kVARS%tend_qv_pbl) )                allocate(this%tend%qv_pbl(ims:ime, kms:kme, jms:jme),   source=0.0)
        if (0<opt%vars_to_allocate( kVARS%tend_qv) )                    allocate(this%tend%qv(ims:ime, kms:kme, jms:jme),       source=0.0)
        if (0<opt%vars_to_allocate( kVARS%tend_th) )                    allocate(this%tend%th(ims:ime, kms:kme, jms:jme),       source=0.0)
        if (0<opt%vars_to_allocate( kVARS%tend_qc) )                    allocate(this%tend%qc(ims:ime, kms:kme, jms:jme),       source=0.0)
        if (0<opt%vars_to_allocate( kVARS%tend_qi) )                    allocate(this%tend%qi(ims:ime, kms:kme, jms:jme),       source=0.0)
        if (0<opt%vars_to_allocate( kVARS%tend_qs) )                    allocate(this%tend%qs(ims:ime, kms:kme, jms:jme),       source=0.0)
        if (0<opt%vars_to_allocate( kVARS%tend_qr) )                    allocate(this%tend%qr(ims:ime, kms:kme, jms:jme),       source=0.0)
        if (0<opt%vars_to_allocate( kVARS%tend_u) )                     allocate(this%tend%u(ims:ime, kms:kme, jms:jme),        source=0.0)
        if (0<opt%vars_to_allocate( kVARS%tend_v) )                     allocate(this%tend%v(ims:ime, kms:kme, jms:jme),        source=0.0)

        if (0<opt%vars_to_allocate( kVARS%ustar) )                      allocate(this%ustar(ims:ime, jms:jme),   source=0.1)

        if (0<opt%vars_to_allocate( kVARS%znu) )                        allocate(this%znu(kms:kme),   source=0.0)
        if (0<opt%vars_to_allocate( kVARS%znw) )                        allocate(this%znw(kms:kme),   source=0.0)

    end subroutine

    !> -------------------------------
    !! Setup a regular variable.
    !!
    !! Initializes the variable
    !! including the forcing_variable if it was set
    !! and adds that variable to the list of variables that has forcing data if the list is supplied
    !! and the forcing_var is both present and not blank ("")
    !!
    !! -------------------------------
    subroutine setup_var(var, grid, forcing_var, list, force_boundaries)
        implicit none
        type(variable_t),   intent(inout) :: var
        type(grid_t),       intent(in)    :: grid
        character(len=*),   intent(in),   optional :: forcing_var
        type(var_dict_t),   intent(inout),optional :: list
        logical,            intent(in),   optional :: force_boundaries

        if (present(forcing_var)) then
            call var%initialize(grid, forcing_var=forcing_var)

            if (present(list)) then
                if (Len(Trim(forcing_var)) /= 0) then
                    if (present(force_boundaries)) var%force_boundaries = force_boundaries
                    call list%add_var(forcing_var, var)
                endif
            endif
        else

            call var%initialize(grid)
        endif

    end subroutine

    !> -------------------------------
    !! Setup an exchangeable variable.
    !!
    !! Initializes the variable
    !! including the forcing_variable if it was set
    !! and adds that variable to the list of variables that has forcing data if the list is supplied
    !! and the forcing_var is both present and not blank ("")
    !!
    !! -------------------------------
    subroutine setup_exch(var, grid, forcing_var, list, force_boundaries)
        implicit none
        type(exchangeable_t),   intent(inout) :: var
        type(grid_t),           intent(in)    :: grid
        character(len=*),       intent(in),   optional :: forcing_var
        type(var_dict_t),       intent(inout),optional :: list
        logical,                intent(in),   optional :: force_boundaries

        if (present(forcing_var)) then
            call var%initialize(grid, forcing_var=forcing_var)

            if (present(list)) then
                if (Len(Trim(forcing_var)) /= 0) then
                    if (present(force_boundaries)) var%meta_data%force_boundaries = force_boundaries
                    call list%add_var(forcing_var, var%meta_data)
                endif
            endif
        else

            call var%initialize(grid)
        endif

    end subroutine

    !> ---------------------------------
    !! Load the data in varname from filename into data_array
    !!
    !! The first / master image reads the file from the disk
    !! Other images get the data broadcast from the master image
    !!
    !! ---------------------------------
    subroutine load_data(filename, varname, data_array, grid)
        implicit none
        character(len=*),  intent(in)   :: filename, varname
        real, allocatable, intent(inout):: data_array(:,:)
        type(grid_t),      intent(in)   :: grid

        ! if (this_image()==1) then
            call io_read(filename, varname, data_array)
        ! else
        !     if (allocated(data_array)) deallocate(data_array)
        !     allocate(data_array(grid%nx_global, grid%ny_global))
        ! endif
        !
        ! call broadcast(data_array, 1, 1, num_images(), .true.)

    end subroutine


    !> ---------------------------------
    !! Read the core model variables from disk
    !!
    !! Reads Terrain, lat, lon and u/v lat/lon on the high-res domain grid
    !! Passing data between images and disk is handled by load_data
    !!
    !! ---------------------------------
    subroutine read_core_variables(this, options)
        implicit none
        class(domain_t), intent(inout)  :: this
        type(options_t), intent(in)     :: options
        real, allocatable :: temporary_data(:,:), temp_offset(:,:)

        ! Read the terrain data
        call load_data(options%parameters%init_conditions_file,   &
                       options%parameters%hgt_hi,                 &
                       temporary_data, this%grid)
        this%terrain%data_2d = temporary_data(this%grid%ims:this%grid%ime, this%grid%jms:this%grid%jme)
        this%global_terrain = temporary_data ! save the global terrain map for the linear wind solution


        ! here we just initialize the first level of geo_u and geo_v with the terrain height.  3D Z will be defined later
        associate(g => this%u_grid2d_ext, geo => this%geo_u)
            call array_offset_x(temporary_data, temp_offset)
            if (allocated(geo%z)) deallocate(geo%z)
            allocate(geo%z(1:g%ime-g%ims+1, 1:this%u_grid%kme-this%u_grid%kms+1, 1:g%jme-g%jms+1))
            geo%z(:,1,:) = temp_offset(g%ims:g%ime, g%jms:g%jme)
        end associate

        associate(g => this%v_grid2d_ext, geo => this%geo_v)
            call array_offset_y(temporary_data, temp_offset)
            if (allocated(geo%z)) deallocate(geo%z)
            allocate(geo%z(1:g%ime-g%ims+1, 1:this%u_grid%kme-this%u_grid%kms+1, 1:g%jme-g%jms+1))
            geo%z(:,1,:) = temp_offset(g%ims:g%ime, g%jms:g%jme)
        end associate



        ! Read the latitude data
        call load_data(options%parameters%init_conditions_file,   &
                       options%parameters%lat_hi,                 &
                       temporary_data, this%grid)

        call make_2d_y(temporary_data, this%grid%ims, this%grid%ime)
        this%latitude%data_2d = temporary_data(this%grid%ims:this%grid%ime, this%grid%jms:this%grid%jme)

        ! Read the longitude data
        call load_data(options%parameters%init_conditions_file,   &
                       options%parameters%lon_hi,                 &
                       temporary_data, this%grid)
        call make_2d_x(temporary_data, this%grid%jms, this%grid%jme)
        this%longitude%data_2d = temporary_data(this%grid%ims:this%grid%ime, this%grid%jms:this%grid%jme)


        !-----------------------------------------
        !
        ! Handle staggered lat/lon grids, straightfoward if ulat/ulon are supplied
        ! If not, then read in mass grid lat/lon and stagger them
        !
        !-----------------------------------------
        ! Read the u-grid longitude data if specified, other wise interpolate from mass grid
        if (options%parameters%ulon_hi /= "") then
            call load_data(options%parameters%init_conditions_file,   &
                           options%parameters%ulon_hi,                &
                           temporary_data, this%u_grid)

            call make_2d_y(temporary_data, 1, size(this%global_terrain,2))
            call subset_array(temporary_data, this%u_longitude%data_2d, this%u_grid)

            associate(g=>this%u_grid2d_ext, var=>this%geo_u%lon)
                allocate(this%geo_u%lon(1:g%ime-g%ims+1, 1:g%jme-g%jms+1))
                call subset_array(temporary_data, this%geo_u%lon, g)
            end associate
        else
            ! load the mass grid data again to get the full grid
            call load_data(options%parameters%init_conditions_file,   &
                           options%parameters%lon_hi,                 &
                           temporary_data, this%grid)

            call make_2d_y(temporary_data, 1, size(this%global_terrain,2))
            call array_offset_x(temporary_data, temp_offset)
            call subset_array(temp_offset, this%u_longitude%data_2d, this%u_grid)
            associate(g=>this%u_grid2d_ext, var=>this%geo_u%lon)
                allocate(this%geo_u%lon(1:g%ime-g%ims+1, 1:g%jme-g%jms+1))
                call subset_array(temp_offset, this%geo_u%lon, g)
            end associate
        endif

        ! Read the u-grid latitude data if specified, other wise interpolate from mass grid
        if (options%parameters%ulat_hi /= "") then
            call load_data(options%parameters%init_conditions_file,   &
                           options%parameters%ulat_hi,                &
                           temporary_data, this%u_grid)

            call make_2d_x(temporary_data, 1, size(this%global_terrain,1)+1)
            call subset_array(temporary_data, this%u_latitude%data_2d, this%u_grid)
            associate(g=>this%u_grid2d_ext, var=>this%geo_u%lat)
                allocate(this%geo_u%lat(1:g%ime-g%ims+1, 1:g%jme-g%jms+1))
                call subset_array(temporary_data, this%geo_u%lat, g)
            end associate
        else
            ! load the mass grid data again to get the full grid
            call load_data(options%parameters%init_conditions_file,   &
                           options%parameters%lat_hi,                 &
                           temporary_data, this%grid)

            call make_2d_x(temporary_data, 1, size(this%global_terrain,1)+1)
            call array_offset_x(temporary_data, temp_offset)
            call subset_array(temp_offset, this%u_latitude%data_2d, this%u_grid)
            associate(g=>this%u_grid2d_ext, var=>this%geo_u%lat)
                allocate(this%geo_u%lat(1:g%ime-g%ims+1, 1:g%jme-g%jms+1))
                call subset_array(temp_offset, this%geo_u%lat, g)
            end associate

        endif

        ! Read the v-grid longitude data if specified, other wise interpolate from mass grid
        if (options%parameters%vlon_hi /= "") then
            call load_data(options%parameters%init_conditions_file,   &
                           options%parameters%vlon_hi,                &
                           temporary_data, this%v_grid)

            call make_2d_y(temporary_data, 1, size(this%global_terrain,2)+1)
            call subset_array(temporary_data, this%v_longitude%data_2d, this%v_grid)
            associate(g=>this%v_grid2d_ext, var=>this%geo_v%lon)
                allocate(this%geo_v%lon(1:g%ime-g%ims+1, 1:g%jme-g%jms+1))
                call subset_array(temporary_data, this%geo_v%lon, g)
            end associate
        else
            ! load the mass grid data again to get the full grid
            call load_data(options%parameters%init_conditions_file,   &
                           options%parameters%lon_hi,                 &
                           temporary_data, this%grid)

            call make_2d_y(temporary_data, 1, size(this%global_terrain,2)+1)
            call array_offset_y(temporary_data, temp_offset)
            call subset_array(temp_offset, this%v_longitude%data_2d, this%v_grid)
            associate(g=>this%v_grid2d_ext, var=>this%geo_v%lon)
                allocate(this%geo_v%lon(1:g%ime-g%ims+1, 1:g%jme-g%jms+1))
                call subset_array(temp_offset, this%geo_v%lon, g)
            end associate
        endif

        ! Read the v-grid latitude data if specified, other wise interpolate from mass grid
        if (options%parameters%vlat_hi /= "") then
            call load_data(options%parameters%init_conditions_file,   &
                           options%parameters%vlat_hi,                &
                           temporary_data, this%v_grid)

            call make_2d_x(temporary_data, 1, size(this%global_terrain,1))
            call subset_array(temporary_data, this%v_latitude%data_2d, this%v_grid)
            associate(g=>this%v_grid2d_ext, var=>this%geo_v%lat)
                allocate(this%geo_v%lat(1:g%ime-g%ims+1, 1:g%jme-g%jms+1))
                call subset_array(temporary_data, this%geo_v%lat, g)
            end associate

        else
            ! load the mass grid data again to get the full grid
            call load_data(options%parameters%init_conditions_file,   &
                           options%parameters%lat_hi,                 &
                           temporary_data, this%grid)

            call make_2d_x(temporary_data, 1, size(this%global_terrain,1))
            call array_offset_y(temporary_data, temp_offset)
            call subset_array(temp_offset, this%v_latitude%data_2d, this%v_grid)
            associate(g=>this%v_grid2d_ext, var=>this%geo_v%lat)
                allocate(this%geo_v%lat(1:g%ime-g%ims+1, 1:g%jme-g%jms+1))
                call subset_array(temp_offset, this%geo_v%lat, g)
            end associate
        endif

        call standardize_coordinates(this%geo_u, options%parameters%longitude_system)
        call standardize_coordinates(this%geo_v, options%parameters%longitude_system)

        if (this_image()==1) write(*,*) "  Finished reading core domain variables"

    end subroutine



    !> ---------------------------------
    !! Subset one array to the memory bounds defined by the grid
    !!
    !! If the input grid does not cover the entire subset, values
    !! are extrapolated outside of that subset region
    !!
    !! ---------------------------------
    subroutine subset_array(input, output, grid, extrapolate)
        implicit none
        real,           intent(in)    :: input(:,:)
        real,           intent(inout) :: output(:,:)
        type(grid_t),   intent(in)    :: grid
        logical,        intent(in),   optional :: extrapolate

        ! loop counter
        integer :: i

        ! input array dimensions
        integer :: nx, ny
        ! output array dimensions
        integer :: nxo, nyo

        ! these will hold the actual indexes into the two arrays
        integer :: xs_in, xs_out, ys_in, ys_out
        integer :: xe_in, xe_out, ye_in, ye_out

        logical :: do_extrapolate

        do_extrapolate = .True.
        if (present(extrapolate)) do_extrapolate = extrapolate

        ! Ideally, and most of the time, this is all it is doing
        ! output = input(grid%ims:grid%ime, grid%jms:grid%jme)
        ! However, it is possible that input does not cover the requested memory bounds of this data
        ! so we have to test.  If outside of bounds, extrapolate out from the boundary

        nx = size(input,1)
        ny = size(input,2)

        nxo = size(output,1)
        nyo = size(output,2)

        xs_in=grid%ims; xs_out=1
        ys_in=grid%jms; ys_out=1
        xe_in=grid%ime; xe_out=nxo
        ye_in=grid%jme; ye_out=nyo

        if ((ye_in-ys_in+1) /= nyo) write(*,*) "subset_array ERROR in image:",this_image(),ye_in,ys_in,nyo
        if ((xe_in-xs_in+1) /= nxo) write(*,*) "subset_array ERROR in image:",this_image(),xe_in,xs_in,nxo

        !----------------------------------------------------
        ! This is the area of overlap
        ! Note that this is the main and likely only assignment
        !----------------------------------------------------

        output(xs_out:xe_out, ys_out:ye_out) = input(xs_in:xe_in, ys_in:ye_in)

        ! outside of that overlap, extrapolate out from the boundary
        ! this should only be necessary for border images
        if (grid%ims < 1) then
            do i=1,xs_out-1
                if (do_extrapolate) then
                    output(i,:) = output(xs_out,:) + (output(xs_out,:) - output(xs_out+1,:)) * (xs_out - i)
                else
                    output(i,:) = output(xs_out,:)
                endif
            enddo
        endif

        if (grid%ime > nx) then
            do i=xe_out+1,nxo
                if (do_extrapolate) then
                    output(i,:) = output(xe_out,:) + (output(xe_out,:) - output(xe_out-1,:)) * (i - xe_out)
                else
                    output(i,:) = output(xe_out,:)
                endif
            enddo
        endif

        if (grid%jms < 1) then
            do i=1,ys_out-1
                if (do_extrapolate) then
                    output(:,i) = output(:,ys_out) + (output(:,ys_out) - output(:,ys_out+1)) * (ys_out - i)
                else
                    output(:,i) = output(:,ys_out)
                endif
            enddo
        endif

        if (grid%jme > ny) then
            do i=ye_out+1,nyo
                if (do_extrapolate) then
                    output(:,i) = output(:,ye_out) + (output(:,ye_out) - output(:,ye_out-1)) * (i - ye_out)
                else
                    output(:,i) = output(:,ye_out)
                endif
            enddo
        endif

    end subroutine subset_array

    !> -------------------------------
    !! Setup a single Geographic structure given a latitude, longitude, and z array
    !!
    !! -------------------------------
    subroutine setup_geo(geo, latitude, longitude, z, longitude_system)
        implicit none
        type(interpolable_type),  intent(inout) :: geo
        real,                     intent(in)    :: latitude(:,:)
        real,                     intent(in)    :: longitude(:,:)
        real,                     intent(in)    :: z(:,:,:)
        integer,                  intent(in)    :: longitude_system

        if (allocated(geo%lat)) deallocate(geo%lat)
        allocate( geo%lat, source=latitude)

        if (allocated(geo%lon)) deallocate(geo%lon)
        allocate( geo%lon, source=longitude)

        if (allocated(geo%z)) deallocate(geo%z)
        allocate( geo%z, source=z)

        ! This makes 2D variables out of lat/lon if they come in as 1D variables
        ! This also puts the longitudes onto a 0-360 if they are -180-180 (important for Alaska)
        ! Though if working in Europe the -180-180 grid is better ideally the optimal value should be checked.
        ! and good luck if you want to work over the poles...
        call standardize_coordinates(geo, longitude_system)

    end subroutine


    function find_flat_model_level(options, nz, dz) result(max_level)
        implicit none
        type(options_t), intent(in) :: options
        integer,         intent(in) :: nz
        real,            intent(in) :: dz(:)
        integer :: max_level

        integer :: j
        real :: height

        if (options%parameters%flat_z_height > nz) then
            if (this_image()==1) write(*,*) "    Treating flat_z_height as specified in meters above mean terrain height: ", options%parameters%flat_z_height," meters"
            height = 0
            do j = 1, nz
                if (height <= options%parameters%flat_z_height) then
                    height = height + dz(j)
                    max_level = j
                endif
            enddo

        elseif (options%parameters%flat_z_height <= 0) then
            if (this_image()==1) write(*,*) "    Treating flat_z_height as counting levels down from the model top: ", options%parameters%flat_z_height," levels"
            max_level = nz + options%parameters%flat_z_height

        else
            if (this_image()==1) write(*,*) "    Treating flat_z_height as counting levels up from the ground: ", options%parameters%flat_z_height," levels"
            max_level = options%parameters%flat_z_height
        endif

    end function find_flat_model_level





    subroutine allocate_z_arrays(this)
        implicit none
        class(domain_t), intent(inout)  :: this

        allocate(this%jacobian(this% ims : this% ime, &
                                    this% kms : this% kme, &
                                    this% jms : this% jme) )

        allocate(this%jacobian_u(this% ims : this% ime+1, &
                                    this% kms : this% kme, &
                                    this% jms : this% jme) )

        allocate(this%jacobian_v(this% ims : this% ime, &
                                    this% kms : this% kme, &
                                    this% jms : this% jme+1) )

        allocate(this%jacobian_w(this% ims : this% ime, &
                                    this% kms : this% kme, &
                                    this% jms : this% jme) )

        allocate(this%dzdx(this% ims : this% ime+1, &
                           this% kms : this% kme, &
                           this% jms : this% jme) )

        allocate(this%dzdy(this% ims : this% ime, &
                           this% kms : this% kme, &
                           this% jms : this% jme+1) )

        allocate(this%dz_scl( this%kms : this%kme))

        allocate(this%zr_u( this%u_grid2d_ext% ims : this%u_grid2d_ext% ime,   &
                            this%u_grid%       kms : this%u_grid%       kme,   &
                            this%u_grid2d_ext% jms : this%u_grid2d_ext% jme) )

        allocate(this%zr_v( this%v_grid2d_ext% ims : this%v_grid2d_ext% ime,   &
                            this%v_grid%       kms : this%v_grid%       kme,   &
                            this%v_grid2d_ext% jms : this%v_grid2d_ext% jme) )

        allocate(this%global_jacobian( this% ids : this% ide, &
                                            this% kds : this% kde, &
                                            this% jds : this% jde) )

        allocate(this%global_z_interface(this% ids : this% ide,   &
                                         this% kds : this% kde+1, &
                                         this% jds : this% jde)   )

        allocate(this%global_dz_interface(this% ids : this% ide,   &
                                          this% kds : this% kde,   &
                                          this% jds : this% jde)   )

        allocate(this%delta_dzdx( this% ims+1 : this% ime,    &    ! can go to calculate delta terrain ?
                                  this% kms : this% kme,      &
                                  this% jms : this% jme) )

        allocate(this%delta_dzdy( this% ims: this% ime,       &
                                  this% kms : this% kme,      &
                                  this% jms+1 : this% jme) )

        allocate(this%terrain_u( this%u_grid2d_ext% ims : this%u_grid2d_ext% ime,   &  ! can go to calculate delta terrain ?
                                 this%u_grid2d_ext% jms : this%u_grid2d_ext% jme) )

        allocate(this%terrain_v( this%v_grid2d_ext% ims : this%v_grid2d_ext% ime,   &
                                 this%v_grid2d_ext% jms : this%v_grid2d_ext% jme) )


    end subroutine allocate_z_arrays


    !> -------------------------------
    !! Setup the SLEVE vertical grid structure.
    !!   This basically entails 2 transformations: First a linear one so that sum(dz) ranges from 0 to smooth_height H.
    !!   (boundary cnd (3) in Schär et al 2002)  Next, the nonlinear SLEVE transformation
    !!    eqn (2) from Leuenberger et al 2009 z_sleve = Z + terrain * sinh((H/s)**n - (Z/s)**n) / SINH((H/s)**n) (for both smallscale and largescale terrain)
    !!   Here H is the model top or (flat_z_height in m), s controls how fast the terrain decays
    !!   and n controls the compression throughout the column (this last factor was added by Leuenberger et al 2009)
    !!   References: Leuenberger et al 2009 "A Generalization of the SLEVE Vertical Coordinate"
    !!               Schär et al 2002 "A New Terrain-Following Vertical Coordinate Formulation for Atmospheric Prediction Models"
    !!
    !! N.B. flat dz height != 0 makes little sense here? But works (?)
    !! -------------------------------
    subroutine setup_sleve(this, options)
        implicit none
        class(domain_t), intent(inout)  :: this
        type(options_t), intent(in)     :: options

        real, allocatable :: temp(:,:,:), gamma_n(:)
        integer :: i, max_level
        real :: s, n, s1, s2, gamma, gamma_min
        logical :: SLEVE

        associate(ims => this%ims,      ime => this%ime,                        &
            jms => this%jms,      jme => this%jme,                        &
            kms => this%kms,      kme => this%kme,                        &
            z                     => this%z%data_3d,                      &
            z_u                   => this%geo_u%z,                        &
            z_v                   => this%geo_v%z,                        &
            z_interface           => this%z_interface%data_3d,            &
            nz                    => options%parameters%nz,               &
            dz                    => options%parameters%dz_levels,        &
            dz_mass               => this%dz_mass%data_3d,                &
            dz_interface          => this%dz_interface%data_3d,           &
            terrain               => this%terrain%data_2d,                &
            terrain_u             => this%terrain_u,              &
            terrain_v             => this%terrain_v,              &
            h1                    => this%h1,                &
            h2                    => this%h2,                &
            h1_u                  => this%h1_u,                &
            h2_u                  => this%h2_u,                &
            h1_v                  => this%h1_v,                &
            h2_v                  => this%h2_v,                &
            global_z_interface    => this%global_z_interface,             &
            global_dz_interface   => this%global_dz_interface,            &
            global_terrain        => this%global_terrain,                 &
            global_jacobian       => this%global_jacobian,                &
            dzdy                  => this%dzdy,                           &
            jacobian              => this%jacobian,                       &
            smooth_height         => this%smooth_height,                  &
            dz_scl                => this%dz_scl,                         &
            zr_u                  => this%zr_u,                           &
            zr_v                  => this%zr_v)

<<<<<<< HEAD
=======

            max_level = find_flat_model_level(options, nz, dz)

>>>>>>> c7ed450d
            ! Still not 100% convinced this works well in cases other than flat_z_height = 0 (w sleve). So for now best to keep at 0 when using sleve?
            max_level = find_flat_model_level(options, nz, dz)
            ! if(max_level /= nz) then
            !     if (this_image()==1) then
            !         print*, "    flat z height ", options%parameters%flat_z_height
            !         print*, "    flat z height set to 0 to comply with SLEVE coordinate calculation "
            !         print*, "    flat z height now", nz
            !     end if
            !     max_level = nz
            ! end if

            smooth_height = sum(dz(1:max_level)) !sum(global_terrain) / size(global_terrain) + sum(dz(1:max_level))

            ! Terminology from Schär et al 2002, Leuenberger 2009: (can be simpliied later on, but for clarity)
            s1 = smooth_height / options%parameters%decay_rate_L_topo
            s2 = smooth_height / options%parameters%decay_rate_S_topo
            n  =  options%parameters%sleve_n  ! this will have an effect on the z_level ratio throughout the vertical column, and thus on the terrain induced acceleration with wind=2 . Conceptually very nice, but for wind is 2 not ideal. Unless we let that acceleration depend on the difference between hi-res and lo-res terrain.


            ! Scale dz with smooth_height/sum(dz(1:max_level)) before calculating sleve levels.
            dz_scl(:)   =   dz(1:nz) *  smooth_height / sum(dz(1:max_level))  ! this leads to a jump in dz thickness at max_level+1. Not sure if this is a problem.


            ! - - -   calculate invertibility parameter gamma (Schär et al 2002 eqn 20):  - - - - - -
            gamma  =  1  -  MAXVAL(h1)/s1 * COSH(smooth_height/s1)/SINH(smooth_height/s1) &
                          - MAXVAL(h2)/s2 * COSH(smooth_height/s2)/SINH(smooth_height/s2)

            ! with the new (leuenberger et al 2010) Sleve formulation, the inveribiltiy criterion is as follows:
            ! ( Although an argument could be made to calculate this on the offset (u/v) grid b/c that is most
            !   relevant for advection? In reality this is probably a sufficient approximation, as long as we
            !   aren't pushing the gamma factor too close to zero )
            allocate(gamma_n(this%kds : this%kde+1))
            i=kms
            gamma_n(i) =  1                                                     &
                - MAXVAL(h1) * n/(s1**n)                                        &
                * COSH((smooth_height/s1)**n) / SINH((smooth_height/s1)**n)     &
                - MAXVAL(h2) * n/(s2**n)                                        &
                * COSH((smooth_height/s2)**n) / SINH((smooth_height/s2)**n)

            do i = this%grid%kds, this%grid%kde
                gamma_n(i+1)  =  1                                    &    ! # for i != kds !!
                - MAXVAL(h1) * n/(s1**n) * sum(dz_scl(1:i))**(n-1)                                             &
                * COSH((smooth_height/s1)**n -(sum(dz_scl(1:i))/s1)**n ) / SINH((smooth_height/s1)**n)    &
                - MAXVAL(h2) * n/(s2**n) *  sum(dz_scl(1:i))**(n-1)                                            &
                * COSH((smooth_height/s2)**n -(sum(dz_scl(1:i))/s2)**n ) / SINH((smooth_height/s2)**n)
            enddo

            if (n==1) then
                gamma_min = gamma
            else
                gamma_min = MINVAL(gamma_n)
            endif


            ! For reference: COSMO1 operational setting (but model top is at ~22000 masl):
            !    Decay Rate for Large-Scale Topography: svc1 = 10000.0000
            !    Decay Rate for Small-Scale Topography: svc2 =  3300.0000
            if ((this_image()==1)) then
                print*, "    Using a SLEVE coordinate with a Decay height for Large-Scale Topography: (s1) of ", s1, " m."
                print*, "    Using a SLEVE coordinate with a Decay height for Small-Scale Topography: (s2) of ", s2, " m."
                print*, "    Using a sleve_n of ", options%parameters%sleve_n
                write(*,*) "    Smooth height is ", smooth_height, "m.a.s.l     (model top ", sum(dz(1:nz)), "m.a.s.l.)"
                write(*,*) "    invertibility parameter gamma is: ", gamma_min
                if(gamma_min <= 0) print*, " CAUTION: coordinate transformation is not invertible (gamma <= 0 ) !!! reduce decay rate(s), and/or increase flat_z_height!"
                ! if(options%parameters%debug)  write(*,*) "   (for (debugging) reference: 'gamma(n=1)'= ", gamma,")"
                print*, ""
            endif

            ! - - - - -   Mass grid calculations for lowest level (i=kms)  - - - - -
            i=kms

            ! use temp to store global z-interface so that global-jacobian can be calculated
            allocate(temp(this%ids:this%ide, this%kds:this%kde, this%jds:this%jde))

            temp(:,i,:)   = global_terrain

            temp(:,i+1,:)  = dz_scl(i)   &
                                    + h1  *  SINH( (smooth_height/s1)**n - (dz_scl(i)/s1)**n ) / SINH((smooth_height/s1)**n)  &! large-scale terrain
                                    + h2  *  SINH( (smooth_height/s2)**n - (dz_scl(i)/s2)**n ) / SINH((smooth_height/s2)**n)   ! small terrain features

            global_dz_interface(:,i,:)  =  temp(:,i+1,:) - temp(:,i,:)  ! same for higher k
            global_z_interface(:,i,:)  = global_terrain
            global_jacobian(:,i,:) = global_dz_interface(:,i,:)/dz_scl(i)

            ! this is on the subset grid:
            z_interface(:,i,:) = temp(ims:ime,i,jms:jme)
            z_interface(:,i+1,:) = temp(ims:ime,i+1,jms:jme)

            dz_interface(:,i,:)  =  z_interface(:,i+1,:) - z_interface(:,i,:)  ! same for higher k

            dz_mass(:,i,:)       = dz_interface(:,i,:) / 2           ! Diff for k=1
            z(:,i,:)             = terrain + dz_mass(:,i,:)          ! Diff for k=1

            jacobian(:,i,:) = dz_interface(:,i,:)/dz_scl(i)

            ! ! - - - - -   u/v grid calculations for lowest level (i=kms)  - - - - -
            ! ! for the u and v grids, z(1) was already initialized with terrain.
            ! ! but the first level needs to be offset, and the rest of the levels need to be created
            ! ! BK: So if z_u is already offset in the u dir, but not in the z dir, we can say that
            ! !     z_u(:,1,:) is the terrain on the u grid, and it needs to be offset in the z-dir
            ! !     to reach mass levels (so by dz[i]/2)

            terrain_u =  z_u(:,kms,:)  ! save for later on.
            terrain_v =  z_v(:,kms,:)  ! save for later on

            ! Offset analogous to: z_u(:,i,:) = z_u(:,i,:) + dz(i) / 2 * zr_u(:,i,:)
            z_u(:,i,:)  = dz_scl(i)/2  &
                        + h1_u  *  SINH( (smooth_height/s1)**n - (dz_scl(i)/2/s1)**n ) / SINH((smooth_height/s1)**n)  &! large-scale terrain
                        + h2_u  *  SINH( (smooth_height/s2)**n - (dz_scl(i)/2/s2)**n ) / SINH((smooth_height/s2)**n)   ! small terrain features
            z_v(:,i,:)  = dz_scl(i)/2   &
                        + h1_v  *  SINH( (smooth_height/s1)**n - (dz_scl(i)/2/s1)**n ) / SINH((smooth_height/s1)**n)  &! large-scale terrain
                        + h2_v  *  SINH( (smooth_height/s2)**n - (dz_scl(i)/2/s2)**n ) / SINH((smooth_height/s2)**n)   ! small terrain features

            zr_u(:,i,:)  =  (z_u(:,i,:) - terrain_u) / ( dz_scl(i)/2 )
            zr_v(:,i,:)  =  (z_v(:,i,:) - terrain_v) / (dz_scl(i)/2 )

            ! - - - - -  higher k levels  - - - - -
            do i = this%grid%kms+1, this%grid%kme

                if (i<=max_level) then

                    if (i==this%grid%kme) then  ! if we are at the model top i+1 is not defined

                    dz_interface(:,i,:)  =  smooth_height - z_interface(:,i,:)
                    global_dz_interface(:,i,:)  =  smooth_height - temp(:,i,:)
                    else

                    temp(:,i+1,:)  = sum(dz_scl(1:i))   &
                                    + h1  *  SINH( (smooth_height/s1)**n - (sum(dz_scl(1:i))/s1)**n ) / SINH((smooth_height/s1)**n)  &! large-scale terrain
                                    + h2  *  SINH( (smooth_height/s2)**n - (sum(dz_scl(1:i))/s2)**n ) / SINH((smooth_height/s2)**n)   ! small terrain features

                    z_interface(:,i+1,:) = temp(ims:ime,i+1,jms:jme)

                    global_dz_interface(:,i,:)  =  temp(:,i+1,:) - temp(:,i,:)
                    global_z_interface(:,i,:)  = global_z_interface(:,i-1,:) + global_dz_interface(:,i-1,:)
                    dz_interface(:,i,:)  =  z_interface(:,i+1,:) - z_interface(:,i,:)

                    endif

                    if ( ANY(dz_interface(:,i,:)<0) ) then   ! Eror catching. Probably good to engage.
                    if (this_image()==1) then
                        write(*,*) "Error: dz_interface below zero (for level  ",i,")"
                        print*, "min max dz_interface: ",MINVAL(dz_interface(:,i,:)),MAXVAL(dz_interface(:,i,:))
                        error stop
                        print*, dz_interface(:,i,:)
                        print*,""
                    endif
                    else if ( ANY(global_dz_interface(:,i,:)<=0.01) ) then
                    if (this_image()==1)  write(*,*) "WARNING: dz_interface very low (at level ",i,")"
                    endif

                    ! - - - - -   u/v grid calculations - - - - -
                    ! contrary to the calculations above, these all take place on the parallelized terrain
                    z_u(:,i,:)   = (sum(dz_scl(1:(i-1))) + dz_scl(i)/2)   &
                                + h1_u  *  SINH( (smooth_height/s1)**n -  ( (sum(dz_scl(1:(i-1)))+dz_scl(i)/2) /s1)**n ) / SINH((smooth_height/s1)**n)  &! large-scale terrain
                                + h2_u  *  SINH( (smooth_height/s2)**n -  ( (sum(dz_scl(1:(i-1)))+dz_scl(i)/2) /s2)**n ) / SINH((smooth_height/s2)**n)   ! small terrain features
                    z_v(:,i,:)   = (sum(dz_scl(1:(i-1))) + dz_scl(i)/2)   &
                                + h1_v  *  SINH( (smooth_height/s1)**n -  ( (sum(dz_scl(1:(i-1)))+dz_scl(i)/2) /s1)**n ) / SINH((smooth_height/s1)**n)  &! large-scale terrain
                                + h2_v  *  SINH( (smooth_height/s2)**n -  ( (sum(dz_scl(1:(i-1)))+dz_scl(i)/2) /s2)**n ) / SINH((smooth_height/s2)**n)   ! small terrain features

                    zr_u(:,i,:)  = (z_u(:,i,:) - z_u(:,i-1,:)) / (dz_scl(i)/2 + dz_scl(i-1)/2 )  ! if dz_scl(i-1) = 0 (and no error)  k=1 can be included
                    zr_v(:,i,:)  = (z_v(:,i,:) - z_v(:,i-1,:)) / (dz_scl(i)/2 + dz_scl(i-1)/2 )


                else ! above the flat_z_height

                    zr_u(:,i,:) = 1
                    zr_v(:,i,:) = 1

                    global_dz_interface(:,i,:) =  dz_scl(i)
                    global_z_interface(:,i,:)  = global_z_interface(:,i-1,:) + global_dz_interface(:,i-1,:)
                    dz_interface(:,i,:) =  dz_scl(i) !(dz(i) + dz_scl(i) )/2   ! to mitigate the jump in dz at max_level+1: (dz+dz_scl)/2 iso dz
                    if (i/=this%grid%kme)   z_interface(:,i+1,:) = z_interface(:,i,:) + dz(i) ! (dz(i) + dz_scl( i) )/2 !test in icar_s5T

                    z_u(:,i,:)  = z_u(:,i-1,:)  + ((dz(i)/2 * zr_u(:,i,:) + dz(i-1)/2 * zr_u(:,i-1,:))) ! zr_u only relevant for first i above max level, aferwards both zr_u(i) AND zr_u(i-1) are 1
                    z_v(:,i,:)  = z_v(:,i-1,:)  + ((dz(i)/2 * zr_v(:,i,:) + dz(i-1)/2 * zr_v(:,i-1,:)))

                endif

                dz_mass(:,i,:)   =  dz_interface(:,i-1,:) / 2  +  dz_interface(:,i,:) / 2
                z(:,i,:)         =  z(:,i-1,:)           + dz_mass(:,i,:)

                jacobian(:,i,:) = dz_interface(:,i,:)/dz_scl(i)
                global_jacobian(:,i,:) = global_dz_interface(:,i,:)/dz_scl(i)

            enddo
<<<<<<< HEAD
            i=kme+1
            global_z_interface(:,i,:)  = global_z_interface(:,i-1,:) + global_dz_interface(:,i-1,:)
=======


            if ((this_image()==1).and.(options%parameters%debug)) then
                call io_write("global_jacobian.nc", "global_jacobian", global_jacobian(:,:,:) )
                write(*,*) "  global jacobian minmax: ", MINVAL(global_jacobian) , MAXVAL(global_jacobian)
            endif

>>>>>>> c7ed450d
        end associate

    end subroutine setup_sleve



    !> -------------------------------
    !! Setup the vertical grid structure, in case SLEVE coordinates are not used.
    !!    This means either constant vertical height, or a simple terrain following coordinate (Gal-Chen)
    !!
    !! --------------------------------
    subroutine setup_simple_z(this, options)
        implicit none
        class(domain_t), intent(inout)  :: this
        type(options_t), intent(in)     :: options

        real, allocatable :: temp(:,:,:)
        integer :: i, max_level

        associate(  ims => this%ims,      ime => this%ime,                        &
                    jms => this%jms,      jme => this%jme,                        &
                    kms => this%kms,      kme => this%kme,                        &
                    z                     => this%z%data_3d,                      &
                    z_u                   => this%geo_u%z,                        &
                    z_v                   => this%geo_v%z,                        &
                    z_interface           => this%z_interface%data_3d,            &
                    nz                    => options%parameters%nz,               &
                    dz                    => options%parameters%dz_levels,        &
                    dz_mass               => this%dz_mass%data_3d,                &
                    dz_interface          => this%dz_interface%data_3d,           &
                    terrain               => this%terrain%data_2d,                &
                    terrain_u             => this%terrain_u,                      &
                    terrain_v             => this%terrain_v,                      &
                    h1                    => this%h1,                             &
                    h2                    => this%h2,                             &
                    h1_u                  => this%h1_u,                           &
                    h2_u                  => this%h2_u,                           &
                    h1_v                  => this%h1_v,                           &
                    h2_v                  => this%h2_v,                           &
                    global_z_interface    => this%global_z_interface,             &
                    global_dz_interface   => this%global_dz_interface,            &
                    global_terrain        => this%global_terrain,                 &
                    global_jacobian       => this%global_jacobian,                &
                    dzdy                  => this%dzdy,                           &
                    jacobian              => this%jacobian,                       &
                    smooth_height         => this%smooth_height,                  &
                    dz_scl                => this%dz_scl,                         &
                    zr_u                  => this%zr_u,                           &
                    zr_v                  => this%zr_v)

            ! Start with a separate calculation for the lowest model level z=1
            i = this%grid%kms

            max_level = nz

            if (options%parameters%space_varying_dz) then
                max_level = find_flat_model_level(options, nz, dz)

                smooth_height = sum(dz(1:max_level)) !sum(global_terrain) / size(global_terrain) + sum(dz(1:max_level))

                jacobian(:,i,:) = (smooth_height - terrain) / smooth_height ! sum(dz(1:max_level))
                global_jacobian(:,i,:) = (smooth_height - global_terrain) /smooth_height !sum(dz(1:max_level))

                zr_u(:,i,:) = (smooth_height - z_u(:,i,:)) / smooth_height !sum(dz(1:max_level))
                zr_v(:,i,:) = (smooth_height - z_v(:,i,:)) / smooth_height !sum(dz(1:max_level))
            else
                jacobian = 1
                global_jacobian = 1
                zr_u = 1
                zr_v = 1
            endif

            dz_mass(:,i,:)      = dz(i) / 2 * jacobian(:,i,:)
            dz_interface(:,i,:) = dz(i) * jacobian(:,i,:)
            z(:,i,:)            = terrain + dz_mass(:,i,:)
            z_interface(:,i,:)  = terrain

            global_dz_interface(:,i,:) = dz(i) * global_jacobian(:,i,:)
            global_z_interface(:,i,:)  = global_terrain


            terrain_u =  z_u(:,i,:)  ! save for later on.
            terrain_v =  z_v(:,i,:)  ! save for later on

            ! for the u and v grids, z(1) was already initialized with terrain.
            ! but the first level needs to be offset, and the rest of the levels need to be created
            z_u(:,i,:)          = z_u(:,i,:) + dz(i) / 2 * zr_u(:,i,:)
            z_v(:,i,:)          = z_v(:,i,:) + dz(i) / 2 * zr_v(:,i,:)

            ! Now the higher (k!=1) levels can be calculated:
            do i = this%grid%kms+1, this%grid%kme
                if (i<=max_level) then
                    jacobian(:,i,:) = jacobian(:,i-1,:)
                    zr_u(:,i,:) = zr_u(:,i-1,:)
                    zr_v(:,i,:) = zr_v(:,i-1,:)

                    global_jacobian(:,i,:) = global_jacobian(:,i-1,:)

                else
                    jacobian(:,i,:) = 1
                    zr_u(:,i,:) = 1
                    zr_v(:,i,:) = 1

                    global_jacobian(:,i,:) = 1

                endif

                dz_mass(:,i,:)     = (dz(i)/2 * jacobian(:,i,:) + dz(i-1)/2 * jacobian(:,i-1,:))
                dz_interface(:,i,:)= dz(i) * jacobian(:,i,:)
                z(:,i,:)           = z(:,i-1,:)           + dz_mass(:,i,:)
                z_interface(:,i,:) = z_interface(:,i-1,:) + dz_interface(:,i-1,:)

                global_dz_interface(:,i,:) = dz(i) * global_jacobian(:,i,:)
                global_z_interface(:,i,:)  = global_z_interface(:,i-1,:) + global_dz_interface(:,i-1,:)

                z_u(:,i,:)         = z_u(:,i-1,:)         + ((dz(i)/2 * zr_u(:,i,:) + dz(i-1)/2 * zr_u(:,i-1,:)))
                z_v(:,i,:)         = z_v(:,i-1,:)         + ((dz(i)/2 * zr_v(:,i,:) + dz(i-1)/2 * zr_v(:,i-1,:)))

                jacobian(:,i,:) = dz_interface(:,i,:)/dz(i)
                global_jacobian(:,i,:) = global_dz_interface(:,i,:)/dz(i)

            enddo

            i = this%grid%kme + 1
            global_z_interface(:,i,:) = global_z_interface(:,i-1,:) + global_dz_interface(:,i-1,:)
        end associate

    end subroutine setup_simple_z



    !> -------------------------------
    !! Initialize various domain variables, mostly z, dz, etc.
    !!
    !! -------------------------------
    subroutine initialize_core_variables(this, options)
        implicit none
        class(domain_t), intent(inout)  :: this
        type(options_t), intent(in)     :: options

        real, allocatable :: temp(:,:,:)

        call read_core_variables(this, options)

        call allocate_z_arrays(this)

        ! Setup the vertical grid structure, either as a SLEVE coordinate, or a more 'simple' vertical structure:
        if (options%parameters%sleve) then

            call split_topography(this, options)  ! here h1 and h2 are calculated
            call setup_sleve(this, options)

        else
            ! This will set up either a Gal-Chen terrainfollowing coordinate, or no terrain following.
            call setup_simple_z(this, options)

        endif

        !! To allow for development and debugging of coordinate transformations:
        ! if ((this_image()==1).and.(options%parameters%debug)) then
        !     ! call io_write("global_jacobian.nc", "global_jacobian", this%global_jacobian(:,:,:) )
        !     write(*,*) "    global jacobian minmax: ", MINVAL(this%global_jacobian) , MAXVAL(this%global_jacobian)
        !     write(*,*) ""
        ! endif


        associate(ims => this%ims,      ime => this%ime,                        &
                  jms => this%jms,      jme => this%jme,                        &
                  kms => this%kms,      kme => this%kme,                        &
                  z                     => this%z%data_3d,                      &
                  global_jacobian       => this%global_jacobian,                &
                  jacobian              => this%jacobian,                       &
                  jacobian_u            => this%jacobian_u,                     &
                  jacobian_v            => this%jacobian_v,                     &
                  jacobian_w            => this%jacobian_w,                     &
                  zr_u                  => this%zr_u,                           &
                  zr_v                  => this%zr_v)


            if (allocated(temp)) deallocate(temp)
            allocate(temp(this%ids:this%ide+1, this%kds:this%kde, this%jds:this%jde+1))
            temp(this%ids,:,this%jds:this%jde) = global_jacobian(this%ids,:,this%jds:this%jde)
            temp(this%ide+1,:,this%jds:this%jde) = global_jacobian(this%ide,:,this%jds:this%jde)
            temp(this%ids+1:this%ide,:,this%jds:this%jde) = (global_jacobian(this%ids+1:this%ide,:,this%jds:this%jde) + &
                                                                global_jacobian(this%ids:this%ide-1,:,this%jds:this%jde))/2
            jacobian_u = temp(ims:ime+1,:,jms:jme)

            temp(this%ids:this%ide,:,this%jds) = global_jacobian(this%ids:this%ide,:,this%jds)
            temp(this%ids:this%ide,:,this%jde+1) = global_jacobian(this%ids:this%ide,:,this%jde)
            temp(this%ids:this%ide,:,this%jds+1:this%jde) = (global_jacobian(this%ids:this%ide,:,this%jds+1:this%jde) + &
                                                global_jacobian(this%ids:this%ide,:,this%jds:this%jde-1))/2
            jacobian_v = temp(ims:ime,:,jms:jme+1)

            temp(this%ids:this%ide,this%kme,this%jds) = global_jacobian(this%ids:this%ide,this%kme,this%jds)
            temp(this%ids:this%ide,this%kms:this%kme-1,this%jds:this%jde) = (global_jacobian(this%ids:this%ide,this%kms:this%kme-1,this%jds:this%jde) + &
                                                                            global_jacobian(this%ids:this%ide,this%kms+1:this%kme,this%jds:this%jde))/2
            jacobian_w = temp(ims:ime,:,jms:jme)

            call setup_dzdxy(this, options)

                ! technically these should probably be defined to the k+1 model top as well bu not used at present.
                ! z_interface(:,i,:) = z_interface(:,i-1,:) + dz_interface(:,i-1,:)
        end associate

        ! z_u and zr_u are on the v/u_grid2d_ext; move to vu_grid2d
        temp =  this%zr_u
        deallocate(this%zr_u)
        allocate(this%zr_u( this%u_grid% ims : this%u_grid% ime,   &
                       this%u_grid% kms : this%u_grid% kme,   &
                       this%u_grid% jms : this%u_grid% jme) )
        this%zr_u = temp(this%u_grid%ims:this%u_grid%ime, :, this%u_grid%jms:this%u_grid%jme)
        deallocate(temp)

        temp =  this%zr_v
        deallocate(this%zr_v)
        allocate(this%zr_v( this%v_grid% ims : this%v_grid% ime,   &
                       this%v_grid% kms : this%v_grid% kme,   &
                       this%v_grid% jms : this%v_grid% jme) )
        this%zr_v = temp(this%v_grid%ims:this%v_grid%ime, :, this%v_grid%jms:this%v_grid%jme)
        deallocate(temp)

        call setup_geo(this%geo,   this%latitude%data_2d,   this%longitude%data_2d,   this%z%data_3d, options%parameters%longitude_system)


    end subroutine initialize_core_variables



    subroutine setup_dzdxy(this,options)
        implicit none
        class(domain_t), intent(inout)  :: this
        type(options_t), intent(in)     :: options

        real, allocatable :: global_z(:,:,:)
        real, allocatable :: global_dzdx(:,:,:)
        real, allocatable :: global_dzdy(:,:,:)
        integer :: i

        allocate(global_z( this% ids : this% ide, this% kds : this% kde, this% jds : this% jde) )
        allocate(global_dzdx( this% ids : this% ide+1, this% kds : this% kde, this% jds : this% jde) )
        allocate(global_dzdy( this% ids : this% ide, this% kds : this% kde, this% jds : this% jde+1) )

        global_z(:,1,:) = this%global_terrain + (options%parameters%dz_levels(1)/2)*this%global_jacobian(:,1,:)

        do i=2,this%kme
            global_z(:,i,:) = global_z(:,i-1,:) + (((options%parameters%dz_levels(i)) / 2)*this%global_jacobian(:,i,:)) + &
                                                  (((options%parameters%dz_levels(i-1)) / 2)*this%global_jacobian(:,i-1,:))
        enddo

        global_dzdx = 0
        global_dzdy = 0

        global_dzdx(this%ids+1:this%ide,:,:) = (global_z(this%ids+1:this%ide,:,:) - global_z(this%ids:this%ide-1,:,:)) / this%dx
        global_dzdy(:,:,this%jds+1:this%jde) = (global_z(:,:,this%jds+1:this%jde) - global_z(:,:,this%jds:this%jde-1)) / this%dx

        this%dzdx(:,:,:) = global_dzdx(this%ims:this%ime+1,:,this%jms:this%jme)
        this%dzdy(:,:,:) = global_dzdy(this%ims:this%ime,:,this%jms:this%jme+1)

        deallocate(global_z)
        deallocate(global_dzdx)
        deallocate(global_dzdy)

    end subroutine setup_dzdxy


    !> -------------------------------
    !!  Separate the terrain into large scale and small scale terrain for SLEVE coordinate calculation
    !!  h(x,y) = h_1(x,y) + h_2(x,y) ;
    !!  where the subscripts 1 and 2 refer to large-scale and small-scale contributions, respectively.
    !!  The large-scale contribution h1 can be obtained from the full topography by an appropriate smoothing operation.
    !!
    !!  The smoothing is done over the entire (non-parallelized terrain, i.e. ids-ide). Afterwards the relevant variables
    !!  are subset to the respective paralellized grids. This is not the most efficient, but it makes the smoothing easier.
    !!
    !> -------------------------------

    subroutine split_topography(this, options)
        implicit none
        class(domain_t), intent(inout)  :: this
        type(options_t), intent(in)     :: options

        real, allocatable :: h_org(:,:), h_u(:,:), h_v(:,:), temp(:,:), temp_offset(:,:)  ! temporary_data(:,:),
        integer :: i !, nflt, windowsize,

        allocate(h_org( this%grid2d% ids : this%grid2d% ide, &
                        this%grid2d% jds : this%grid2d% jde) )

        allocate(h_u( this%u_grid2d% ids : this%u_grid2d% ide,   &
                      this%u_grid2d% jds : this%u_grid2d% jde) )

        allocate(h_v( this%v_grid2d% ids : this%v_grid2d% ide,   &
                      this%v_grid2d% jds : this%v_grid2d% jde) )

        allocate(this%h1( this%grid2d% ids : this%grid2d% ide, &
                          this%grid2d% jds : this%grid2d% jde) )

        allocate(this%h2( this%grid2d% ids : this%grid2d% ide, &
                          this%grid2d% jds : this%grid2d% jde) )

        allocate(this%h1_u( this%u_grid2d% ids : this%u_grid2d% ide,   &
                            this%u_grid2d% jds : this%u_grid2d% jde) )

        allocate(this%h1_v( this%v_grid2d% ids : this%v_grid2d% ide,   &
                            this%v_grid2d% jds : this%v_grid2d% jde) )

        allocate(this%h2_u( this%u_grid2d% ids : this%u_grid2d% ide,   &
                            this%u_grid2d% jds : this%u_grid2d% jde) )

        allocate(this%h2_v( this%v_grid2d% ids : this%v_grid2d% ide,   &
                            this%v_grid2d% jds : this%v_grid2d% jde) )



        associate(ims => this%ims,      ime => this%ime,                        &
                  jms => this%jms,      jme => this%jme,                        &
                  kms => this%kms,      kme => this%kme,                        &
                  z_u                   => this%geo_u%z,                        &
                  z_v                   => this%geo_v%z,                        &
                  h1                    => this%h1,                             &
                  h2                    => this%h2,                             &
                  h1_u                  => this%h1_u,                           &
                  h2_u                  => this%h2_u,                           &
                  h1_v                  => this%h1_v,                           &
                  h2_v                  => this%h2_v,                           &
                  global_terrain        => this%global_terrain,                 &
                  terrain               => this%terrain%data_2d)


        ! ! ! ! Using the zr_u ratios to accelearte winds makes little sence with sleve coordinates, as these ratios are
        !!!!!!!   all over the place due to excessive stretching.   (This warning can also go somewhere else)
        if( (options%parameters%sleve) .and.                              &
            (options%parameters%use_terrain_difference.eqv..FALSE.) .and.    &
            (options%physics%windtype==2) .and.                           &  ! kCONSERVE_MASS
            (this_image()==1)) then
          write(*,*) "  WARNING: When using SLEVE coordinates and wind=2 it is adviced to set  use_terrain_difference = TRUE"
          ! error stop
        endif

        if ((this_image()==1)) then
          print*, "  Setting up the SLEVE vertical coordinate:"
          print*, "    Smoothing large-scale terrain (h1) with a windowsize of ", &
                  options%parameters%terrain_smooth_windowsize, " for ",        &
                  options%parameters%terrain_smooth_cycles, " smoothing cylces."
        endif


        ! create a separate variable that will be smoothed later on:
        h1 =  global_terrain(this%grid2d%ids:this%grid2d%ide, this%grid2d%jds:this%grid2d%jde)

        ! offset the global terrain for the h_(u/v) calculations:
        call array_offset_x(global_terrain, temp_offset)
        h_u = temp_offset
        h1_u = temp_offset
        if (allocated(temp_offset)) deallocate(temp_offset)

        call array_offset_y(global_terrain, temp_offset)
        h_v = temp_offset
        h1_v = temp_offset

        ! Smooth the terrain to attain the large-scale contribution h1 (_u/v):
        do i =1,options%parameters%terrain_smooth_cycles
          call smooth_array( h1, windowsize  =  options%parameters%terrain_smooth_windowsize)
          call smooth_array( h1_u, windowsize = options%parameters%terrain_smooth_windowsize)
          call smooth_array( h1_v, windowsize = options%parameters%terrain_smooth_windowsize)
        enddo

        ! Subract the large-scale terrain from the full topography to attain the small-scale contribution:
        h2   =  global_terrain - h1
        h2_u =  h_u  - h1_u
        h2_v =  h_v  - h1_v

        ! In case one wants to see how the terrain is split by smoothing, activate the block below and run in debug:
        ! if ((this_image()==1).and.(options%parameters%debug)) then
        !   call io_write("terrain_smooth_h1.nc", "h1", h1(:,:) )
        !   call io_write("terrain_smooth_h2.nc", "h2", h2(:,:) )
        !   call io_write("h1_u.nc", "h1_u", h1_u(:,:) )
        !   call io_write("h2_u.nc", "h2_u", h2_u(:,:) )
        ! endif

        if (this_image()==1) then
           print*, "       Max of full topography", MAXVAL(global_terrain )
           print*, "       Max of large-scale topography (h1)  ", MAXVAL(h1)
           print*, "       Max of small-scale topography (h2)  ", MAXVAL(h2)
        end if

        end associate

        ! Subset onto paralellized 2d grid  (h1 and h2 are kept on the global grid so we can calculate the global jacobian)

        ! temp =  this%h1
        ! deallocate(this%h1)
        ! allocate(this%h1( this%grid2d% ims : this%grid2d% ime,   &
        !                  this%grid2d% jms : this%grid2d% jme) )
        ! this%h1 = temp(this%grid2d%ims:this%grid2d%ime, this%grid2d%jms:this%grid2d%jme)
        ! deallocate(temp)

        ! temp =  this%h2
        ! deallocate(this%h2)
        ! allocate(this%h2( this%grid2d% ims : this%grid2d% ime,   &
        !                  this%grid2d% jms : this%grid2d% jme) )
        ! this%h2 = temp(this%grid2d%ims:this%grid2d%ime, this%grid2d%jms:this%grid2d%jme)
        ! deallocate(temp)

        ! same for u and v:
        temp =  this%h1_u
        deallocate(this%h1_u)
        allocate(this%h1_u( this%u_grid2d_ext% ims : this%u_grid2d_ext% ime,   &
                            this%u_grid2d_ext% jms : this%u_grid2d_ext% jme) )
        this%h1_u = temp(this%u_grid2d_ext%ims:this%u_grid2d_ext%ime, this%u_grid2d_ext%jms:this%u_grid2d_ext%jme)
        deallocate(temp)

        temp =  this%h2_u
        deallocate(this%h2_u)
        allocate(this%h2_u( this%u_grid2d_ext% ims : this%u_grid2d_ext% ime,   &
                            this%u_grid2d_ext% jms : this%u_grid2d_ext% jme) )
        this%h2_u = temp(this%u_grid2d_ext%ims:this%u_grid2d_ext%ime, this%u_grid2d_ext%jms:this%u_grid2d_ext%jme)
        deallocate(temp)


        temp =  this%h1_v
        deallocate(this%h1_v)
        allocate(this%h1_v( this%v_grid2d_ext% ims : this%v_grid2d_ext% ime,   &
                            this%v_grid2d_ext% jms : this%v_grid2d_ext% jme) )
        this%h1_v = temp(this%v_grid2d_ext%ims:this%v_grid2d_ext%ime, this%v_grid2d_ext%jms:this%v_grid2d_ext%jme)
        deallocate(temp)

        temp =  this%h2_v
        deallocate(this%h2_v)
        allocate(this%h2_v( this%v_grid2d_ext% ims : this%v_grid2d_ext% ime,   &
                            this%v_grid2d_ext% jms : this%v_grid2d_ext% jme) )
        this%h2_v = temp(this%v_grid2d_ext%ims:this%v_grid2d_ext%ime, this%v_grid2d_ext%jms:this%v_grid2d_ext%jme)
        deallocate(temp)

    end subroutine split_topography




    !>------------------------------------------------------------
    !! Calculate the ZNU and ZNW variables
    !!
    !! @param domain    Model domain structure
    !!
    !!------------------------------------------------------------
    subroutine init_znu(domain)
        implicit none
        type(domain_t), intent(inout) :: domain

        integer :: i, xpt, ypt
        real    :: ptop
        integer :: kms, kme

        kms = domain%kms
        kme = domain%kme

        ! one grid point into the domain gets a non-boundary point
        xpt = domain%ims + 1
        ypt = domain%jms + 1

        associate(p     => domain%pressure%data_3d,                         &
                  nz    => domain%nz,                                       &
                  psfc  => domain%surface_pressure%data_2d(xpt, ypt))

        ptop = p(xpt,kme,ypt) - (p(xpt,kme-1,ypt) - p(xpt,kme,ypt))/2.0 !NOT CORRECT
        ptop = max(ptop,1.0)

        if (allocated(domain%znu)) then
            do i=kms, kme
                domain%znu(i) = (p(xpt,i,ypt) - ptop) / (psfc - ptop)
            enddo
        endif

        if (allocated(domain%znw)) then
            do i = kms, kme
                if (i > kms) then
                    domain%znw(i) = ((p(xpt,i,ypt) + p(xpt,i-1,ypt)) / 2 - ptop) / (psfc-ptop)
                else
                    domain%znw(i) = 1
                endif
            enddo
        endif

        end associate

    end subroutine init_znu



    subroutine read_land_variables(this, options)
        implicit none
        class(domain_t), intent(inout)  :: this
        type(options_t), intent(in)     :: options

        integer :: i, nsoil
        real, allocatable :: temporary_data(:,:), temporary_data_3d(:,:,:)
        real :: soil_thickness(20)

        soil_thickness = 1.0
        soil_thickness(1:4) = [0.1, 0.2, 0.5, 1.0]

        if (this_image()==1) write (*,*) "Reading Land Variables"
        if (associated(this%soil_water_content%data_3d)) then
            nsoil = size(this%soil_water_content%data_3d, 2)
        elseif (associated(this%soil_temperature%data_3d)) then
            nsoil = size(this%soil_temperature%data_3d, 2)
        endif

        if (options%parameters%landvar /= "") then
            call io_read(options%parameters%init_conditions_file,   &
                           options%parameters%landvar,         &
                           temporary_data)
            if (allocated(this%land_mask)) then
                this%land_mask = temporary_data(this%grid%ims:this%grid%ime, this%grid%jms:this%grid%jme)
            endif
        endif


        if (options%parameters%soiltype_var /= "") then
            call io_read(options%parameters%init_conditions_file,   &
                           options%parameters%soiltype_var,         &
                           temporary_data)
            if (allocated(this%soil_type)) then
                this%soil_type = temporary_data(this%grid%ims:this%grid%ime, this%grid%jms:this%grid%jme)
            endif
        endif

        if (options%parameters%soil_deept_var /= "") then
            call io_read(options%parameters%init_conditions_file,   &
                           options%parameters%soil_deept_var,       &
                           temporary_data)
            if (associated(this%soil_deep_temperature%data_2d)) then
                this%soil_deep_temperature%data_2d = temporary_data(this%grid%ims:this%grid%ime, this%grid%jms:this%grid%jme)

                if (minval(temporary_data)< 200) then
                    if (this_image()==1) print*, "WARNING, VERY COLD SOIL TEMPERATURES SPECIFIED:", minval(temporary_data)
                    if (this_image()==1) print*, trim(options%parameters%init_conditions_file),"  ",trim(options%parameters%soil_deept_var)
                endif
                if (minval(this%soil_deep_temperature%data_2d)< 200) then
                    where(this%soil_deep_temperature%data_2d<200) this%soil_deep_temperature%data_2d=280 ! <200 is just broken, set to mean annual air temperature at mid-latidudes
                endif
            endif
        else
            if (associated(this%soil_deep_temperature%data_2d)) then
                this%soil_deep_temperature%data_2d = 280
            endif
        endif

        if (options%parameters%soil_t_var /= "") then
            call io_read(options%parameters%init_conditions_file,   &
                           options%parameters%soil_t_var,           &
                           temporary_data_3d)
            if (associated(this%soil_temperature%data_3d)) then
                do i=1,nsoil
                    this%soil_temperature%data_3d(:,i,:) = temporary_data_3d(this%grid%ims:this%grid%ime, this%grid%jms:this%grid%jme, i)
                enddo
                if (options%parameters%soil_deept_var == "") then
                    if (associated(this%soil_deep_temperature%data_2d)) then
                        this%soil_deep_temperature%data_2d = this%soil_temperature%data_3d(:,nsoil,:)
                    endif
                endif
            endif

        else
            if (associated(this%soil_temperature%data_3d)) then
                if (associated(this%soil_deep_temperature%data_2d)) then
                    do i=1,nsoil
                        this%soil_temperature%data_3d(:,i,:) = this%soil_deep_temperature%data_2d
                    enddo
                endif
            endif
        endif


        if (options%parameters%swe_var /= "") then
            call io_read(options%parameters%init_conditions_file,   &
                           options%parameters%swe_var,         &
                           temporary_data)
            if (associated(this%snow_water_equivalent%data_2d)) then
                this%snow_water_equivalent%data_2d = temporary_data(this%grid%ims:this%grid%ime, this%grid%jms:this%grid%jme)
            endif

        else
            if (associated(this%snow_water_equivalent%data_2d)) then
                this%snow_water_equivalent%data_2d = 0
            endif
        endif

        if (options%parameters%snowh_var /= "") then
            call io_read(options%parameters%init_conditions_file,   &
                           options%parameters%snowh_var,         &
                           temporary_data)
            if (associated(this%snow_height%data_2d)) then
                this%snow_height%data_2d = temporary_data(this%grid%ims:this%grid%ime, this%grid%jms:this%grid%jme)
            endif

        else
            if (associated(this%snow_height%data_2d)) then
                this%snow_height%data_2d = 0
            endif
        endif

        if (options%parameters%soil_vwc_var /= "") then
            call io_read(options%parameters%init_conditions_file,   &
                           options%parameters%soil_vwc_var,         &
                           temporary_data_3d)
            if (associated(this%soil_water_content%data_3d)) then
                do i=1,nsoil
                    this%soil_water_content%data_3d(:,i,:) = temporary_data_3d(this%grid%ims:this%grid%ime, this%grid%jms:this%grid%jme, i)
                enddo
            endif

        else
            if (associated(this%soil_water_content%data_3d)) then
                this%soil_water_content%data_3d = 0.2
            endif
        endif

        if (options%parameters%vegtype_var /= "") then
            call io_read(options%parameters%init_conditions_file,   &
                           options%parameters%vegtype_var,          &
                           temporary_data)
            if (allocated(this%veg_type)) then
                this%veg_type = temporary_data(this%grid%ims:this%grid%ime, this%grid%jms:this%grid%jme)
            endif
        endif

        if (options%parameters%vegfrac_var /= "") then
            call io_read(options%parameters%init_conditions_file,   &
                           options%parameters%vegfrac_var,          &
                           temporary_data)
            if (associated(this%vegetation_fraction%data_3d)) then
                do i=1,size(this%vegetation_fraction%data_3d, 2)
                    this%vegetation_fraction%data_3d(:,i,:) = temporary_data(this%grid%ims:this%grid%ime, this%grid%jms:this%grid%jme)
                enddo
            endif

        else
            if (associated(this%vegetation_fraction%data_3d)) then
                this%vegetation_fraction%data_3d = 0.6
            endif
        endif

        if (associated(this%soil_totalmoisture%data_2d)) then
            this%soil_totalmoisture%data_2d = 0
            if (associated(this%soil_water_content%data_3d)) then
                do i=1, nsoil
                    this%soil_totalmoisture%data_2d = this%soil_totalmoisture%data_2d + this%soil_water_content%data_3d(:,i,:) * soil_thickness(i)
                enddo
            endif
        endif

        if (options%parameters%vegfracmax_var /= "") then
            call io_read(options%parameters%init_conditions_file,   &
                           options%parameters%vegfracmax_var,       &
                           temporary_data)
            if (associated(this%vegetation_fraction_max%data_2d)) then
                this%vegetation_fraction_max%data_2d = temporary_data(this%grid%ims:this%grid%ime, this%grid%jms:this%grid%jme)
            endif
        else
            if (associated(this%vegetation_fraction_max%data_2d)) then
                if (this_image()==1) write(*,*) "    VEGMAX not specified; using default value of 0.8"
                this%vegetation_fraction_max%data_2d = 0.8
            endif
        endif

        if (options%parameters%lai_var /= "") then
            call io_read(options%parameters%init_conditions_file,   &
                           options%parameters%lai_var,              &
                           temporary_data)
            if (associated(this%lai%data_2d)) then
                this%lai%data_2d = temporary_data(this%grid%ims:this%grid%ime, this%grid%jms:this%grid%jme)
            endif
        else
            if (associated(this%lai%data_2d)) then
                if (this_image()==1) write(*,*) "    LAI not specified; using default value of 1"
                this%lai%data_2d = 1
            endif
        endif

        if (options%parameters%canwat_var /= "") then
            call io_read(options%parameters%init_conditions_file,   &
                           options%parameters%canwat_var,              &
                           temporary_data)
            if (associated(this%canopy_water%data_2d)) then
                this%canopy_water%data_2d = temporary_data(this%grid%ims:this%grid%ime, this%grid%jms:this%grid%jme)
            endif
        else
            if (associated(this%canopy_water%data_2d)) then
                if (this_image()==1) write(*,*) "    CANWAT not specified; using default value of 0"
                this%canopy_water%data_2d = 0
            endif
        endif

        ! these will all be udpated by either forcing data or the land model, but initialize to sensible values to avoid breaking other initialization routines
        if (associated(this%skin_temperature%data_2d)) this%skin_temperature%data_2d = 280
        if (associated(this%roughness_z0%data_2d)) this%roughness_z0%data_2d = 0.001
        if (associated(this%sensible_heat%data_2d)) this%sensible_heat%data_2d=0
        if (associated(this%latent_heat%data_2d)) this%latent_heat%data_2d=0
        if (associated(this%u_10m%data_2d)) this%u_10m%data_2d=0
        if (associated(this%v_10m%data_2d)) this%v_10m%data_2d=0
        if (associated(this%temperature_2m%data_2d)) this%temperature_2m%data_2d=280
        if (associated(this%humidity_2m%data_2d)) this%humidity_2m%data_2d=0.001
        if (associated(this%surface_pressure%data_2d)) this%surface_pressure%data_2d=102000
        if (associated(this%longwave_up%data_2d)) this%longwave_up%data_2d=0
        if (associated(this%ground_heat_flux%data_2d)) this%ground_heat_flux%data_2d=0
        if (associated(this%veg_leaf_temperature%data_2d)) this%veg_leaf_temperature%data_2d=280
        if (associated(this%ground_surf_temperature%data_2d)) this%ground_surf_temperature%data_2d=280
        if (associated(this%canopy_vapor_pressure%data_2d)) this%canopy_vapor_pressure%data_2d=2000
        if (associated(this%canopy_temperature%data_2d)) this%canopy_temperature%data_2d=280
        if (associated(this%coeff_momentum_drag%data_2d)) this%coeff_momentum_drag%data_2d=0
        if (associated(this%coeff_heat_exchange%data_2d)) this%coeff_heat_exchange%data_2d=0
        if (associated(this%canopy_fwet%data_2d)) this%canopy_fwet%data_2d=0
        if (associated(this%snow_water_eq_prev%data_2d)) this%snow_water_eq_prev%data_2d=0
        if (associated(this%snow_albedo_prev%data_2d)) this%snow_albedo_prev%data_2d=0.65
        if (associated(this%storage_lake%data_2d)) this%storage_lake%data_2d=0

    end subroutine read_land_variables


    !> -------------------------------
    !! Initialize various internal variables that need forcing data first, e.g. temperature, pressure on interface, exner, ...
    !!
    !! -------------------------------
    subroutine initialize_internal_variables(this, options)
        implicit none
        class(domain_t), intent(inout)  :: this
        type(options_t), intent(in)     :: options

        integer :: i

        associate(pressure              => this%pressure%data_3d,               &
                  exner                 => this%exner%data_3d,                  &
                  pressure_interface    => this%pressure_interface%data_3d,     &
                  temperature_interface => this%temperature_interface%data_3d,     &
                  psfc                  => this%surface_pressure%data_2d,       &
                  temperature           => this%temperature%data_3d,            &
                  potential_temperature => this%potential_temperature%data_3d )

                  exner = exner_function(pressure)

                  if (associated(this%pressure_interface%data_3d)) then
                      ! this isn't exactly correct, should be distance weighted...
                      ! weight one = (dz2) / (dz1+dz2)
                      ! weight two = (dz1) / (dz1+dz2)
                      pressure_interface(:,1,:) = ( pressure(:,1,:) * 2 - pressure(:,2,:) )
                      do i = 2, size(pressure_interface, 2)
                          pressure_interface(:,i,:) = ( pressure(:,i-1,:) + pressure(:,i,:) ) / 2
                      enddo

                      if (associated(this%surface_pressure%data_2d)) then
                          psfc = pressure_interface(:,1,:)
                      endif
                  endif

                  if (associated(this%temperature%data_3d)) then
                      temperature = potential_temperature * exner
                  endif

                  if (associated(this%temperature_interface%data_3d)) then
                    ! this isn't exactly correct, should be distance weighted...
                    ! weight one = (dz2) / (dz1+dz2)
                    ! weight two = (dz1) / (dz1+dz2)
                    temperature_interface(:,1,:) = ( temperature(:,1,:) * 2 - temperature(:,2,:) )
                    do i = 2, size(temperature_interface, 2)
                        temperature_interface(:,i,:) = ( temperature(:,i-1,:) + temperature(:,i,:) ) / 2
                    enddo
                ENDIF
        end associate

        if (allocated(this%znw).or.allocated(this%znu)) call init_znu(this)

    end subroutine initialize_internal_variables

    !> -------------------------------
    !! Populare the metadata structure in the domain for later output
    !!
    !! -------------------------------
    subroutine setup_meta_data(this, options)
        implicit none
        class(domain_t), intent(inout) :: this
        type(options_t), intent(in)    :: options
        character*60 :: a_string

        call this%info%add_attribute("comment",options%parameters%comment)
        call this%info%add_attribute("source","ICAR version:"//trim(options%parameters%version))

        ! Add info on grid setting:
        write(a_string,*) options%parameters%space_varying_dz
        call this%info%add_attribute("space_varying_dz",a_string)
        write(a_string,*) options%parameters%sleve
        call this%info%add_attribute("sleve",a_string)
        if (options%parameters%sleve) then
          write(a_string,*) options%parameters%terrain_smooth_windowsize
          call this%info%add_attribute("terrain_smooth_windowsize",a_string )
          write(a_string,*) options%parameters%terrain_smooth_cycles
          call this%info%add_attribute("terrain_smooth_cycles",a_string )
          write(a_string,*) options%parameters%decay_rate_L_topo
          call this%info%add_attribute("decay_rate_L_topo",a_string )
          write(a_string,*) options%parameters%decay_rate_s_topo
          call this%info%add_attribute("decay_rate_S_topo",a_string )
          write(a_string,*) options%parameters%sleve_n
          call this%info%add_attribute("sleve_n",a_string )
        endif
        ! Add some more info on physics settings:
        write(a_string,*) options%physics%boundarylayer
        call this%info%add_attribute("pbl", a_string )
        write(a_string,*) options%physics%landsurface
        call this%info%add_attribute("lsm", a_string )
        write(a_string,*) options%physics%watersurface
        call this%info%add_attribute("water", a_string )
        write(a_string,*) options%physics%microphysics
        call this%info%add_attribute("mp", a_string )
        write(a_string,*) options%physics%radiation
        call this%info%add_attribute("rad", a_string )
        write(a_string,*) options%physics%convection
        call this%info%add_attribute("conv", a_string )
        write(a_string,*) options%physics%advection
        call this%info%add_attribute("adv", a_string )
        write(a_string,*) options%physics%windtype
        call this%info%add_attribute("wind", a_string )
        if(options%physics%windtype==2 .and. options%parameters%use_terrain_difference )then ! kCONSERVE_MASS
           write(a_string,*) options%parameters%use_terrain_difference
          call this%info%add_attribute("terrain_difference for wind acceleration:",a_string )
        endif


        call this%info%add_attribute("ids",str(this%grid%ids))
        call this%info%add_attribute("ide",str(this%grid%ide))
        call this%info%add_attribute("jds",str(this%grid%jds))
        call this%info%add_attribute("jde",str(this%grid%jde))
        call this%info%add_attribute("kds",str(this%grid%kds))
        call this%info%add_attribute("kde",str(this%grid%kde))

        call this%info%add_attribute("ims",str(this%grid%ims))
        call this%info%add_attribute("ime",str(this%grid%ime))
        call this%info%add_attribute("jms",str(this%grid%jms))
        call this%info%add_attribute("jme",str(this%grid%jme))
        call this%info%add_attribute("kms",str(this%grid%kms))
        call this%info%add_attribute("kme",str(this%grid%kme))

        call this%info%add_attribute("its",str(this%grid%its))
        call this%info%add_attribute("ite",str(this%grid%ite))
        call this%info%add_attribute("jts",str(this%grid%jts))
        call this%info%add_attribute("jte",str(this%grid%jte))
        call this%info%add_attribute("kts",str(this%grid%kts))
        call this%info%add_attribute("kte",str(this%grid%kte))

    end subroutine setup_meta_data


    !> -------------------------------
    !! Add variables needed by all domains to the list of requested variables
    !!
    !! -------------------------------
    module subroutine var_request(this, options)
        class(domain_t), intent(inout) :: this
        type(options_t), intent(inout) :: options

        ! List the variables that are required to be allocated for any domain
        call options%alloc_vars(                                                    &
                     [kVARS%z,                      kVARS%z_interface,              &
                      kVARS%dz,                     kVARS%dz_interface,             &
                      kVARS%u,                      kVARS%v,                        &
                      kVARS%surface_pressure,       kVARS%roughness_z0,             &
                      kVARS%terrain,                kVARS%pressure,                 &
                      kVARS%temperature,            kVARS%pressure_interface,       &
                      kVARS%exner,                  kVARS%potential_temperature,    &
                      kVARS%latitude,               kVARS%longitude,                &
                      kVARS%u_latitude,             kVARS%u_longitude,              &
                      kVARS%v_latitude,             kVARS%v_longitude,              &
                      kVars%temperature_interface                                   ])

        if (trim(options%parameters%rain_var) /= "") call options%alloc_vars([kVARS%external_precipitation])

        ! List the variables that are required for any restart
        call options%restart_vars(                                                  &
                     [kVARS%z,                                                      &
                      kVARS%terrain,                kVARS%potential_temperature,    &
                      kVARS%latitude,               kVARS%longitude,                &
                      kVARS%u_latitude,             kVARS%u_longitude,              &
                      kVARS%v_latitude,             kVARS%v_longitude               ])

        call options%advect_vars([kVARS%potential_temperature])

    end subroutine var_request

    !> -------------------------------
    !! Read in the shape of the domain required and setup the grid objects
    !!
    !! -------------------------------
    subroutine read_domain_shape(this, options)
        implicit none
        class(domain_t), intent(inout)  :: this
        type(options_t), intent(in)     :: options

        real, allocatable :: temporary_data(:,:)
        integer :: nx_global, ny_global, nz_global, nsmooth

        nsmooth = max(1, int(options%parameters%smooth_wind_distance / options%parameters%dx))
        this%nsmooth = nsmooth
        if ((this_image()==1).and.(options%parameters%debug)) write(*,*) "number of gridcells to smooth = ",nsmooth
        ! This doesn't need to read in this variable, it could just request the dimensions
        ! but this is not a performance sensitive part of the code (for now)
        call io_read(options%parameters%init_conditions_file,   &
                     options%parameters%hgt_hi,                 &
                     temporary_data)

        nx_global = size(temporary_data,1)
        ny_global = size(temporary_data,2)
        nz_global = options%parameters%nz

        call this%grid%set_grid_dimensions(         nx_global, ny_global, nz_global)

        call this%u_grid%set_grid_dimensions(       nx_global, ny_global, nz_global, nx_extra = 1)
        call this%v_grid%set_grid_dimensions(       nx_global, ny_global, nz_global, ny_extra = 1)

        ! for 2D mass variables
        call this%grid2d%set_grid_dimensions(       nx_global, ny_global, 0)

        ! setup a 2D lat/lon grid extended by nsmooth grid cells so that smoothing can take place "across" images
        ! This just sets up the fields to interpolate u and v to so that the input data are handled on an extended
        ! grid.  They are then subset to the u_grid and v_grids above before actual use.
        call this%u_grid2d%set_grid_dimensions(     nx_global, ny_global, 0, nx_extra = 1)
        call this%u_grid2d_ext%set_grid_dimensions( nx_global, ny_global, 0, nx_extra = 1)
        ! extend by nsmooth, but bound to the domain grid
        this%u_grid2d_ext%ims = max(this%u_grid2d%ims - nsmooth, this%u_grid2d%ids)
        this%u_grid2d_ext%ime = min(this%u_grid2d%ime + nsmooth, this%u_grid2d%ide)
        this%u_grid2d_ext%jms = max(this%u_grid2d%jms - nsmooth, this%u_grid2d%jds)
        this%u_grid2d_ext%jme = min(this%u_grid2d%jme + nsmooth, this%u_grid2d%jde)

        ! handle the v-grid too
        call this%v_grid2d%set_grid_dimensions(     nx_global, ny_global, 0, ny_extra = 1)
        call this%v_grid2d_ext%set_grid_dimensions( nx_global, ny_global, 0, ny_extra = 1)
        ! extend by nsmooth, but bound to the domain grid
        this%v_grid2d_ext%ims = max(this%v_grid2d%ims - nsmooth, this%v_grid2d%ids)
        this%v_grid2d_ext%ime = min(this%v_grid2d%ime + nsmooth, this%v_grid2d%ide)
        this%v_grid2d_ext%jms = max(this%v_grid2d%jms - nsmooth, this%v_grid2d%jds)
        this%v_grid2d_ext%jme = min(this%v_grid2d%jme + nsmooth, this%v_grid2d%jde)


        call this%grid_soil%set_grid_dimensions(     nx_global, ny_global, 4)
        call this%grid_snow%set_grid_dimensions(     nx_global, ny_global, 3)
        call this%grid_snowsoil%set_grid_dimensions( nx_global, ny_global, 7)
        call this%grid_soilcomp%set_grid_dimensions( nx_global, ny_global, 8)
        call this%grid_gecros%set_grid_dimensions(  nx_global, ny_global, 60)
        call this%grid_croptype%set_grid_dimensions(  nx_global, ny_global, 5)
        call this%grid_monthly%set_grid_dimensions( nx_global, ny_global, 12)


        deallocate(temporary_data)


        this%north_boundary = (this%grid%yimg == this%grid%yimages)
        this%south_boundary = (this%grid%yimg == 1)
        this%east_boundary  = (this%grid%ximg == this%grid%ximages)
        this%west_boundary  = (this%grid%ximg == 1)

        this%ims = this%grid%ims; this%its = this%grid%its; this%ids = this%grid%ids
        this%ime = this%grid%ime; this%ite = this%grid%ite; this%ide = this%grid%ide
        this%kms = this%grid%kms; this%kts = this%grid%kts; this%kds = this%grid%kds
        this%kme = this%grid%kme; this%kte = this%grid%kte; this%kde = this%grid%kde
        this%jms = this%grid%jms; this%jts = this%grid%jts; this%jds = this%grid%jds
        this%jme = this%grid%jme; this%jte = this%grid%jte; this%jde = this%grid%jde

    end subroutine

    !> -------------------------------
    !! Check that a set of variables is within realistic bounds (i.e. >0)
    !!
    !! Need to add more variables to the list
    !!
    !! -------------------------------
    module subroutine enforce_limits(this)
      class(domain_t), intent(inout) :: this
      if (associated(this%water_vapor%data_3d)           ) where(this%water_vapor%data_3d < 0)             this%water_vapor%data_3d = 0
      if (associated(this%potential_temperature%data_3d) ) where(this%potential_temperature%data_3d < 0)   this%potential_temperature%data_3d = 0
      if (associated(this%cloud_water_mass%data_3d)      ) where(this%cloud_water_mass%data_3d < 0)        this%cloud_water_mass%data_3d = 0
      if (associated(this%cloud_number%data_3d)          ) where(this%cloud_number%data_3d < 0)            this%cloud_number%data_3d = 0
      if (associated(this%cloud_ice_mass%data_3d)        ) where(this%cloud_ice_mass%data_3d < 0)          this%cloud_ice_mass%data_3d = 0
      if (associated(this%cloud_ice_number%data_3d)      ) where(this%cloud_ice_number%data_3d < 0)        this%cloud_ice_number%data_3d = 0
      if (associated(this%rain_mass%data_3d)             ) where(this%rain_mass%data_3d < 0)               this%rain_mass%data_3d = 0
      if (associated(this%rain_number%data_3d)           ) where(this%rain_number%data_3d < 0)             this%rain_number%data_3d = 0
      if (associated(this%snow_mass%data_3d)             ) where(this%snow_mass%data_3d < 0)               this%snow_mass%data_3d = 0
      if (associated(this%snow_number%data_3d)           ) where(this%snow_number%data_3d < 0)             this%snow_number%data_3d = 0
      if (associated(this%graupel_mass%data_3d)          ) where(this%graupel_mass%data_3d < 0)            this%graupel_mass%data_3d = 0
      if (associated(this%graupel_number%data_3d)        ) where(this%graupel_number%data_3d < 0)          this%graupel_number%data_3d = 0

    end subroutine


    !> -------------------------------
    !! Setup the Geographic look up tables for interpolating a given forcing data set to each of the grids
    !!
    !! -------------------------------
    subroutine setup_geo_interpolation(this, forcing, options)
        implicit none
        class(domain_t),  intent(inout) :: this
        type(boundary_t), intent(inout) :: forcing
        type(options_t), intent(in)     :: options

        type(interpolable_type) :: forc_u_from_mass, forc_v_from_mass

        integer :: nx, ny, nz, i, ims, ime, jms, jme, AGL_top, AGL_nz

        ! this%geo and forcing%geo have to be of class interpolable
        ! which means they must contain lat, lon, z, geolut, and vLUT components

        call geo_LUT(this%geo_u, forcing%geo_u)
        call geo_LUT(this%geo_v, forcing%geo_v)
        call geo_LUT(this%geo,   forcing%geo)


        if (allocated(forcing%z)) then  ! In case of external 2D forcing data, skip the VLUTs.

            forc_u_from_mass%lat = forcing%geo%lat
            forc_u_from_mass%lon = forcing%geo%lon
            forc_v_from_mass%lat = forcing%geo%lat
            forc_v_from_mass%lon = forcing%geo%lon

            call geo_LUT(this%geo_u, forc_u_from_mass)
            call geo_LUT(this%geo_v, forc_v_from_mass)

            if (options%parameters%use_agl_height) then

                !! Subtract off terrain from geo_u and geo_v
                ! Find height of level closest to user-specified AGL_cap height
                AGL_top = 0
                AGL_nz = 1
                do while (AGL_top < options%parameters%agl_cap)
                    AGL_top = AGL_top + options%parameters%dz_levels(AGL_nz)
                    AGL_nz = AGL_nz + 1
                end do

                ! Step in reverse so that the bottom level is preserved until it is no longer needed
                do i=AGL_nz,1,-1
                    ! Multiply subtraction of base-topography by a factor that scales from 1 at surface to 0 at AGL_cap height
                    this%geo_u%z(:,i,:) = this%geo_u%z(:,i,:)-(this%geo_u%z(:,1,:)*((AGL_nz-i)/AGL_nz))
                    this%geo_v%z(:,i,:) = this%geo_v%z(:,i,:)-(this%geo_v%z(:,1,:)*((AGL_nz-i)/AGL_nz))
                    forcing%z(:,i,:) = forcing%z(:,i,:)-(forcing%original_geo%z(:,1,:)*((AGL_nz-i)/AGL_nz))
                enddo

            endif

            nz = size(forcing%z,  2)
            nx = size(this%geo_u%z, 1)
            ny = size(this%geo_u%z, 3)
            allocate(forcing%geo_u%z(nx,nz,ny))
            call geo_interp(forcing%geo_u%z, forcing%z, forc_u_from_mass%geolut)
            call vLUT(this%geo_u, forcing%geo_u)

            nx = size(this%geo_v%z, 1)
            ny = size(this%geo_v%z, 3)
            allocate(forcing%geo_v%z(nx,nz,ny))
            call geo_interp(forcing%geo_v%z, forcing%z, forc_v_from_mass%geolut)
            call vLUT(this%geo_v, forcing%geo_v)


            if (options%parameters%use_agl_height) then

                !! Add back terrain-subtracted portions to forcing%z
                do i=AGL_nz,1,-1
                    forcing%z(:,i,:) = forcing%z(:,i,:)+(forcing%original_geo%z(:,1,:)*((AGL_nz-i)/AGL_nz))
                enddo
            endif

            nx = size(this%geo%z, 1)
            ny = size(this%geo%z, 3)
            allocate(forcing%geo%z(nx, nz, ny))
            call geo_interp(forcing%geo%z, forcing%z, forcing%geo%geolut)
            call vLUT(this%geo,   forcing%geo)

        end if

    end subroutine

    !> -------------------------------
    !! Update the dQdt fields for all forced variables
    !!
    !! This routine is the partner of apply_forcing below.
    !! update_delta_fields normalizes the difference by the time step of that difference field
    !! apply_forcing multiplies that /second value and multiplies it by the current time step before adding it
    !!
    !! -------------------------------
    module subroutine update_delta_fields(this, dt)
        implicit none
        class(domain_t),    intent(inout) :: this
        type(time_delta_t), intent(in)    :: dt

        ! temporary to hold the variable to be interpolated to
        type(variable_t) :: var_to_update

        ! make sure the dictionary is reset to point to the first variable
        call this%variables_to_force%reset_iterator()

        ! Now iterate through the dictionary as long as there are more elements present
        do while (this%variables_to_force%has_more_elements())
            ! get the next variable
            var_to_update = this%variables_to_force%next()

            if (var_to_update%two_d) then
                var_to_update%dqdt_2d = (var_to_update%dqdt_2d - var_to_update%data_2d) / dt%seconds()

            else if (var_to_update%three_d) then

                var_to_update%dqdt_3d = (var_to_update%dqdt_3d - var_to_update%data_3d) / dt%seconds()

            endif

        enddo

        ! w has to be handled separately because it is the only variable that can be updated using the delta fields but is not
        ! actually read from disk. Note that if we move to balancing winds every timestep, then it doesn't matter.
        var_to_update = this%w%meta_data
        var_to_update%dqdt_3d = (var_to_update%dqdt_3d - var_to_update%data_3d) / dt%seconds()


    end subroutine


    !> -------------------------------
    !! Add the forcing update to boundaries and internal diagnosed fields
    !!
    !! This routine is the partner of update_delta_fields above.
    !! update_delta_fields normalizes the difference by the time step of that difference field
    !! apply forcing multiplies that /second value and multiplies it by the current time step before adding it
    !!
    !! -------------------------------
    module subroutine apply_forcing(this, dt)
        implicit none
        class(domain_t),    intent(inout) :: this
        type(time_delta_t), intent(in)    :: dt
        integer :: ims, ime, jms, jme

        ! temporary to hold the variable to be interpolated to
        type(variable_t) :: var_to_update

        ! make sure the dictionary is reset to point to the first variable
        call this%variables_to_force%reset_iterator()

        ! No iterate through the dictionary as long as there are more elements present
        do while (this%variables_to_force%has_more_elements())
            ! get the next variable
            var_to_update = this%variables_to_force%next()

            if (var_to_update%two_d) then
                ! apply forcing throughout the domain for 2D diagnosed variables (e.g. SST, SW)
                var_to_update%data_2d = var_to_update%data_2d + (var_to_update%dqdt_2d * dt%seconds())

            else if (var_to_update%three_d) then
                ! only apply forcing data on the boundaries for advected scalars (e.g. temperature, humidity)
                if (var_to_update%force_boundaries) then
                    ims = lbound(var_to_update%data_3d, 1)
                    ime = ubound(var_to_update%data_3d, 1)
                    jms = lbound(var_to_update%data_3d, 3)
                    jme = ubound(var_to_update%data_3d, 3)

                    if (this%west_boundary) then
                        var_to_update%data_3d(ims,:,jms+1:jme-1) = var_to_update%data_3d(ims,:,jms+1:jme-1) + (var_to_update%dqdt_3d(ims,:,jms+1:jme-1) * dt%seconds())
                    endif
                    if (this%east_boundary) then
                        var_to_update%data_3d(ime,:,jms+1:jme-1) = var_to_update%data_3d(ime,:,jms+1:jme-1) + (var_to_update%dqdt_3d(ime,:,jms+1:jme-1) * dt%seconds())
                    endif
                    if (this%south_boundary) then
                        var_to_update%data_3d(:,:,jms) = var_to_update%data_3d(:,:,jms) + (var_to_update%dqdt_3d(:,:,jms) * dt%seconds())
                    endif
                    if (this%north_boundary) then
                        var_to_update%data_3d(:,:,jme) = var_to_update%data_3d(:,:,jme) + (var_to_update%dqdt_3d(:,:,jme) * dt%seconds())
                    endif

                ! apply forcing throughout the domain for diagnosed variables (e.g. pressure, wind)
                else
                    var_to_update%data_3d = var_to_update%data_3d + (var_to_update%dqdt_3d * dt%seconds())
                endif
            endif

        enddo

        ! w has to be handled separately because it is the only variable that can be updated using the delta fields but is not
        ! actually read from disk. Note that if we move to balancing winds every timestep, then it doesn't matter.
        var_to_update = this%w%meta_data
        var_to_update%data_3d = var_to_update%data_3d + (var_to_update%dqdt_3d * dt%seconds())

        if (associated(this%external_precipitation%data_2d)) then
            this%accumulated_precipitation%data_2d = this%accumulated_precipitation%data_2d + (this%external_precipitation%data_2d * dt%seconds())
        endif


    end subroutine

    !> -----------------------------------------------------------------------------------------------------------------
    !! Loop through external variables if supplied and interpolate the external data to the domain
    !!
    !! -----------------------------------------------------------------------------------------------------------------
    module subroutine interpolate_external(this, external_conditions, options)
        implicit none
        class(domain_t),  intent(inout) :: this
        type(boundary_t), intent(in)    :: external_conditions
        type(options_t), intent(in)     :: options

        integer :: i, nsoil=4
        character(len=99) :: varname
        type(variable_t) :: external_var, external_var2
        ! real, allocatable :: ext_snowheight_int(:,:)

        ! do i = 1, external_conditions%variables%n_vars
        !     print*, "    interpolating external_conditions for ", trim(external_conditions%variables%var_list(i)%name)
        ! end do
        ! nsoil=4
        if(options%parameters%external_files/="MISSING") then
          ! -------  repeat this code block for other external variables?   -----------------
          if(options%parameters%swe_ext/="") then

            varname = options%parameters%swe_ext   !   options%ext_var_list(j)

            if (this_image()==1) print*, "    interpolating external var ", trim(varname) , " for initial conditions"
            external_var =external_conditions%variables%get_var(trim(varname))  ! the external variable

            if (associated(this%snow_water_equivalent%data_2d)) then
                call geo_interp2d(  this%snow_water_equivalent%data_2d, & ! ( this%grid2d% ids : this%grid2d% ide, this%grid2d% jds : this%grid2d% jde)   ,            &
                                    external_var%data_2d,               &
                                    external_conditions%geo%geolut )
            endif

          endif

          ! -------  external snow height   -----------------
          if (options%parameters%hsnow_ext/="") then

            varname = options%parameters%hsnow_ext   !   options%ext_var_list(j)

            if (this_image()==1) print*, "    interpolating external var ", trim(varname) , " for initial conditions"
            external_var =external_conditions%variables%get_var(trim(varname))  ! the external variable

            if (associated(this%snow_height%data_2d)) then
                call geo_interp2d(  this%snow_height%data_2d, & ! ( this%grid2d% ids : this%grid2d% ide, this%grid2d% jds : this%grid2d% jde)   ,            &
                                    external_var%data_2d,               &
                                    external_conditions%geo%geolut )
            endif
          ! -------  external snow height from external swe and density  -----------------
          elseif (options%parameters%swe_ext/="" .AND. options%parameters%rho_snow_ext/="") then

            varname = options%parameters%rho_snow_ext   !   options%ext_var_list(j)

            if (this_image()==1) print*, "    interpolating external var ", trim(varname) , " to calculate initial snow height"
            external_var =external_conditions%variables%get_var(trim(varname))  ! the external variable
            external_var2 =external_conditions%variables%get_var(trim(options%parameters%swe_ext))  ! the external swe
            if (associated(this%snow_height%data_2d)) then
                call geo_interp2d(  this%snow_height%data_2d, &
                                    external_var2%data_2d / external_var%data_2d,               &  ! ext_swe / rho_snow_swe = hsnow_ext
                                    external_conditions%geo%geolut )
            endif
          endif

          ! ------ soil temperature  (2D or 3D)_______________________
          if (options%parameters%tsoil2D_ext/="") then

            varname = options%parameters%tsoil2D_ext   !   options%ext_var_list(j)

            if (this_image()==1) print*, "    interpolating external var ", trim(varname) , " for initial conditions"
            external_var =external_conditions%variables%get_var(trim(varname))  ! the external variable

            if (associated(this%soil_deep_temperature%data_2d)) then

                call geo_interp2d(  this%soil_deep_temperature%data_2d, &
                                    external_var%data_2d,               &
                                    external_conditions%geo%geolut )
                if (associated(this%soil_temperature%data_3d)) then
                    do i=1,nsoil
                        this%soil_temperature%data_3d(:,i,:) = this%soil_deep_temperature%data_2d
                    enddo
                endif
            endif

          elseif (options%parameters%tsoil3D_ext/="") then  ! if 3D soil is provided we take the lowest level only. (can/should be expanded later)

            varname = options%parameters%tsoil3D_ext

            if (this_image()==1) print*, "    interpolating external var ", trim(varname) , " for initial conditions"
            external_var =external_conditions%variables%get_var(trim(varname))  ! the external variable

            if (associated(this%soil_deep_temperature%data_2d)) then
                call geo_interp2d(  this%soil_deep_temperature%data_2d, &
                                    external_var%data_3d(:,size(external_var%data_3d,2),:)  ,               &
                                    external_conditions%geo%geolut )
                if (associated(this%soil_temperature%data_3d)) then
                    do i=1,nsoil
                        this%soil_temperature%data_3d(:,i,:) = this%soil_deep_temperature%data_2d
                    enddo
                endif
            endif
          endif
        endif
    end subroutine

    !> -------------------------------
    !! Loop through all variables for which forcing data have been supplied and interpolate the forcing data to the domain
    !!
    !! -------------------------------
    module subroutine interpolate_forcing(this, forcing, update)
        implicit none
        class(domain_t),  intent(inout) :: this
        type(boundary_t), intent(in)    :: forcing
        logical,          intent(in),   optional :: update

        ! internal field always present for value of optional "update"
        logical :: update_only
        logical :: var_is_not_pressure
        ! temporary to hold the variable to be interpolated to
        type(variable_t) :: var_to_interpolate
        ! temporary to hold the forcing variable to be interpolated from
        type(variable_t) :: input_data, forcing_temperature
        real, allocatable, dimension(:,:,:) :: potential_temperature
        ! number of layers has to be used when subsetting for update_pressure (for now)
        integer :: nz
        logical :: var_is_u, var_is_v

        update_only = .False.
        if (present(update)) update_only = update

        forcing_temperature = forcing%variables%get_var(this%potential_temperature%meta_data%forcing_var)

        ! make sure the dictionary is reset to point to the first variable
        call this%variables_to_force%reset_iterator()

        ! Now iterate through the dictionary as long as there are more elements present
        do while (this%variables_to_force%has_more_elements())
            ! get the next variable
            var_to_interpolate = this%variables_to_force%next()

            ! get the associated forcing data
            input_data = forcing%variables%get_var(var_to_interpolate%forcing_var)


            ! interpolate
            if (var_to_interpolate%two_d) then
                if (update_only) then
                    call geo_interp2d(var_to_interpolate%dqdt_2d, input_data%data_2d, forcing%geo%geolut)
                else
                    call geo_interp2d(var_to_interpolate%data_2d, input_data%data_2d, forcing%geo%geolut)
                endif

            else
                ! if this is the pressure variable, then don't perform vertical interpolation, adjust the pressure directly
                var_is_not_pressure = (trim(var_to_interpolate%forcing_var) /= trim(this%pressure%forcing_var))

                var_is_u = (trim(var_to_interpolate%forcing_var) == trim(this%u%meta_data%forcing_var))
                var_is_v = (trim(var_to_interpolate%forcing_var) == trim(this%v%meta_data%forcing_var))

                ! if just updating, use the dqdt variable otherwise use the 3D variable
                if (update_only) then

                    call interpolate_variable(var_to_interpolate%dqdt_3d, input_data, forcing, this, &
                                    vert_interp=var_is_not_pressure, var_is_u=var_is_u, var_is_v=var_is_v, nsmooth=this%nsmooth)

                    ! because pressure needs to be adjusted for grid points that fall below the forcing lowest level, we adjust it separately.
                    if (.not.var_is_not_pressure) then
                        allocate(potential_temperature, mold=var_to_interpolate%dqdt_3d)
                        ! to improve the pressure adjustment, we need to get forcing potential temperature on the ICAR grid WITHOUT vertical interpolation
                        call interpolate_variable(potential_temperature, forcing_temperature, forcing, this, &
                                        vert_interp=.False., var_is_u=.False., var_is_v=.False., nsmooth=this%nsmooth)

                        call adjust_pressure(var_to_interpolate%dqdt_3d, forcing%geo%z, this%geo%z, potential_temperature)
                    endif

                else
                    call interpolate_variable(var_to_interpolate%data_3d, input_data, forcing, this, &
                                    vert_interp=var_is_not_pressure, var_is_u=var_is_u, var_is_v=var_is_v, nsmooth=this%nsmooth)

                    ! because pressure needs to be adjusted for grid points that fall below the forcing lowest level, we adjust it separately.
                    if (.not.var_is_not_pressure) then
                        allocate(potential_temperature, mold=var_to_interpolate%dqdt_3d)
                        ! to improve the pressure adjustment, we need to get forcing potential temperature on the ICAR grid WITHOUT vertical interpolation
                        call interpolate_variable(potential_temperature, forcing_temperature, forcing, this, &
                                        vert_interp=.False., var_is_u=.False., var_is_v=.False., nsmooth=this%nsmooth)

                        call adjust_pressure(var_to_interpolate%data_3d, forcing%geo%z, this%geo%z, potential_temperature)
                    endif
                endif

            endif
        enddo

    end subroutine

    !> -------------------------------
    !! Adjust a 3d pressure field from the forcing data to the ICAR model grid
    !!
    !! Because the GCM grid can be very different from the ICAR grid, we first roughly match up
    !! the GCM level that is closest to the ICAR level. This has to be done grid cell by gridcell.
    !! This still is not ideal, in that it has already subset the GCM levels to the same number as are in ICAR
    !! If the GCM has a LOT of fine layers ICAR will not be getting layers higher up in the atmosphere.
    !! It would be nice to first use vinterp to get as close as we can, then update pressure only for grid cells below.
    !! Uses update_pressure to make a final adjustment (including below the lowest model level).
    !!
    !! -------------------------------
    subroutine adjust_pressure(pressure, input_z, output_z, potential_temperature)
        implicit none
        real, intent(inout), dimension(:,:,:) :: pressure !> Pressure on the forcing model levels [Pa]
        real, intent(in), dimension(:,:,:) :: input_z, output_z !> z on the forcing and ICAR model levels [m]
        real, intent(in), dimension(:,:,:) :: potential_temperature !> potential temperature of the forcing data [K]

        ! store a temporary copy of P and Z from the forcing data after selecting the closest GCM level to the ICAR data
        real, allocatable, dimension(:,:,:) :: temp_z, temp_p, temp_t
        ! loop counter variables
        integer :: k, nz, in_z_idx
        integer :: i,j, nx, ny

        allocate(temp_z, temp_p, temp_t, mold=pressure)

        nx = size(pressure, 1)
        nz = size(pressure, 2)
        ny = size(pressure, 3)

        do j = 1, ny
            do i = 1, nx
                ! keep track of the nearest z level from the forcing data
                in_z_idx = 1
                do k = 1, nz
                    ! if the ICAR z level is more than half way to the next forcing z level, then increment the GCM z
                    findz: do while (output_z(i,k,j) > ((input_z(i,in_z_idx,j) + input_z(i,min(nz,in_z_idx+1),j)) / 2))
                        in_z_idx = min(nz, in_z_idx + 1)

                        if (in_z_idx == nz) then
                            exit findz
                        endif
                    end do findz
                    ! make a new copy of the pressure and z data from the closest GCM model level
                    temp_z(i,k,j) = input_z(i,in_z_idx,j)
                    temp_p(i,k,j) = pressure(i,in_z_idx,j)
                    temp_t(i,k,j) = exner_function(pressure(i,in_z_idx,j)) * potential_temperature(i,in_z_idx,j)
                end do
            enddo
        enddo

        ! put the updated pressure data into the pressure variable prior to adjustments
        pressure = temp_p

        ! update pressure for the change in height between the closest GCM model level and each ICAR level.
        call update_pressure(pressure, temp_z, output_z, temp_t)

        deallocate(temp_p, temp_z)
    end subroutine

    !> -------------------------------
    !! Interpolate one variable by requesting the forcing data from the boundary data structure then
    !! calling the appropriate interpolation routine (2D vs 3D) with the appropriate grid (mass, u, v)
    !!
    !! -------------------------------
    subroutine interpolate_variable(var_data, input_data, forcing, dom, vert_interp, var_is_u, var_is_v, nsmooth)
        implicit none
        real,               intent(inout) :: var_data(:,:,:)
        type(variable_t),   intent(in)    :: input_data
        type(boundary_t),   intent(in)    :: forcing
        type(domain_t),     intent(in)    :: dom
        logical,            intent(in),   optional :: vert_interp
        logical,            intent(in),   optional :: var_is_u, var_is_v
        integer,            intent(in),   optional :: nsmooth

        ! note that 3D variables have a different number of vertical levels, so they have to first be interpolated
        ! to the high res horizontal grid, then vertically interpolated to the actual icar domain
        real, allocatable :: temp_3d(:,:,:), pre_smooth(:,:,:)
        logical :: interpolate_vertically, uvar, vvar
        integer :: nx, ny, nz
        integer :: windowsize, z

        interpolate_vertically=.True.
        if (present(vert_interp)) interpolate_vertically = vert_interp
        uvar = .False.
        if (present(var_is_u)) uvar = var_is_u
        vvar = .False.
        if (present(var_is_v)) vvar = var_is_v
        windowsize = 0
        if (present(nsmooth)) windowsize = nsmooth


        ! Sequence of if statements to test if this variable needs to be interpolated onto the staggared grids
        ! This could all be combined by passing in the geo data to use, along with a smoothing flag.

        ! Interpolate to the Mass grid
        if ((size(var_data,1) == size(forcing%geo%geolut%x,2)).and.(size(var_data,3) == size(forcing%geo%geolut%x,3))) then
            ! allocate a temporary variable to hold the horizontally interpolated data before vertical interpolation
            allocate(temp_3d(size(var_data,1), size(input_data%data_3d,2), size(var_data,3) ))

            call geo_interp(temp_3d, input_data%data_3d, forcing%geo%geolut)

            ! note that pressure (and possibly other variables?) should not be interpolated, it will be adjusted later
            ! really, it should be interpolated, and the bottom layers (below the forcing model) should be adjusted separately...
            if (interpolate_vertically) then
                call vinterp(var_data, temp_3d, forcing%geo%vert_lut)
            else
                nz = size(var_data,2)
                if (size(temp_3d,2) >=nz) then
                    var_data = temp_3d(:,:nz,:)
                else

                    var_data(:,:size(temp_3d,2),:) = temp_3d
                    do z=size(temp_3d,2), nz
                        var_data(:,z,:) = temp_3d(:,size(temp_3d,2),:)
                    enddo
                endif
            endif

        ! Interpolate to the u staggered grid
        else if (uvar) then

            ! use the alternate allocate below to vertically interpolate to this first, then smooth, then subset to the actual variable
            allocate(temp_3d(size(forcing%geo_u%geolut%x,2), size(var_data,2), size(forcing%geo_u%geolut%x,3)))
            allocate(pre_smooth(size(forcing%geo_u%geolut%x,2), size(input_data%data_3d,2), size(forcing%geo_u%geolut%x,3) ))

            nx = size(forcing%geo_u%geolut%x,2)
            ny = size(forcing%geo_u%geolut%x,3)
            nz = size(var_data,2)

            ! One grid cell smoothing of original input data
            call smooth_array(input_data%data_3d, windowsize=1, ydim=3)
            call geo_interp(pre_smooth, input_data%data_3d, forcing%geo_u%geolut)

            call vinterp(temp_3d, pre_smooth, forcing%geo_u%vert_lut)
            ! temp_3d = pre_smooth(:,:nz,:) ! no vertical interpolation option

            call smooth_array(temp_3d, windowsize=windowsize, ydim=3)

            var_data = temp_3d(dom%u_grid%ims-dom%u_grid2d_ext%ims+1 : dom%u_grid%ime-dom%u_grid2d_ext%ims+1,    &
                                :,   &
                               dom%u_grid%jms-dom%u_grid2d_ext%jms+1 : dom%u_grid%jme-dom%u_grid2d_ext%jms+1)
        ! Interpolate to the v staggered grid
        else if (vvar) then

            ! use the alternate allocate below to vertically interpolate to this first, then smooth, then subset to the actual variable
            allocate(temp_3d(size(forcing%geo_v%geolut%x,2), size(var_data,2), size(forcing%geo_v%geolut%x,3)))
            allocate(pre_smooth(size(forcing%geo_v%geolut%x,2), size(input_data%data_3d,2), size(forcing%geo_v%geolut%x,3) ))

            nx = size(forcing%geo_v%geolut%x,2)
            ny = size(forcing%geo_v%geolut%x,3)
            nz = size(var_data,2)

            ! One grid cell smoothing of original input data
            call smooth_array(input_data%data_3d, windowsize=1, ydim=3)
            call geo_interp(pre_smooth, input_data%data_3d, forcing%geo_v%geolut)
            call vinterp(temp_3d, pre_smooth, forcing%geo_v%vert_lut)
            ! temp_3d = pre_smooth(:,:nz,:) ! no vertical interpolation option
            call smooth_array(temp_3d, windowsize=windowsize, ydim=3)

            var_data = temp_3d(dom%v_grid%ims-dom%v_grid2d_ext%ims+1 : dom%v_grid%ime-dom%v_grid2d_ext%ims+1,    &
                                :,   &
                               dom%v_grid%jms-dom%v_grid2d_ext%jms+1 : dom%v_grid%jme-dom%v_grid2d_ext%jms+1)
        endif

    end subroutine




    !> -------------------------------
    !! This is used to calculate the dzdz slopes based on the difference between forcing terrain and hi-res terrain.
    !!  Usefull for hi-res simulations over complex terrain, where the forcing data already resolves significant terrain influence.
    !!
    !!
    !! Bert Kruyt may 2020
    !! -------------------------------
    module subroutine calculate_delta_terrain(this, forcing, options)
        implicit none
        class(domain_t),  intent(inout) :: this
        type(boundary_t), intent(in) :: forcing
        type(options_t), intent(in)     :: options


        real, allocatable ::  delta_terrain(:,:)!, delta_dzdx_sc(:,:,:), delta_dzdy_sc(:,:,:)
        real, allocatable :: zf_interface(:,:,:), dzf_interface(:,:,:), zf(:,:,:), dzf_mass(:,:,:), dzfdx(:,:,:), dzfdy(:,:,:)!, delta_dzdx(:,:,:)
        real, allocatable :: temp_offset(:,:), temp(:,:,:), temp2(:,:)

        real :: wind_top, s1, s2, s, e
        integer :: i

        call read_forcing_terrain(this, options, forcing)

        allocate(this%zfr_u( this%u_grid2d_ext% ims : this%u_grid2d_ext% ime,   &  ! can go to calculate delta terrain ?
                             this%u_grid% kms : this%u_grid% kme,   &
                             this%u_grid2d_ext% jms : this%u_grid2d_ext% jme) )

        allocate(this%zfr_v( this%v_grid2d_ext% ims : this%v_grid2d_ext% ime,   &
                             this%v_grid% kms : this%v_grid% kme,   &
                             this%v_grid2d_ext% jms : this%v_grid2d_ext% jme) )

        associate(ims => this%ims,      ime => this%ime,                        &
                  jms => this%jms,      jme => this%jme,                        &
                  kms => this%kms,      kme => this%kme,                        &
                  terrain               => this%terrain%data_2d,                &
                  global_terrain        => this%global_terrain,                 &
                  terrain_u             => this%terrain_u,                      &
                  terrain_v             => this%terrain_v,                      &
                  forcing_terrain       => this%forcing_terrain%data_2d,        &
                  forcing_terrain_u    => this%forcing_terrain_u,               &
                  forcing_terrain_v    => this%forcing_terrain_v,               &
                  n                     => options%parameters%sleve_n,          &
                  dz                    => options%parameters%dz_levels,        &
                  dzdx                  => this%dzdx,                           &
                  dzdy                  => this%dzdy,                           &
                  dz_scl                => this%dz_scl,                         &
                  smooth_height         => this%smooth_height,                  &
                  h1_u                  => this%h1_u,                           &
                  h2_u                  => this%h2_u,                           &
                  h1_v                  => this%h1_v,                           &
                  h2_v                  => this%h2_v,                           &
                  ! delta_dzdx_lc         => this%delta_dzdx,                     &
                  ! delta_dzdy_lc         => this%delta_dzdy,                     &
                  delta_dzdx_sc         => this%delta_dzdx,                     &
                  delta_dzdy_sc         => this%delta_dzdy,                     &
                  zfr_u                 => this%zfr_u,                          &
                  zfr_v                 => this%zfr_v )


        ! s  =  H / options%parameters%sleve_decay_factor
        s1 =  smooth_height / options%parameters%decay_rate_L_topo
        s2 =  smooth_height / options%parameters%decay_rate_S_topo
        s = s1 ! only for the -currently unused- delta_dzdx_sc calculation (1B)
        ! wind_top = (s1+s2)/2 ! Experiment, lets see what this does.

        ! To prevent the wind_top (the height below which we hor.accelerate winds) from becoming too low, thus creating
        !   very large acceleration, we introduce this check.
        e = 1.2  ! <- first guess
        if (MAXVAL(global_terrain) *e < s1 ) then
            wind_top = s1
            if (this_image()==1) print*, "  horizontally accelerating winds below:", wind_top, "m. " !,"(Factor H/s:", H/s ,")"
        else
            wind_top = MAXVAL(global_terrain) * e !**2
            if (this_image()==1 )   print*, "  adjusting wind top upward from ",s1 ," to ", wind_top  ,"m. Horizontally accelerating winds below this level."
        endif
        ! if (this_image()==1) print*, "  s_accel max: ", wind_top, "  - h max:", MAXVAL(global_terrain)


        !_________ 1. Calculate delta_dzdx for w_real calculation - CURRENTLY NOT USED- reconsider  _________
        allocate(delta_terrain(this% ims : this% ime, &
                                this% jms : this% jme) )

        if (options%parameters%sleve)then  ! ############# Hybrid or SLEVE coordinates  ##############################

            ! #----------------------- option 1A: calc z levels from forcing terrain -------------------
            ! do i = this%grid%kms, this%grid%kme
            !   if (i<=max_level) then
            !     if (i==this%grid%kms)    zf_interface(:,i,:)   =  forcing_terrain
            !     if (i==this%grid%kme)    dzf_interface(:,i,:)  =  H - zf_interface(:,i,:)
            !     zf_interface(:,i+1,:)  = sum(dz_scl(1:i))   &
            !                            + forcing_terrain  *  SINH( (H/s)**n - (sum(dz_scl(1:i))/s)**n ) / SINH((H/s)**n)
            !     if (i/=this%grid%kme)  dzf_interface(:,i,:)  =  zf_interface(:,i+1,:) - zf_interface(:,i,:)
            !     if (i==this%grid%kms) then
            !         dzf_mass(:,i,:)       = dzf_interface(:,i,:) / 2           ! Diff for k=1
            !         zf(:,i,:)             = forcing_terrain + dzf_mass(:,i,:)          ! Diff for k=1
            !     endif
            !   else  ! i.e. above flat_z_height
            !     dzf_interface(:,i,:) =   dz(i)
            !     if (i/=this%grid%kme)   zf_interface(:,i+1,:) = zf_interface(:,i,:) + dz(i)
            !   endif
            !   if (i/=this%grid%kms) then
            !         dzf_mass(:,i,:)   =  dzf_interface(:,i-1,:) / 2  +  dzf_interface(:,i,:) / 2
            !         zf(:,i,:)         =  zf(:,i-1,:)           + dzf_mass(:,i,:)
            !   endif
            !   dzfdx(:,i,:) = (zf(ims+1:ime,i,:) - zf(ims:ime-1,i,:)) / this%dx
            !   dzfdy(:,i,:) = (zf(:,i,jms+1:jme) - zf(:,i,jms:jme-1)) / this%dx
            ! enddo

            ! ! Then finally:
            ! delta_dzdx_lc(:,:,:) = dzdx(:,:,:)  -  dzfdx(:,:,:)  ! use this for w_real calculation.
            ! delta_dzdy_lc(:,:,:) = dzdy(:,:,:)  -  dzfdy(:,:,:)  ! use this for w_real calculation.


            ! _______________ option 1B: the same as the above, but way shorter. ________________

            delta_terrain = (terrain - forcing_terrain)

            do  i = this%grid%kms, this%grid%kme

              delta_dzdx_sc(:,i,:) =   ( delta_terrain(ims+1:ime,:) - delta_terrain(ims:ime-1,:) )    &
                                      * SINH( (smooth_height/s)**n - (sum(dz_scl(1:i))/s)**n ) / SINH((smooth_height/s)**n)  / this%dx

              delta_dzdy_sc(:,i,:) =   ( delta_terrain(:,jms+1:jme) - delta_terrain(:, jms:jme-1) )    &
                                      * SINH( (smooth_height/s)**n - (sum(dz_scl(1:i))/s)**n ) / SINH((smooth_height/s)**n)  / this%dx

                   !!! s no longer an input parameter in real SLEVE implementation ! ! ! ????

            enddo



            !_________ 2. Calculate the ratio bewteen z levels from hi-res and forcing data for wind acceleration  _________


            do i = this%grid%kms, this%grid%kme

              ! a = sum(dz_scl(1:i))
              if ( sum(dz_scl(1:i)) <= wind_top) then
                ! Terrain-induced acceleration only occurs in the lower atmosphere, hence wind_top - h, iso H - h
                zfr_u(:,i,:)  =  (wind_top - terrain_u(:,:) * SINH( (wind_top/s2)**n - (sum(dz_scl(1:i))/s2)**n ) / SINH((wind_top/s2)**n)  ) &
                      /  (wind_top - forcing_terrain_u(:,:) * SINH( (wind_top/s2)**n - (sum(dz_scl(1:i))/s2)**n ) / SINH((wind_top/s2)**n)  )

                zfr_v(:,i,:)  =  (wind_top - terrain_v * SINH( (wind_top/s2)**n - (sum(dz_scl(1:i))/s2)**n ) / SINH((wind_top/s2)**n)  ) &
                      /  (wind_top - forcing_terrain_v * SINH( (wind_top/s2)**n - (sum(dz_scl(1:i))/s2)**n ) / SINH((wind_top/s2)**n)  )
              else
                    zfr_u(:,i,:) = 1
                    zfr_v(:,i,:) = 1
              endif

              ! zfr_u(:,i,:)  =  (H - terrain_u(:,:)  * SINH( (H/s)**n - (sum(dz_scl(1:i))/s)**n ) / SINH((H/s)**n)  ) &
              !       /  (H - forcing_terrain_u(:,:)  * SINH( (H/s)**n - (sum(dz_scl(1:i))/s)**n ) / SINH((H/s)**n)  )

              ! zfr_v(:,i,:)  =  (H - terrain_v  * SINH( (H/s)**n - (sum(dz_scl(1:i))/s)**n ) / SINH((H/s)**n)  ) &
              !       /  (H - forcing_terrain_v  * SINH( (H/s)**n - (sum(dz_scl(1:i))/s)**n ) / SINH((H/s)**n)  )

                  ! MAy need to split forcing terrain_u/v into large-scale and small-scale as well for this to work..

            enddo

            ! if (this_image()==1)  call io_write("zfr_u_SLEVE.nc", "zfr_u", zfr_u(:,:,:) )
            ! if ((this_image()==1).and.(options%parameters%debug))  call io_write("zfr_u_SLEVE.nc", "zfr_u", zfr_u(:,:,:) ) ! check in plot
            ! if ((this_image()==1))  call io_write("zfr_v_SLEVE.nc", "zfr_v", zfr_v(:,:,:) ) ! check in plot


        else !########################### no hybrid / SLEVE coordinates:  ###########################
          !_________ 2. Calculate the ratio bewteen z levels from hi-res and forcing data for wind acceleration  _________

          i=kms

          zfr_u(:,i,:) = (smooth_height - terrain_u(:,:)) / (smooth_height - forcing_terrain_u(:,:))
          zfr_v(:,i,:) = (smooth_height - terrain_v(:,:)) / (smooth_height - forcing_terrain_v(:,:))

          do i = kms+1, kme

              zfr_u(:,i,:) = zfr_u(:,i-1,:)
              zfr_v(:,i,:) = zfr_v(:,i-1,:)
          enddo

          ! if ((this_image()==1))  call io_write("zfr_u_ns.nc", "zfr_u", zfr_u(:,:,:) ) ! check in plot
          ! if ((this_image()==1).and.(options%parameters%debug))  call io_write("zfr_u_ns.nc", "zfr_u", zfr_u(:,:,:) ) ! check in plot

        endif


        ! all calculations are done on the extended grid (because this%geo_u%z=z_u is on the ext grid).
        !   Here the extended boundaries are cut off again
        temp =  this%zfr_u
        deallocate(this%zfr_u)
        allocate(this%zfr_u( this%u_grid% ims : this%u_grid% ime,   &
                       this%u_grid% kms : this%u_grid% kme,   &
                       this%u_grid% jms : this%u_grid% jme) )
        this%zfr_u = temp(this%u_grid%ims:this%u_grid%ime, :, this%u_grid%jms:this%u_grid%jme)
        deallocate(temp)

        temp =  this%zfr_v
        deallocate(this%zfr_v)
        allocate(this%zfr_v( this%v_grid% ims : this%v_grid% ime,   &
                       this%v_grid% kms : this%v_grid% kme,   &
                       this%v_grid% jms : this%v_grid% jme) )
        this%zfr_v = temp(this%v_grid%ims:this%v_grid%ime, :, this%v_grid%jms:this%v_grid%jme)
        deallocate(temp)



        !# - - - - - - - - - Write output for debugging   - - - - - - - - - - - - - - - - - - - - - - - - - - -
        ! if ((this_image()==1).and.(options%parameters%debug)) then  ! Print some diagnostics. Useful for development.
        !   call io_write("terrain_u.nc", "terrain_u", terrain_u(:,:) ) ! check in plot
        !   ! call io_write("forcing_terrain.nc", "forcing_terrain", forcing_terrain(:,:) ) ! check in plot
        !   call io_write("terrain.nc", "terrain", terrain(:,:) ) ! check in plot
        !   call io_write("delta_dzdx_sc.nc", "delta_dzdx_sc", delta_dzdx_sc(:,:,:) )
        !   call io_write("delta_dzdx_lc.nc", "delta_dzdx_lc", delta_dzdx_lc(:,:,:) )
        !   call io_write("dzdx.nc", "dzdx", dzdx(:,:,:) )
        !   call io_write("dzfdx.nc", "dzfdx", dzfdx(:,:,:) )
        !   ! call io_write("zfr_u.nc", "zfr_u", zfr_u(:,:,:) ) ! check in plot
        ! endif

        end associate

    end subroutine


    !> -------------------------------
    !!  forcing terrain needs to be interpolated, then offset onto u and v grids.
    !!
    !> -------------------------------

    subroutine read_forcing_terrain(this, options, forcing)
        implicit none
        class(domain_t), intent(inout)  :: this
        type(options_t), intent(in)     :: options
        type(boundary_t), intent(in) :: forcing
        type(interpolable_type) :: forc_u_from_mass, forc_v_from_mass

        type(variable_t) :: forcing_terr

        allocate(this%forcing_terrain_u( this%u_grid2d_ext% ims : this%u_grid2d_ext% ime,   &  ! was u_grid2d_ext
                                         this%u_grid2d_ext% jms : this%u_grid2d_ext% jme) )

        allocate(this%forcing_terrain_v( this%v_grid2d_ext% ims : this%v_grid2d_ext% ime,   &
                                         this%v_grid2d_ext% jms : this%v_grid2d_ext% jme) )


        ! set up Geo Lookup tables for interpolation:
        forc_u_from_mass%lat = forcing%geo%lat
        forc_u_from_mass%lon = forcing%geo%lon
        forc_v_from_mass%lat = forcing%geo%lat
        forc_v_from_mass%lon = forcing%geo%lon

        call geo_LUT(this%geo_u, forc_u_from_mass)
        call geo_LUT(this%geo_v, forc_v_from_mass)

        ! Read the forcing terrain data
        forcing_terr = forcing%variables%get_var(options%parameters%hgtvar)

        !  ------- Interpolate onto (hi-res) u, v and mass grids:  ------
        call geo_interp2d(this%forcing_terrain_u, forcing_terr%data_2d, forc_u_from_mass%geolut) ! interpolate onto u grid
        call geo_interp2d(this%forcing_terrain_v, forcing_terr%data_2d, forc_v_from_mass%geolut) ! interpolate onto v grid
        call geo_interp2d(this%forcing_terrain%data_2d, forcing_terr%data_2d, forcing%geo%geolut) ! interpolate onto mass grid

        !if ((this_image()==1).and.(options%parameters%debug))  call io_write("forcing_terrain.nc", "forcing_terrain", this%forcing_terrain%data_2d(:,:) )
        !if ((this_image()==1).and.(options%parameters%debug))  call io_write("forcing_terrain_u.nc", "forcing_terrain_u", this%forcing_terrain_u(:,:) ) ! check in plot

    end subroutine


    !> -------------------------------
    !! Used to interpolate an exchangeable type, just gets the meta_data structure from it and uses interpolate_variable
    !!
    !! This is not used presently since the meta_data structures are added directly to the variables_to_force dictionary
    !!
    !! -------------------------------
    ! subroutine interpolate_exchangeable(var, forcing)
    !     implicit none
    !     class(exchangeable_t), intent(inout) :: var
    !     class(boundary_t),     intent(in)    :: forcing
    !
    !     type(variable_t) :: input_data
    !
    !     input_data = forcing%variables%get_var(var%meta_data%forcing_var)
    !     ! exchangeables all have a meta_data variable_t component with a pointer to the 3D local data
    !     ! call interpolate_variable(var%meta_data%data_3d, input_data, forcing)
    !
    ! end subroutine


end submodule<|MERGE_RESOLUTION|>--- conflicted
+++ resolved
@@ -947,12 +947,6 @@
             zr_u                  => this%zr_u,                           &
             zr_v                  => this%zr_v)
 
-<<<<<<< HEAD
-=======
-
-            max_level = find_flat_model_level(options, nz, dz)
-
->>>>>>> c7ed450d
             ! Still not 100% convinced this works well in cases other than flat_z_height = 0 (w sleve). So for now best to keep at 0 when using sleve?
             max_level = find_flat_model_level(options, nz, dz)
             ! if(max_level /= nz) then
@@ -1139,18 +1133,15 @@
                 global_jacobian(:,i,:) = global_dz_interface(:,i,:)/dz_scl(i)
 
             enddo
-<<<<<<< HEAD
+
             i=kme+1
             global_z_interface(:,i,:)  = global_z_interface(:,i-1,:) + global_dz_interface(:,i-1,:)
-=======
-
 
             if ((this_image()==1).and.(options%parameters%debug)) then
                 call io_write("global_jacobian.nc", "global_jacobian", global_jacobian(:,:,:) )
                 write(*,*) "  global jacobian minmax: ", MINVAL(global_jacobian) , MAXVAL(global_jacobian)
             endif
 
->>>>>>> c7ed450d
         end associate
 
     end subroutine setup_sleve
