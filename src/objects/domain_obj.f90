!>------------------------------------------------------------
!!  Implementation of domain object
!!
!!  implements all domain type bound procedures
!!
!!  @author
!!  Ethan Gutmann (gutmann@ucar.edu)
!!
!!------------------------------------------------------------
submodule(domain_interface) domain_implementation
    use assertions_mod,       only : assert, assertions
    use mod_atm_utilities,    only : exner_function, update_pressure
    use icar_constants,       only : Rd, karman, kVARS, kLC_LAND
    use string,               only : str
    use co_util,              only : broadcast
    use io_routines,          only : io_write
    use geo,                  only : geo_lut, geo_interp, geo_interp2d, standardize_coordinates
    use array_utilities,      only : array_offset_x, array_offset_y, smooth_array, smooth_array_2d, array_offset_x_2d, array_offset_y_2d
    use vertical_interpolation,only : vinterp, vLUT
    use wind_surf,            only : calc_Sx, calc_TPI

    implicit none

    interface setup
        module procedure setup_var, setup_exch
    end interface
    
    real, parameter::deg2rad=0.017453293 !2*pi/360
    ! primary public routines : init, get_initial_conditions, halo_send, halo_retrieve, or halo_exchange
contains


    !> -------------------------------
    !! Initialize the size of the domain
    !!
    !! -------------------------------
    module subroutine init(this, options)
        class(domain_t), intent(inout) :: this
        type(options_t), intent(inout) :: options

        this%dx = options%parameters%dx

        call this%var_request(options)

        call read_domain_shape(this, options)

        call create_variables(this, options)

        call initialize_core_variables(this, options)  ! split into several subroutines?

        call read_land_variables(this, options)

        call setup_meta_data(this, options)

    end subroutine


    !> -------------------------------
    !! Set up the initial conditions for the domain
    !!
    !! This includes setting up all of the geographic interpolation now that we have the forcing grid
    !! and interpolating the first time step of forcing data on to the high res domain grids
    !!
    !! -------------------------------
    module subroutine get_initial_conditions(this, forcing, options, external_conditions)
      implicit none
      class(domain_t),  intent(inout) :: this
      type(boundary_t), intent(inout) :: forcing
      type(boundary_t), intent(inout), optional :: external_conditions
      type(options_t),  intent(in)    :: options

      integer :: i

      ! create geographic lookup table for domain
      call setup_geo_interpolation(this, forcing, options)

      ! for all variables with a forcing_var /= "", get forcing, interpolate to local domain
      call this%interpolate_forcing(forcing)

      call initialize_internal_variables(this, options)
      call this%enforce_limits()
      this%model_time = forcing%current_time


      ! - - - - - - - - - - - - - - - - - - -  - - - - - - - - - - - - - - - - - - - - - - - - - - - - - - - - - - - - -
      ! read in any external variables, such as SWE or snow height.
      ! if (present(external_conditions).AND. (options%parameters%restart .eqv. .False.))    then
      if (present(external_conditions).AND. (options%parameters%restart .neqv. .True.))    then
        ! if (this_image()==1) write(*,*) "   (Dom) - Setting up ext files.  "
        ! create geographic lookup table for domain
        call setup_geo_interpolation(this, external_conditions, options)

        ! interpolate external variables to the hi-res grid
        call this%interpolate_external( external_conditions, options)
        ! if (this_image()==1) print*, " interpolating exteral conditions"
      endif

      ! - - - - - - - - - - - - - - - - - - -  - - - - - - - - - - - - - - - - - - - - - - - - - - - - - - - - - - - - -
      call diagnostic_update(this,options)

    end subroutine


    !>------------------------------------------------------------
    !! Update model diagnostic fields
    !!
    !! Calculates most model diagnostic fields such as Psfc, 10m height winds and ustar
    !!
    !! @param domain    Model domain data structure to be updated
    !! @param options   Model options (not used at present)
    !!
    !!------------------------------------------------------------
    subroutine diagnostic_update(this, options)
        implicit none
        class(domain_t),  intent(inout)   :: this
        type(options_t), intent(in)      :: options
        integer :: z
        real, allocatable :: temp_1(:,:), temp_2(:,:)
        logical :: use_delta_terrain

        associate(ims => this%ims, ime => this%ime,                         &
                  jms => this%jms, jme => this%jme,                         &
                  kms => this%kms, kme => this%kme,                         &
                  exner                 => this%exner%data_3d,                &
                  pressure              => this%pressure%data_3d,             &
                  pressure_i            => this%pressure_interface%data_3d,   &
                  dz_interface          => this%dz_interface%data_3d,         &
                  psfc                  => this%surface_pressure%data_2d,     &
                  density               => this%density%data_3d,              &
                  temperature           => this%temperature%data_3d,          &
                  u                     => this%u%data_3d,                    &
                  v                     => this%v%data_3d,                    &
                  u_mass                => this%u_mass%data_3d,               &
                  v_mass                => this%v_mass%data_3d,               &
                  potential_temperature => this%potential_temperature%data_3d )

        exner = exner_function(pressure)

        ! domain%p_inter=domain%p
        ! call update_pressure(domain%p_inter, domain%z, domain%z_inter, domain%t)
        pressure_i(:,kms+1:kme, :) = (pressure(:,kms:kme-1, :) + pressure(:,kms+1:kme, :)) / 2
        pressure_i(:, kms, :) = pressure(:, kms, :) + (pressure(:, kms, :) - pressure(:, kms+1, :)) / 2
        ! this isn't correct, we should be using update_pressure or similar to solve this
        ! domain%ptop = 2*domain%p(:,nz,:) - domain%p(:,nz-1,:)
        if (associated(this%surface_pressure%data_2d)) then
            psfc = pressure_i(:, kms, :)
        endif

        temperature = potential_temperature * exner

        if (associated(this%density%data_3d)) then
            density =  pressure / &
                        (Rd * temperature) ! kg/m^3
        endif
        if (associated(this%u_mass%data_3d)) then
            u_mass = (u(ims+1:ime+1,:,:) + u(ims:ime,:,:)) / 2
        endif
        if (associated(this%v_mass%data_3d)) then
            v_mass = (v(:,:,jms+1:jme+1) + v(:,:,jms:jme)) / 2
        endif


    ! NOTE: all code below is not implemented in ICAR 2.0 yet
    ! it is left as a reminder of what needs to be done, and example when the time comes
    !
    !     ! update mut
    !
    !     domain%p_inter=domain%p
    !     call update_pressure(domain%p_inter, domain%z, domain%z_inter, domain%t)
    !     domain%psfc = domain%p_inter(:,1,:)
    !     ! technically this isn't correct, we should be using update_pressure or similar to solve this
    !     domain%ptop = 2*domain%p(:,nz,:) - domain%p(:,nz-1,:)
    !
    !     ! dry mass in the gridcell is equivalent to the difference in pressure from top to bottom
    !     domain%mut(:,1:nz-1,:) = domain%p_inter(:,1:nz-1,:) - domain%p_inter(:,2:nz,:)
    !     domain%mut(:,nz,:) = domain%p_inter(:,nz,:) - domain%ptop
    !
        allocate( temp_1( ims+1:ime-1, jms+1:jme-1))
        allocate( temp_2( ims+1:ime-1, jms+1:jme-1))

        ! temporary constant
        if (associated(this%roughness_z0%data_2d)) then
            ! use log-law of the wall to convert from first model level to surface
            temp_1 = karman / log((this%z%data_3d(ims+1:ime-1,kms,jms+1:jme-1) - this%terrain%data_2d(ims+1:ime-1,jms+1:jme-1)) / this%roughness_z0%data_2d(ims+1:ime-1,jms+1:jme-1))
            ! use log-law of the wall to convert from surface to 10m height
            temp_2 = log(10.0 / this%roughness_z0%data_2d(ims+1:ime-1,jms+1:jme-1)) / karman
        endif

        if (associated(this%u_10m%data_2d)) then
            this%ustar        (ims+1:ime-1,jms+1:jme-1) = u_mass      (ims+1:ime-1,kms,jms+1:jme-1) * temp_1
            this%u_10m%data_2d(ims+1:ime-1,jms+1:jme-1) = this%ustar(ims+1:ime-1,jms+1:jme-1)     * temp_2
            this%ustar        (ims+1:ime-1,jms+1:jme-1) = v_mass      (ims+1:ime-1,kms,jms+1:jme-1) * temp_1
            this%v_10m%data_2d(ims+1:ime-1,jms+1:jme-1) = this%ustar(ims+1:ime-1,jms+1:jme-1)     * temp_2
        endif

        if (allocated(this%ustar)) then
            ! now calculate master ustar based on U and V combined in quadrature
            this%ustar(ims+1:ime-1,jms+1:jme-1) = sqrt(u_mass(ims+1:ime-1,kms,jms+1:jme-1)**2 + v_mass(ims+1:ime-1,kms,jms+1:jme-1)**2) * temp_1
        endif

        end associate

    end subroutine diagnostic_update



    !> -------------------------------
    !! Send the halos from all exchangable objects to their neighbors
    !!
    !! -------------------------------
    module subroutine halo_send(this)
      class(domain_t), intent(inout) :: this
      if (associated(this%water_vapor%data_3d))           call this%water_vapor%send()
      if (associated(this%potential_temperature%data_3d)) call this%potential_temperature%send()
      if (associated(this%cloud_water_mass%data_3d))      call this%cloud_water_mass%send()
      if (associated(this%cloud_number%data_3d))          call this%cloud_number%send()
      if (associated(this%cloud_ice_mass%data_3d))        call this%cloud_ice_mass%send()
      if (associated(this%cloud_ice_number%data_3d))      call this%cloud_ice_number%send()
      if (associated(this%rain_mass%data_3d))             call this%rain_mass%send()
      if (associated(this%rain_number%data_3d))           call this%rain_number%send()
      if (associated(this%snow_mass%data_3d))             call this%snow_mass%send()
      if (associated(this%snow_number%data_3d))           call this%snow_number%send()
      if (associated(this%graupel_mass%data_3d))          call this%graupel_mass%send()
      if (associated(this%graupel_number%data_3d))        call this%graupel_number%send()

    end subroutine

    !> -------------------------------
    !! Get the halos from all exchangable objects from their neighbors
    !!
    !! -------------------------------
    module subroutine halo_retrieve(this)
      class(domain_t), intent(inout) :: this
      if (associated(this%potential_temperature%data_3d)) call this%potential_temperature%retrieve()! the first retrieve call will sync all
      if (associated(this%water_vapor%data_3d))           call this%water_vapor%retrieve(no_sync=.True.)
      if (associated(this%cloud_water_mass%data_3d))      call this%cloud_water_mass%retrieve(no_sync=.True.)
      if (associated(this%cloud_number%data_3d))          call this%cloud_number%retrieve(no_sync=.True.)
      if (associated(this%cloud_ice_mass%data_3d))        call this%cloud_ice_mass%retrieve(no_sync=.True.)
      if (associated(this%cloud_ice_number%data_3d))      call this%cloud_ice_number%retrieve(no_sync=.True.)
      if (associated(this%rain_mass%data_3d))             call this%rain_mass%retrieve(no_sync=.True.)
      if (associated(this%rain_number%data_3d))           call this%rain_number%retrieve(no_sync=.True.)
      if (associated(this%snow_mass%data_3d))             call this%snow_mass%retrieve(no_sync=.True.)
      if (associated(this%snow_number%data_3d))           call this%snow_number%retrieve(no_sync=.True.)
      if (associated(this%graupel_mass%data_3d))          call this%graupel_mass%retrieve(no_sync=.True.)
      if (associated(this%graupel_number%data_3d))        call this%graupel_number%retrieve(no_sync=.True.)
    end subroutine

    !> -------------------------------
    !! Send and get the halos from all exchangable objects to/from their neighbors
    !!
    !! -------------------------------
    module subroutine halo_exchange(this)
      class(domain_t), intent(inout) :: this
      call this%halo_send()

      call this%halo_retrieve()
    end subroutine


    !> -------------------------------
    !! Allocate and or initialize all domain variables if they have been requested
    !!
    !! -------------------------------
    subroutine create_variables(this, opt)
        class(domain_t), intent(inout)  :: this
        type(options_t), intent(in)     :: opt
        integer :: i,j

        integer :: ims, ime, jms, jme, kms, kme

        ims = this%grid%ims
        ime = this%grid%ime
        kms = this%grid%kms
        kme = this%grid%kme
        jms = this%grid%jms
        jme = this%grid%jme

        if (this_image()==1) print *,"  Initializing variables"

        if (0<opt%vars_to_allocate( kVARS%u) )                          call setup(this%u,                        this%u_grid,   forcing_var=opt%parameters%uvar,       list=this%variables_to_force, force_boundaries=.False.)
        if (0<opt%vars_to_allocate( kVARS%u) )                          call setup(this%u_mass,                   this%grid)
        if (0<opt%vars_to_allocate( kVARS%v) )                          call setup(this%v,                        this%v_grid,   forcing_var=opt%parameters%vvar,       list=this%variables_to_force, force_boundaries=.False.)
<<<<<<< HEAD
        if (0<opt%vars_to_allocate( kVARS%v) )                          call setup(this%v_mass,                   this%grid)
        if (0<opt%vars_to_allocate( kVARS%w) )                          call setup(this%w,                        this%grid)
        if (0<opt%vars_to_allocate( kVARS%w) )                          call setup(this%w_real,                   this%grid,   forcing_var=opt%parameters%wvar,       list=this%variables_to_force, force_boundaries=.False. )
=======
        if (0<opt%vars_to_allocate( kVARS%v) )                          call setup(this%v_mass,                   this%grid )
        if (0<opt%vars_to_allocate( kVARS%w) )                          call setup(this%w,                        this%grid )
        if (0<opt%vars_to_allocate( kVARS%w) )                          call setup(this%w_real,                   this%grid )
        if (0<opt%vars_to_allocate( kVARS%nsquared) )                   call setup(this%nsquared,                 this%grid )
>>>>>>> 7e70c09f
        if (0<opt%vars_to_allocate( kVARS%water_vapor) )                call setup(this%water_vapor,              this%grid,     forcing_var=opt%parameters%qvvar,      list=this%variables_to_force, force_boundaries=.True.)
        if (0<opt%vars_to_allocate( kVARS%potential_temperature) )      call setup(this%potential_temperature,    this%grid,     forcing_var=opt%parameters%tvar,       list=this%variables_to_force, force_boundaries=.True.)
        if (0<opt%vars_to_allocate( kVARS%cloud_water) )                call setup(this%cloud_water_mass,         this%grid,     forcing_var=opt%parameters%qcvar,      list=this%variables_to_force, force_boundaries=.True.)
        if (0<opt%vars_to_allocate( kVARS%cloud_number_concentration))  call setup(this%cloud_number,             this%grid,     forcing_var=opt%parameters%qncvar,      list=this%variables_to_force, force_boundaries=.True.)
        if (0<opt%vars_to_allocate( kVARS%cloud_ice) )                  call setup(this%cloud_ice_mass,           this%grid,     forcing_var=opt%parameters%qivar,      list=this%variables_to_force, force_boundaries=.True.)
        if (0<opt%vars_to_allocate( kVARS%ice_number_concentration))    call setup(this%cloud_ice_number,         this%grid,     forcing_var=opt%parameters%qnivar,      list=this%variables_to_force, force_boundaries=.True.)
        if (0<opt%vars_to_allocate( kVARS%rain_in_air) )                call setup(this%rain_mass,                this%grid,     forcing_var=opt%parameters%qrvar,      list=this%variables_to_force, force_boundaries=.True.)
        if (0<opt%vars_to_allocate( kVARS%rain_number_concentration))   call setup(this%rain_number,              this%grid,     forcing_var=opt%parameters%qnrvar,      list=this%variables_to_force, force_boundaries=.True.)
        if (0<opt%vars_to_allocate( kVARS%snow_in_air) )                call setup(this%snow_mass,                this%grid,     forcing_var=opt%parameters%qsvar,      list=this%variables_to_force, force_boundaries=.True.)
        if (0<opt%vars_to_allocate( kVARS%snow_number_concentration) )  call setup(this%snow_number,              this%grid,     forcing_var=opt%parameters%qnsvar,      list=this%variables_to_force, force_boundaries=.True.)
        if (0<opt%vars_to_allocate( kVARS%graupel_in_air) )             call setup(this%graupel_mass,             this%grid,     forcing_var=opt%parameters%qgvar,      list=this%variables_to_force, force_boundaries=.True.)
        if (0<opt%vars_to_allocate( kVARS%graupel_number_concentration))call setup(this%graupel_number,           this%grid,     forcing_var=opt%parameters%qngvar,      list=this%variables_to_force, force_boundaries=.True.)
        if (0<opt%vars_to_allocate( kVARS%precipitation) )              call setup(this%accumulated_precipitation,this%grid2d )
        if (0<opt%vars_to_allocate( kVARS%convective_precipitation) )   call setup(this%accumulated_convective_pcp,this%grid2d )
        if (0<opt%vars_to_allocate( kVARS%external_precipitation) )     call setup(this%external_precipitation,   this%grid2d,   forcing_var=opt%parameters%rain_var,  list=this%variables_to_force)
        if (0<opt%vars_to_allocate( kVARS%snowfall) )                   call setup(this%accumulated_snowfall,     this%grid2d )
        if (0<opt%vars_to_allocate( kVARS%pressure) )                   call setup(this%pressure,                 this%grid,     forcing_var=opt%parameters%pvar,       list=this%variables_to_force, force_boundaries=.False.)
        if (0<opt%vars_to_allocate( kVARS%temperature) )                call setup(this%temperature,              this%grid )
        if (0<opt%vars_to_allocate( kVARS%exner) )                      call setup(this%exner,                    this%grid )
        if (0<opt%vars_to_allocate( kVARS%z) )                          call setup(this%z,                        this%grid )
        if (0<opt%vars_to_allocate( kVARS%dz_interface) )               call setup(this%dz_interface,             this%grid )
        if (0<opt%vars_to_allocate( kVARS%z_interface) )                call setup(this%z_interface,              this%grid )
        if (0<opt%vars_to_allocate( kVARS%dz) )                         call setup(this%dz_mass,                  this%grid )
        if (0<opt%vars_to_allocate( kVARS%density) )                    call setup(this%density,                  this%grid )
        if (0<opt%vars_to_allocate( kVARS%pressure_interface) )         call setup(this%pressure_interface,       this%grid )
        if (0<opt%vars_to_allocate( kVARS%graupel) )                    call setup(this%graupel,                  this%grid2d )
        if (0<opt%vars_to_allocate( kVARS%cloud_fraction) )             call setup(this%cloud_fraction,           this%grid2d )
        if (0<opt%vars_to_allocate( kVARS%shortwave) )                  call setup(this%shortwave,                this%grid2d,   forcing_var=opt%parameters%swdown_var,  list=this%variables_to_force)
        if (0<opt%vars_to_allocate( kVARS%shortwave_direct) )           call setup(this%shortwave_direct,         this%grid2d)
        if (0<opt%vars_to_allocate( kVARS%shortwave_diffuse) )          call setup(this%shortwave_diffuse,        this%grid2d)
        if (0<opt%vars_to_allocate( kVARS%longwave) )                   call setup(this%longwave,                 this%grid2d,   forcing_var=opt%parameters%lwdown_var,  list=this%variables_to_force)
        if (0<opt%vars_to_allocate( kVARS%vegetation_fraction) )        call setup(this%vegetation_fraction,      this%grid_monthly )
        if (0<opt%vars_to_allocate( kVARS%vegetation_fraction_max) )    call setup(this%vegetation_fraction_max,  this%grid2d )
        if (0<opt%vars_to_allocate( kVARS%vegetation_fraction_out) )    call setup(this%vegetation_fraction_out,  this%grid2d )
        if (0<opt%vars_to_allocate( kVARS%lai) )                        call setup(this%lai,                      this%grid2d )
        if (0<opt%vars_to_allocate( kVARS%sai) )                        call setup(this%sai,                      this%grid2d )
        if (0<opt%vars_to_allocate( kVARS%crop_type) )                  call setup(this%crop_type,                this%grid_croptype )
        if (0<opt%vars_to_allocate( kVARS%date_planting) )              call setup(this%date_planting,            this%grid2d )
        if (0<opt%vars_to_allocate( kVARS%date_harvest) )               call setup(this%date_harvest,             this%grid2d )
        if (0<opt%vars_to_allocate( kVARS%growing_season_gdd) )         call setup(this%growing_season_gdd,       this%grid2d )
        if (0<opt%vars_to_allocate( kVARS%irr_frac_total) )             call setup(this%irr_frac_total,           this%grid2d )
        if (0<opt%vars_to_allocate( kVARS%irr_frac_sprinkler) )         call setup(this%irr_frac_sprinkler,       this%grid2d )
        if (0<opt%vars_to_allocate( kVARS%irr_frac_micro) )             call setup(this%irr_frac_micro,           this%grid2d )
        if (0<opt%vars_to_allocate( kVARS%irr_frac_flood) )             call setup(this%irr_frac_flood,           this%grid2d )
        if (0<opt%vars_to_allocate( kVARS%irr_alloc_sprinkler) )        call setup(this%irr_alloc_sprinkler,      this%grid2d )
        if (0<opt%vars_to_allocate( kVARS%irr_alloc_micro) )            call setup(this%irr_alloc_micro,          this%grid2d )
        if (0<opt%vars_to_allocate( kVARS%irr_alloc_flood) )            call setup(this%irr_alloc_flood,          this%grid2d )
        if (0<opt%vars_to_allocate( kVARS%irr_evap_loss_sprinkler) )    call setup(this%irr_evap_loss_sprinkler,  this%grid2d )
        if (0<opt%vars_to_allocate( kVARS%irr_amt_sprinkler) )          call setup(this%irr_amt_sprinkler,        this%grid2d )
        if (0<opt%vars_to_allocate( kVARS%irr_amt_micro) )              call setup(this%irr_amt_micro,            this%grid2d )
        if (0<opt%vars_to_allocate( kVARS%irr_amt_flood) )              call setup(this%irr_amt_flood,            this%grid2d )
        if (0<opt%vars_to_allocate( kVARS%evap_heat_sprinkler) )        call setup(this%evap_heat_sprinkler,      this%grid2d )
        if (0<opt%vars_to_allocate( kVARS%mass_ag_grain) )              call setup(this%mass_ag_grain,            this%grid2d )
        if (0<opt%vars_to_allocate( kVARS%growing_degree_days) )        call setup(this%growing_degree_days,      this%grid2d )
        if (0<opt%vars_to_allocate( kVARS%net_ecosystem_exchange) )     call setup(this%net_ecosystem_exchange,   this%grid2d )
        if (0<opt%vars_to_allocate( kVARS%gross_primary_prod) )         call setup(this%gross_primary_prod,       this%grid2d )
        if (0<opt%vars_to_allocate( kVARS%net_primary_prod) )           call setup(this%net_primary_prod,         this%grid2d )
        if (0<opt%vars_to_allocate( kVARS%apar) )                       call setup(this%apar,                     this%grid2d )
        if (0<opt%vars_to_allocate( kVARS%photosynthesis_total) )       call setup(this%photosynthesis_total,     this%grid2d )
        if (0<opt%vars_to_allocate( kVARS%stomatal_resist_total) )      call setup(this%stomatal_resist_total,    this%grid2d )
        if (0<opt%vars_to_allocate( kVARS%stomatal_resist_sun) )        call setup(this%stomatal_resist_sun,      this%grid2d )
        if (0<opt%vars_to_allocate( kVARS%stomatal_resist_shade) )      call setup(this%stomatal_resist_shade,    this%grid2d )
        if (0<opt%vars_to_allocate( kVARS%gecros_state) )               call setup(this%gecros_state,             this%grid_gecros )
        if (0<opt%vars_to_allocate( kVARS%canopy_water) )               call setup(this%canopy_water,             this%grid2d )
        if (0<opt%vars_to_allocate( kVARS%canopy_water_ice) )           call setup(this%canopy_water_ice,         this%grid2d )
        if (0<opt%vars_to_allocate( kVARS%canopy_water_liquid) )        call setup(this%canopy_water_liquid,      this%grid2d )
        if (0<opt%vars_to_allocate( kVARS%canopy_vapor_pressure) )      call setup(this%canopy_vapor_pressure,    this%grid2d )
        if (0<opt%vars_to_allocate( kVARS%canopy_temperature) )         call setup(this%canopy_temperature,       this%grid2d )
        if (0<opt%vars_to_allocate( kVARS%canopy_fwet) )                call setup(this%canopy_fwet,              this%grid2d )
        if (0<opt%vars_to_allocate( kVARS%veg_leaf_temperature) )       call setup(this%veg_leaf_temperature,     this%grid2d )
        if (0<opt%vars_to_allocate( kVARS%ground_surf_temperature) )    call setup(this%ground_surf_temperature,  this%grid2d )
        if (0<opt%vars_to_allocate( kVARS%frac_within_gap) )            call setup(this%frac_within_gap,          this%grid2d )
        if (0<opt%vars_to_allocate( kVARS%frac_between_gap) )           call setup(this%frac_between_gap,         this%grid2d )
        if (0<opt%vars_to_allocate( kVARS%ground_temperature_bare) )    call setup(this%ground_temperature_bare,  this%grid2d )
        if (0<opt%vars_to_allocate( kVARS%ground_temperature_canopy) )  call setup(this%ground_temperature_canopy,this%grid2d )
        if (0<opt%vars_to_allocate( kVARS%snowfall_ground) )            call setup(this%snowfall_ground,          this%grid2d )
        if (0<opt%vars_to_allocate( kVARS%rainfall_ground) )            call setup(this%rainfall_ground,          this%grid2d )
        if (0<opt%vars_to_allocate( kVARS%snow_water_equivalent) )      call setup(this%snow_water_equivalent,    this%grid2d )
        if (0<opt%vars_to_allocate( kVARS%snow_water_eq_prev) )         call setup(this%snow_water_eq_prev,       this%grid2d )
        if (0<opt%vars_to_allocate( kVARS%snow_albedo_prev) )           call setup(this%snow_albedo_prev,         this%grid2d )
        if (0<opt%vars_to_allocate( kVARS%snow_temperature) )           call setup(this%snow_temperature,         this%grid_snow )
        if (0<opt%vars_to_allocate( kVARS%snow_layer_depth) )           call setup(this%snow_layer_depth,         this%grid_snowsoil )
        if (0<opt%vars_to_allocate( kVARS%snow_layer_ice) )             call setup(this%snow_layer_ice,           this%grid_snow )
        if (0<opt%vars_to_allocate( kVARS%snow_layer_liquid_water) )    call setup(this%snow_layer_liquid_water,  this%grid_snow )
        if (0<opt%vars_to_allocate( kVARS%snow_age_factor) )            call setup(this%snow_age_factor,          this%grid2d )
        if (0<opt%vars_to_allocate( kVARS%snow_height) )                call setup(this%snow_height,              this%grid2d )
        if (0<opt%vars_to_allocate( kVARS%sst) )                        call setup(this%sst,                      this%grid2d,   forcing_var=opt%parameters%sst_var,     list=this%variables_to_force)
        if (0<opt%vars_to_allocate( kVARS%skin_temperature) )           call setup(this%skin_temperature,         this%grid2d)
        if (0<opt%vars_to_allocate( kVARS%soil_water_content) )         call setup(this%soil_water_content,       this%grid_soil)
        if (0<opt%vars_to_allocate( kVARS%eq_soil_moisture) )           call setup(this%eq_soil_moisture,         this%grid_soil)
        if (0<opt%vars_to_allocate( kVARS%smc_watertable_deep) )        call setup(this%smc_watertable_deep,      this%grid2d)
        if (0<opt%vars_to_allocate( kVARS%recharge) )                   call setup(this%recharge,                 this%grid2d)
        if (0<opt%vars_to_allocate( kVARS%recharge_deep) )              call setup(this%recharge_deep,            this%grid2d)
        if (0<opt%vars_to_allocate( kVARS%soil_temperature) )           call setup(this%soil_temperature,         this%grid_soil)
        if (0<opt%vars_to_allocate( kVARS%latitude) )                   call setup(this%latitude,                 this%grid2d)
        if (0<opt%vars_to_allocate( kVARS%longitude) )                  call setup(this%longitude,                this%grid2d)
        if (0<opt%vars_to_allocate( kVARS%u_latitude) )                 call setup(this%u_latitude,               this%u_grid2d)
        if (0<opt%vars_to_allocate( kVARS%u_longitude) )                call setup(this%u_longitude,              this%u_grid2d)
        if (0<opt%vars_to_allocate( kVARS%v_latitude) )                 call setup(this%v_latitude,               this%v_grid2d)
        if (0<opt%vars_to_allocate( kVARS%v_longitude) )                call setup(this%v_longitude,              this%v_grid2d)
        if (0<opt%vars_to_allocate( kVARS%terrain) )                    call setup(this%terrain,                  this%grid2d)
        if (0<opt%vars_to_allocate( kVARS%terrain) )                    call setup(this%forcing_terrain,          this%grid2d) !,    forcing_var=opt%parameters%hgtvar, list=this%variables_to_force)
        if (0<opt%vars_to_allocate( kVARS%sensible_heat) )              call setup(this%sensible_heat,            this%grid2d)
        if (0<opt%vars_to_allocate( kVARS%latent_heat) )                call setup(this%latent_heat,              this%grid2d)
        if (0<opt%vars_to_allocate( kVARS%u_10m) )                      call setup(this%u_10m,                    this%grid2d)
        if (0<opt%vars_to_allocate( kVARS%v_10m) )                      call setup(this%v_10m,                    this%grid2d)
        if (0<opt%vars_to_allocate( kVARS%coeff_momentum_drag) )        call setup(this%coeff_momentum_drag,      this%grid2d)
        if (0<opt%vars_to_allocate( kVARS%coeff_heat_exchange) )        call setup(this%coeff_heat_exchange,      this%grid2d)
        if (0<opt%vars_to_allocate( kVARS%surface_rad_temperature) )    call setup(this%surface_rad_temperature,  this%grid2d)
        if (0<opt%vars_to_allocate( kVARS%temperature_2m) )             call setup(this%temperature_2m,           this%grid2d)
        if (0<opt%vars_to_allocate( kVARS%humidity_2m) )                call setup(this%humidity_2m,              this%grid2d)
        if (0<opt%vars_to_allocate( kVARS%temperature_2m_veg) )         call setup(this%temperature_2m_veg,       this%grid2d)
        if (0<opt%vars_to_allocate( kVARS%temperature_2m_bare) )        call setup(this%temperature_2m_bare,      this%grid2d)
        if (0<opt%vars_to_allocate( kVARS%mixing_ratio_2m_veg) )        call setup(this%mixing_ratio_2m_veg,      this%grid2d)
        if (0<opt%vars_to_allocate( kVARS%mixing_ratio_2m_bare) )       call setup(this%mixing_ratio_2m_bare,     this%grid2d)
        if (0<opt%vars_to_allocate( kVARS%surface_pressure) )           call setup(this%surface_pressure,         this%grid2d)
        if (0<opt%vars_to_allocate( kVARS%rad_absorbed_total) )         call setup(this%rad_absorbed_total,       this%grid2d)
        if (0<opt%vars_to_allocate( kVARS%rad_absorbed_veg) )           call setup(this%rad_absorbed_veg,         this%grid2d)
        if (0<opt%vars_to_allocate( kVARS%rad_absorbed_bare) )          call setup(this%rad_absorbed_bare,        this%grid2d)
        if (0<opt%vars_to_allocate( kVARS%rad_net_longwave) )           call setup(this%rad_net_longwave,         this%grid2d)
        if (0<opt%vars_to_allocate( kVARS%longwave_up) )                call setup(this%longwave_up,              this%grid2d)
        if (0<opt%vars_to_allocate( kVARS%ground_heat_flux) )           call setup(this%ground_heat_flux,         this%grid2d)
        if (0<opt%vars_to_allocate( kVARS%evap_canopy) )                call setup(this%evap_canopy,              this%grid2d)
        if (0<opt%vars_to_allocate( kVARS%evap_soil_surface) )          call setup(this%evap_soil_surface,        this%grid2d)
        if (0<opt%vars_to_allocate( kVARS%transpiration_rate) )         call setup(this%transpiration_rate,       this%grid2d)
        if (0<opt%vars_to_allocate( kVARS%ch_veg) )                     call setup(this%ch_veg,                   this%grid2d)
        if (0<opt%vars_to_allocate( kVARS%ch_veg_2m) )                  call setup(this%ch_veg_2m,                this%grid2d)
        if (0<opt%vars_to_allocate( kVARS%ch_bare) )                    call setup(this%ch_bare,                  this%grid2d)
        if (0<opt%vars_to_allocate( kVARS%ch_bare_2m) )                 call setup(this%ch_bare_2m,               this%grid2d)
        if (0<opt%vars_to_allocate( kVARS%ch_under_canopy) )            call setup(this%ch_under_canopy,          this%grid2d)
        if (0<opt%vars_to_allocate( kVARS%ch_leaf) )                    call setup(this%ch_leaf,                  this%grid2d)
        if (0<opt%vars_to_allocate( kVARS%sensible_heat_veg) )          call setup(this%sensible_heat_veg,        this%grid2d)
        if (0<opt%vars_to_allocate( kVARS%sensible_heat_bare) )         call setup(this%sensible_heat_bare,       this%grid2d)
        if (0<opt%vars_to_allocate( kVARS%sensible_heat_canopy) )       call setup(this%sensible_heat_canopy,     this%grid2d)
        if (0<opt%vars_to_allocate( kVARS%evap_heat_veg) )              call setup(this%evap_heat_veg,            this%grid2d)
        if (0<opt%vars_to_allocate( kVARS%evap_heat_bare) )             call setup(this%evap_heat_bare,           this%grid2d)
        if (0<opt%vars_to_allocate( kVARS%evap_heat_canopy) )           call setup(this%evap_heat_canopy,         this%grid2d)
        if (0<opt%vars_to_allocate( kVARS%transpiration_heat) )         call setup(this%transpiration_heat,       this%grid2d)
        if (0<opt%vars_to_allocate( kVARS%ground_heat_veg) )            call setup(this%ground_heat_veg,          this%grid2d)
        if (0<opt%vars_to_allocate( kVARS%ground_heat_bare) )           call setup(this%ground_heat_bare,         this%grid2d)
        if (0<opt%vars_to_allocate( kVARS%net_longwave_veg) )           call setup(this%net_longwave_veg,         this%grid2d)
        if (0<opt%vars_to_allocate( kVARS%net_longwave_bare) )          call setup(this%net_longwave_bare,        this%grid2d)
        if (0<opt%vars_to_allocate( kVARS%net_longwave_canopy) )        call setup(this%net_longwave_canopy,      this%grid2d)
        if (0<opt%vars_to_allocate( kVARS%runoff_surface) )             call setup(this%runoff_surface,           this%grid2d)
        if (0<opt%vars_to_allocate( kVARS%runoff_subsurface) )          call setup(this%runoff_subsurface,        this%grid2d)
        if (0<opt%vars_to_allocate( kVARS%soil_totalmoisture) )         call setup(this%soil_totalmoisture,       this%grid2d)
        if (0<opt%vars_to_allocate( kVARS%soil_deep_temperature) )      call setup(this%soil_deep_temperature,    this%grid2d)
        if (0<opt%vars_to_allocate( kVARS%water_table_depth) )          call setup(this%water_table_depth,        this%grid2d)
        if (0<opt%vars_to_allocate( kVARS%water_aquifer) )              call setup(this%water_aquifer,            this%grid2d)
        if (0<opt%vars_to_allocate( kVARS%storage_gw) )                 call setup(this%storage_gw,               this%grid2d)
        if (0<opt%vars_to_allocate( kVARS%storage_lake) )               call setup(this%storage_lake,             this%grid2d)
        if (0<opt%vars_to_allocate( kVARS%roughness_z0) )               call setup(this%roughness_z0,             this%grid2d)
        if (0<opt%vars_to_allocate( kVARS%mass_leaf) )                  call setup(this%mass_leaf,                this%grid2d)
        if (0<opt%vars_to_allocate( kVARS%mass_root) )                  call setup(this%mass_root,                this%grid2d)
        if (0<opt%vars_to_allocate( kVARS%mass_stem) )                  call setup(this%mass_stem,                this%grid2d)
        if (0<opt%vars_to_allocate( kVARS%mass_wood) )                  call setup(this%mass_wood,                this%grid2d)
        if (0<opt%vars_to_allocate( kVARS%soil_carbon_fast) )           call setup(this%soil_carbon_fast,         this%grid2d)
        if (0<opt%vars_to_allocate( kVARS%soil_carbon_stable) )         call setup(this%soil_carbon_stable,       this%grid2d)
        if (0<opt%vars_to_allocate( kVARS%soil_texture_1) )             call setup(this%soil_texture_1,           this%grid2d)
        if (0<opt%vars_to_allocate( kVARS%soil_texture_2) )             call setup(this%soil_texture_2,           this%grid2d)
        if (0<opt%vars_to_allocate( kVARS%soil_texture_3) )             call setup(this%soil_texture_3,           this%grid2d)
        if (0<opt%vars_to_allocate( kVARS%soil_texture_4) )             call setup(this%soil_texture_4,           this%grid2d)
        if (0<opt%vars_to_allocate( kVARS%soil_sand_and_clay) )         call setup(this%soil_sand_and_clay,       this%grid_soilcomp)
        if (0<opt%vars_to_allocate( kVARS%re_cloud) )                   call setup(this%re_cloud,                 this%grid)
        if (0<opt%vars_to_allocate( kVARS%re_ice) )                     call setup(this%re_ice,                   this%grid)
        if (0<opt%vars_to_allocate( kVARS%re_snow) )                    call setup(this%re_snow,                  this%grid)
        if (0<opt%vars_to_allocate( kVARS%out_longwave_rad) )           call setup(this%out_longwave_rad,         this%grid2d)
        if (0<opt%vars_to_allocate( kVARS%longwave_cloud_forcing) )     call setup(this%longwave_cloud_forcing,   this%grid2d)
        if (0<opt%vars_to_allocate( kVARS%shortwave_cloud_forcing) )    call setup(this%shortwave_cloud_forcing,  this%grid2d)
        if (0<opt%vars_to_allocate( kVARS%cosine_zenith_angle) )        call setup(this%cosine_zenith_angle,      this%grid2d)
        if (0<opt%vars_to_allocate( kVARS%temperature_interface) )      call setup(this%temperature_interface,    this%grid)
        if (0<opt%vars_to_allocate( kVARS%land_emissivity) )            call setup(this%land_emissivity,          this%grid2d)
        if (0<opt%vars_to_allocate( kVARS%tend_swrad) )                 call setup(this%tend_swrad,               this%grid)

        ! integer variable_t types aren't available (yet...)
        if (0<opt%vars_to_allocate( kVARS%convective_precipitation) )   allocate(this%cu_precipitation_bucket  (ims:ime, jms:jme),          source=0)
        if (0<opt%vars_to_allocate( kVARS%precipitation) )              allocate(this%precipitation_bucket     (ims:ime, jms:jme),          source=0)
        if (0<opt%vars_to_allocate( kVARS%snowfall) )                   allocate(this%snowfall_bucket          (ims:ime, jms:jme),          source=0)
        if (0<opt%vars_to_allocate( kVARS%veg_type) )                   allocate(this%veg_type                 (ims:ime, jms:jme),          source=7)
        if (0<opt%vars_to_allocate( kVARS%soil_type) )                  allocate(this%soil_type                (ims:ime, jms:jme),          source=3)
        if (0<opt%vars_to_allocate( kVARS%land_mask) )                  allocate(this%land_mask                (ims:ime, jms:jme),          source=kLC_LAND)
        if (0<opt%vars_to_allocate( kVARS%snow_nlayers) )               allocate(this%snow_nlayers             (ims:ime, jms:jme),          source=0)
        if (0<opt%vars_to_allocate( kVARS%crop_category) )              allocate(this%crop_category            (ims:ime, jms:jme),          source=0)
        if (0<opt%vars_to_allocate( kVARS%irr_eventno_sprinkler) )      allocate(this%irr_eventno_sprinkler    (ims:ime, jms:jme),          source=0)
        if (0<opt%vars_to_allocate( kVARS%irr_eventno_micro) )          allocate(this%irr_eventno_micro        (ims:ime, jms:jme),          source=0)
        if (0<opt%vars_to_allocate( kVARS%irr_eventno_flood) )          allocate(this%irr_eventno_flood        (ims:ime, jms:jme),          source=0)
        if (0<opt%vars_to_allocate( kVARS%plant_growth_stage) )         allocate(this%plant_growth_stage       (ims:ime, jms:jme),          source=0)

        ! tendency variables that don't need to be output... maybe these should be set up the same way
        if (0<opt%vars_to_allocate( kVARS%tend_qv_adv) )                allocate(this%tend%qv_adv(ims:ime, kms:kme, jms:jme),   source=0.0)
        if (0<opt%vars_to_allocate( kVARS%tend_qv_pbl) )                allocate(this%tend%qv_pbl(ims:ime, kms:kme, jms:jme),   source=0.0)
        if (0<opt%vars_to_allocate( kVARS%tend_qv) )                    allocate(this%tend%qv(ims:ime, kms:kme, jms:jme),       source=0.0)
        if (0<opt%vars_to_allocate( kVARS%tend_th) )                    allocate(this%tend%th(ims:ime, kms:kme, jms:jme),       source=0.0)
        if (0<opt%vars_to_allocate( kVARS%tend_qc) )                    allocate(this%tend%qc(ims:ime, kms:kme, jms:jme),       source=0.0)
        if (0<opt%vars_to_allocate( kVARS%tend_qi) )                    allocate(this%tend%qi(ims:ime, kms:kme, jms:jme),       source=0.0)
        if (0<opt%vars_to_allocate( kVARS%tend_qs) )                    allocate(this%tend%qs(ims:ime, kms:kme, jms:jme),       source=0.0)
        if (0<opt%vars_to_allocate( kVARS%tend_qr) )                    allocate(this%tend%qr(ims:ime, kms:kme, jms:jme),       source=0.0)
        if (0<opt%vars_to_allocate( kVARS%tend_u) )                     allocate(this%tend%u(ims:ime, kms:kme, jms:jme),        source=0.0)
        if (0<opt%vars_to_allocate( kVARS%tend_v) )                     allocate(this%tend%v(ims:ime, kms:kme, jms:jme),        source=0.0)

        if (0<opt%vars_to_allocate( kVARS%ustar) )                      allocate(this%ustar(ims:ime, jms:jme),   source=0.1)

        if (0<opt%vars_to_allocate( kVARS%znu) )                        allocate(this%znu(kms:kme),   source=0.0)
        if (0<opt%vars_to_allocate( kVARS%znw) )                        allocate(this%znw(kms:kme),   source=0.0)

    end subroutine

    !> -------------------------------
    !! Setup a regular variable.
    !!
    !! Initializes the variable
    !! including the forcing_variable if it was set
    !! and adds that variable to the list of variables that has forcing data if the list is supplied
    !! and the forcing_var is both present and not blank ("")
    !!
    !! -------------------------------
    subroutine setup_var(var, grid, forcing_var, list, force_boundaries)
        implicit none
        type(variable_t),   intent(inout) :: var
        type(grid_t),       intent(in)    :: grid
        character(len=*),   intent(in),   optional :: forcing_var
        type(var_dict_t),   intent(inout),optional :: list
        logical,            intent(in),   optional :: force_boundaries

        if (present(forcing_var)) then
            call var%initialize(grid, forcing_var=forcing_var)

            if (present(list)) then
                if (Len(Trim(forcing_var)) /= 0) then
                    if (present(force_boundaries)) var%force_boundaries = force_boundaries
                    call list%add_var(forcing_var, var)
                endif
            endif
        else

            call var%initialize(grid)
        endif

    end subroutine

    !> -------------------------------
    !! Setup an exchangeable variable.
    !!
    !! Initializes the variable
    !! including the forcing_variable if it was set
    !! and adds that variable to the list of variables that has forcing data if the list is supplied
    !! and the forcing_var is both present and not blank ("")
    !!
    !! -------------------------------
    subroutine setup_exch(var, grid, forcing_var, list, force_boundaries)
        implicit none
        type(exchangeable_t),   intent(inout) :: var
        type(grid_t),           intent(in)    :: grid
        character(len=*),       intent(in),   optional :: forcing_var
        type(var_dict_t),       intent(inout),optional :: list
        logical,                intent(in),   optional :: force_boundaries

        if (present(forcing_var)) then
            call var%initialize(grid, forcing_var=forcing_var)

            if (present(list)) then
                if (Len(Trim(forcing_var)) /= 0) then
                    if (present(force_boundaries)) var%meta_data%force_boundaries = force_boundaries
                    call list%add_var(forcing_var, var%meta_data)
                endif
            endif
        else

            call var%initialize(grid)
        endif

    end subroutine

    !> ---------------------------------
    !! Load the data in varname from filename into data_array
    !!
    !! The first / master image reads the file from the disk
    !! Other images get the data broadcast from the master image
    !!
    !! ---------------------------------
    subroutine load_data(filename, varname, data_array, grid)
        implicit none
        character(len=*),  intent(in)   :: filename, varname
        real, allocatable, intent(inout):: data_array(:,:)
        type(grid_t),      intent(in)   :: grid

        ! if (this_image()==1) then
            call io_read(filename, varname, data_array)
        ! else
        !     if (allocated(data_array)) deallocate(data_array)
        !     allocate(data_array(grid%nx_global, grid%ny_global))
        ! endif
        !
        ! call broadcast(data_array, 1, 1, num_images(), .true.)

    end subroutine


    !> ---------------------------------
    !! Read the core model variables from disk
    !!
    !! Reads Terrain, lat, lon and u/v lat/lon on the high-res domain grid
    !! Passing data between images and disk is handled by load_data
    !!
    !! ---------------------------------
    subroutine read_core_variables(this, options)
        implicit none
        class(domain_t), intent(inout)  :: this
        type(options_t), intent(in)     :: options
        real, allocatable :: temporary_data(:,:), temp_offset(:,:)

        ! Read the terrain data
        call load_data(options%parameters%init_conditions_file,   &
                       options%parameters%hgt_hi,                 &
                       temporary_data, this%grid)
        this%terrain%data_2d = temporary_data(this%grid%ims:this%grid%ime, this%grid%jms:this%grid%jme)
        this%global_terrain = temporary_data ! save the global terrain map for the linear wind solution


        ! here we just initialize the first level of geo_u and geo_v with the terrain height.  3D Z will be defined later
        associate(g => this%u_grid2d_ext, geo => this%geo_u)
            call array_offset_x(temporary_data, temp_offset)
            if (allocated(geo%z)) deallocate(geo%z)
            allocate(geo%z(1:g%ime-g%ims+1, 1:this%u_grid%kme-this%u_grid%kms+1, 1:g%jme-g%jms+1))
            geo%z(:,1,:) = temp_offset(g%ims:g%ime, g%jms:g%jme)
        end associate

        associate(g => this%v_grid2d_ext, geo => this%geo_v)
            call array_offset_y(temporary_data, temp_offset)
            if (allocated(geo%z)) deallocate(geo%z)
            allocate(geo%z(1:g%ime-g%ims+1, 1:this%u_grid%kme-this%u_grid%kms+1, 1:g%jme-g%jms+1))
            geo%z(:,1,:) = temp_offset(g%ims:g%ime, g%jms:g%jme)
        end associate



        ! Read the latitude data
        call load_data(options%parameters%init_conditions_file,   &
                       options%parameters%lat_hi,                 &
                       temporary_data, this%grid)
        this%latitude%data_2d = temporary_data(this%grid%ims:this%grid%ime, this%grid%jms:this%grid%jme)

        ! Read the longitude data
        call load_data(options%parameters%init_conditions_file,   &
                       options%parameters%lon_hi,                 &
                       temporary_data, this%grid)
        this%longitude%data_2d = temporary_data(this%grid%ims:this%grid%ime, this%grid%jms:this%grid%jme)


        !-----------------------------------------
        !
        ! Handle staggered lat/lon grids, straightfoward if ulat/ulon are supplied
        ! If not, then read in mass grid lat/lon and stagger them
        !
        !-----------------------------------------
        ! Read the u-grid longitude data if specified, other wise interpolate from mass grid
        if (options%parameters%ulon_hi /= "") then
            call load_data(options%parameters%init_conditions_file,   &
                           options%parameters%ulon_hi,                &
                           temporary_data, this%u_grid)

            call subset_array(temporary_data, this%u_longitude%data_2d, this%u_grid)

            associate(g=>this%u_grid2d_ext, var=>this%geo_u%lon)
                allocate(this%geo_u%lon(1:g%ime-g%ims+1, 1:g%jme-g%jms+1))
                call subset_array(temporary_data, this%geo_u%lon, g)
            end associate
        else
            ! load the mass grid data again to get the full grid
            call load_data(options%parameters%init_conditions_file,   &
                           options%parameters%lon_hi,                 &
                           temporary_data, this%grid)

            call array_offset_x(temporary_data, temp_offset)
            call subset_array(temp_offset, this%u_longitude%data_2d, this%u_grid)
            associate(g=>this%u_grid2d_ext, var=>this%geo_u%lon)
                allocate(this%geo_u%lon(1:g%ime-g%ims+1, 1:g%jme-g%jms+1))
                call subset_array(temp_offset, this%geo_u%lon, g)
            end associate
        endif

        ! Read the u-grid latitude data if specified, other wise interpolate from mass grid
        if (options%parameters%ulat_hi /= "") then
            call load_data(options%parameters%init_conditions_file,   &
                           options%parameters%ulat_hi,                &
                           temporary_data, this%u_grid)

            call subset_array(temporary_data, this%u_latitude%data_2d, this%u_grid)
            associate(g=>this%u_grid2d_ext, var=>this%geo_u%lat)
                allocate(this%geo_u%lat(1:g%ime-g%ims+1, 1:g%jme-g%jms+1))
                call subset_array(temporary_data, this%geo_u%lat, g)
            end associate
        else
            ! load the mass grid data again to get the full grid
            call load_data(options%parameters%init_conditions_file,   &
                           options%parameters%lat_hi,                 &
                           temporary_data, this%grid)

            call array_offset_x(temporary_data, temp_offset)
            call subset_array(temp_offset, this%u_latitude%data_2d, this%u_grid)
            associate(g=>this%u_grid2d_ext, var=>this%geo_u%lat)
                allocate(this%geo_u%lat(1:g%ime-g%ims+1, 1:g%jme-g%jms+1))
                call subset_array(temp_offset, this%geo_u%lat, g)
            end associate

        endif

        ! Read the v-grid longitude data if specified, other wise interpolate from mass grid
        if (options%parameters%vlon_hi /= "") then
            call load_data(options%parameters%init_conditions_file,   &
                           options%parameters%vlon_hi,                &
                           temporary_data, this%v_grid)

            call subset_array(temporary_data, this%v_longitude%data_2d, this%v_grid)
            associate(g=>this%v_grid2d_ext, var=>this%geo_v%lon)
                allocate(this%geo_v%lon(1:g%ime-g%ims+1, 1:g%jme-g%jms+1))
                call subset_array(temporary_data, this%geo_v%lon, g)
            end associate
        else
            ! load the mass grid data again to get the full grid
            call load_data(options%parameters%init_conditions_file,   &
                           options%parameters%lon_hi,                 &
                           temporary_data, this%grid)

            call array_offset_y(temporary_data, temp_offset)
            call subset_array(temp_offset, this%v_longitude%data_2d, this%v_grid)
            associate(g=>this%v_grid2d_ext, var=>this%geo_v%lon)
                allocate(this%geo_v%lon(1:g%ime-g%ims+1, 1:g%jme-g%jms+1))
                call subset_array(temp_offset, this%geo_v%lon, g)
            end associate
        endif

        ! Read the v-grid latitude data if specified, other wise interpolate from mass grid
        if (options%parameters%vlat_hi /= "") then
            call load_data(options%parameters%init_conditions_file,   &
                           options%parameters%vlat_hi,                &
                           temporary_data, this%v_grid)

            call subset_array(temporary_data, this%v_latitude%data_2d, this%v_grid)
            associate(g=>this%v_grid2d_ext, var=>this%geo_v%lat)
                allocate(this%geo_v%lat(1:g%ime-g%ims+1, 1:g%jme-g%jms+1))
                call subset_array(temporary_data, this%geo_v%lat, g)
            end associate

        else
            ! load the mass grid data again to get the full grid
            call load_data(options%parameters%init_conditions_file,   &
                           options%parameters%lat_hi,                 &
                           temporary_data, this%grid)

            call array_offset_y(temporary_data, temp_offset)
            call subset_array(temp_offset, this%v_latitude%data_2d, this%v_grid)
            associate(g=>this%v_grid2d_ext, var=>this%geo_v%lat)
                allocate(this%geo_v%lat(1:g%ime-g%ims+1, 1:g%jme-g%jms+1))
                call subset_array(temp_offset, this%geo_v%lat, g)
            end associate
        endif

        call standardize_coordinates(this%geo_u, options%parameters%longitude_system)
        call standardize_coordinates(this%geo_v, options%parameters%longitude_system)

        if (this_image()==1) write(*,*) "  Finished reading core domain variables"

    end subroutine



    !> ---------------------------------
    !! Subset one array to the memory bounds defined by the grid
    !!
    !! If the input grid does not cover the entire subset, values
    !! are extrapolated outside of that subset region
    !!
    !! ---------------------------------
    subroutine subset_array(input, output, grid, extrapolate)
        implicit none
        real,           intent(in)    :: input(:,:)
        real,           intent(inout) :: output(:,:)
        type(grid_t),   intent(in)    :: grid
        logical,        intent(in),   optional :: extrapolate

        ! loop counter
        integer :: i

        ! input array dimensions
        integer :: nx, ny
        ! output array dimensions
        integer :: nxo, nyo

        ! these will hold the actual indexes into the two arrays
        integer :: xs_in, xs_out, ys_in, ys_out
        integer :: xe_in, xe_out, ye_in, ye_out

        logical :: do_extrapolate

        do_extrapolate = .True.
        if (present(extrapolate)) do_extrapolate = extrapolate

        ! Ideally, and most of the time, this is all it is doing
        ! output = input(grid%ims:grid%ime, grid%jms:grid%jme)
        ! However, it is possible that input does not cover the requested memory bounds of this data
        ! so we have to test.  If outside of bounds, extrapolate out from the boundary

        nx = size(input,1)
        ny = size(input,2)

        nxo = size(output,1)
        nyo = size(output,2)

        xs_in=grid%ims; xs_out=1
        ys_in=grid%jms; ys_out=1
        xe_in=grid%ime; xe_out=nxo
        ye_in=grid%jme; ye_out=nyo

        if ((ye_in-ys_in+1) /= nyo) write(*,*) "subset_array ERROR in image:",this_image(),ye_in,ys_in,nyo
        if ((xe_in-xs_in+1) /= nxo) write(*,*) "subset_array ERROR in image:",this_image(),xe_in,xs_in,nxo

        !----------------------------------------------------
        ! This is the area of overlap
        ! Note that this is the main and likely only assignment
        !----------------------------------------------------

        output(xs_out:xe_out, ys_out:ye_out) = input(xs_in:xe_in, ys_in:ye_in)

        ! outside of that overlap, extrapolate out from the boundary
        ! this should only be necessary for border images
        if (grid%ims < 1) then
            do i=1,xs_out-1
                if (do_extrapolate) then
                    output(i,:) = output(xs_out,:) + (output(xs_out,:) - output(xs_out+1,:)) * (xs_out - i)
                else
                    output(i,:) = output(xs_out,:)
                endif
            enddo
        endif

        if (grid%ime > nx) then
            do i=xe_out+1,nxo
                if (do_extrapolate) then
                    output(i,:) = output(xe_out,:) + (output(xe_out,:) - output(xe_out-1,:)) * (i - xe_out)
                else
                    output(i,:) = output(xe_out,:)
                endif
            enddo
        endif

        if (grid%jms < 1) then
            do i=1,ys_out-1
                if (do_extrapolate) then
                    output(:,i) = output(:,ys_out) + (output(:,ys_out) - output(:,ys_out+1)) * (ys_out - i)
                else
                    output(:,i) = output(:,ys_out)
                endif
            enddo
        endif

        if (grid%jme > ny) then
            do i=ye_out+1,nyo
                if (do_extrapolate) then
                    output(:,i) = output(:,ye_out) + (output(:,ye_out) - output(:,ye_out-1)) * (i - ye_out)
                else
                    output(:,i) = output(:,ye_out)
                endif
            enddo
        endif

    end subroutine subset_array

    !> -------------------------------
    !! Setup a single Geographic structure given a latitude, longitude, and z array
    !!
    !! -------------------------------
    subroutine setup_geo(geo, latitude, longitude, z, longitude_system)
        implicit none
        type(interpolable_type),  intent(inout) :: geo
        real,                     intent(in)    :: latitude(:,:)
        real,                     intent(in)    :: longitude(:,:)
        real,                     intent(in)    :: z(:,:,:)
        integer,                  intent(in)    :: longitude_system

        if (allocated(geo%lat)) deallocate(geo%lat)
        allocate( geo%lat, source=latitude)

        if (allocated(geo%lon)) deallocate(geo%lon)
        allocate( geo%lon, source=longitude)

        if (allocated(geo%z)) deallocate(geo%z)
        allocate( geo%z, source=z)

        ! This makes 2D variables out of lat/lon if they come in as 1D variables
        ! This also puts the longitudes onto a 0-360 if they are -180-180 (important for Alaska)
        ! Though if working in Europe the -180-180 grid is better ideally the optimal value should be checked.
        ! and good luck if you want to work over the poles...
        call standardize_coordinates(geo, longitude_system)

    end subroutine


    function find_flat_model_level(options, nz, dz) result(max_level)
        implicit none
        type(options_t), intent(in) :: options
        integer,         intent(in) :: nz
        real,            intent(in) :: dz(:)
        integer :: max_level

        integer :: j
        real :: height

        if (options%parameters%flat_z_height > nz) then
            if (this_image()==1) write(*,*) "    Treating flat_z_height as specified in meters above mean terrain height: ", options%parameters%flat_z_height," meters"
            height = 0
            do j = 1, nz
                if (height <= options%parameters%flat_z_height) then
                    height = height + dz(j)
                    max_level = j
                endif
            enddo

        elseif (options%parameters%flat_z_height <= 0) then
            if (this_image()==1) write(*,*) "    Treating flat_z_height as counting levels down from the model top: ", options%parameters%flat_z_height," levels"
            max_level = nz + options%parameters%flat_z_height

        else
            if (this_image()==1) write(*,*) "    Treating flat_z_height as counting levels up from the ground: ", options%parameters%flat_z_height," levels"
            max_level = options%parameters%flat_z_height
        endif

    end function find_flat_model_level





    subroutine allocate_z_arrays(this)
        implicit none
        class(domain_t), intent(inout)  :: this

        allocate(this%jacobian(this% ims : this% ime, &
                                    this% kms : this% kme, &
                                    this% jms : this% jme) )

        allocate(this%jacobian_u(this% ims : this% ime+1, &
                                    this% kms : this% kme, &
                                    this% jms : this% jme) )

        allocate(this%jacobian_v(this% ims : this% ime, &
                                    this% kms : this% kme, &
                                    this% jms : this% jme+1) )

        allocate(this%jacobian_w(this% ims : this% ime, &
                                    this% kms : this% kme, &
                                    this% jms : this% jme) )
<<<<<<< HEAD
                                                                
        allocate(this%dzdx(this% ims : this% ime, &
=======

        allocate(this%dzdx(this% ims : this% ime+1, &
>>>>>>> 7e70c09f
                           this% kms : this% kme, &
                           this% jms : this% jme) )

        allocate(this%dzdy(this% ims : this% ime, &
                           this% kms : this% kme, &
                           this% jms : this% jme) )
                           
        allocate(this%dzdx_u(this% ims : this% ime+1, &
                           this% kms : this% kme, &
                           this% jms : this% jme) )

        allocate(this%dzdy_v(this% ims : this% ime, &
                           this% kms : this% kme, &
                           this% jms : this% jme+1) )

        allocate(this%dz_scl( this%kms : this%kme))

        allocate(this%zr_u( this%u_grid2d_ext% ims : this%u_grid2d_ext% ime,   &
                            this%u_grid%       kms : this%u_grid%       kme,   &
                            this%u_grid2d_ext% jms : this%u_grid2d_ext% jme) )

        allocate(this%zr_v( this%v_grid2d_ext% ims : this%v_grid2d_ext% ime,   &
                            this%v_grid%       kms : this%v_grid%       kme,   &
                            this%v_grid2d_ext% jms : this%v_grid2d_ext% jme) )

        allocate(this%global_jacobian( this% ids : this% ide, &
                                            this% kds : this% kde, &
                                            this% jds : this% jde) )

        allocate(this%global_z_interface(this% ids : this% ide,   &
                                         this% kds : this% kde+1, &
                                         this% jds : this% jde)   )

        allocate(this%global_dz_interface(this% ids : this% ide,   &
                                          this% kds : this% kde,   &
                                          this% jds : this% jde)   )

        allocate(this%delta_dzdx( this% ims+1 : this% ime,    &    ! can go to calculate delta terrain ?
                                  this% kms : this% kme,      &
                                  this% jms : this% jme) )

        allocate(this%delta_dzdy( this% ims: this% ime,       &
                                  this% kms : this% kme,      &
                                  this% jms+1 : this% jme) )

        allocate(this%terrain_u( this%u_grid2d_ext% ims : this%u_grid2d_ext% ime,   &  ! can go to calculate delta terrain ?
                                 this%u_grid2d_ext% jms : this%u_grid2d_ext% jme) )

        allocate(this%terrain_v( this%v_grid2d_ext% ims : this%v_grid2d_ext% ime,   &
                                 this%v_grid2d_ext% jms : this%v_grid2d_ext% jme) )

        allocate(this%sintheta( this% ids : this% ide, &
                                this% jds : this% jde) )

        allocate(this%costheta( this% ids : this% ide, &
                                this% jds : this% jde) )


    end subroutine allocate_z_arrays


    !> -------------------------------
    !! Setup the SLEVE vertical grid structure.
    !!   This basically entails 2 transformations: First a linear one so that sum(dz) ranges from 0 to smooth_height H.
    !!   (boundary cnd (3) in Schär et al 2002)  Next, the nonlinear SLEVE transformation
    !!    eqn (2) from Leuenberger et al 2009 z_sleve = Z + terrain * sinh((H/s)**n - (Z/s)**n) / SINH((H/s)**n) (for both smallscale and largescale terrain)
    !!   Here H is the model top or (flat_z_height in m), s controls how fast the terrain decays
    !!   and n controls the compression throughout the column (this last factor was added by Leuenberger et al 2009)
    !!   References: Leuenberger et al 2009 "A Generalization of the SLEVE Vertical Coordinate"
    !!               Schär et al 2002 "A New Terrain-Following Vertical Coordinate Formulation for Atmospheric Prediction Models"
    !!
    !! N.B. flat dz height != 0 makes little sense here? But works (?)
    !! -------------------------------
    subroutine setup_sleve(this, options)
        implicit none
        class(domain_t), intent(inout)  :: this
        type(options_t), intent(in)     :: options

        real, allocatable :: temp(:,:,:)
        integer :: i, max_level
        real :: s, n, s1, s2, gamma
        logical :: SLEVE

        associate(ims => this%ims,      ime => this%ime,                        &
<<<<<<< HEAD
                  jms => this%jms,      jme => this%jme,                        &
                  kms => this%kms,      kme => this%kme,                        &
                  z                     => this%z%data_3d,                      &
                  z_u                   => this%geo_u%z,                        &
                  z_v                   => this%geo_v%z,                        &
                  z_interface           => this%z_interface%data_3d,            &
                  nz                    => options%parameters%nz,               &
                  dz                    => options%parameters%dz_levels,        &
                  dz_mass               => this%dz_mass%data_3d,                &
                  dz_interface          => this%dz_interface%data_3d,           &
                  terrain               => this%terrain%data_2d,                &
                  terrain_u             => this%terrain_u,              &
                  terrain_v             => this%terrain_v,              &
                  h1                    => this%h1,                &  
                  h2                    => this%h2,                & 
                  h1_u                  => this%h1_u,                &  
                  h2_u                  => this%h2_u,                & 
                  h1_v                  => this%h1_v,                &  
                  h2_v                  => this%h2_v,                &  
                  global_z_interface    => this%global_z_interface,             &
                  global_dz_interface   => this%global_dz_interface,            &
                  global_terrain        => this%global_terrain,                 &
                  global_jacobian       => this%global_jacobian,                &
                  jacobian              => this%jacobian,                       &
                  jacobian_u                  => this%jacobian_u,                           &
                  jacobian_v                  => this%jacobian_v,                           &
                  jacobian_w                  => this%jacobian_w,                           &
                  smooth_height         => this%smooth_height,                  &
                  dz_scl                => this%dz_scl,                         &
                  zr_u                  => this%zr_u,                           &
                  zr_v                  => this%zr_v)
                  
=======
            jms => this%jms,      jme => this%jme,                        &
            kms => this%kms,      kme => this%kme,                        &
            z                     => this%z%data_3d,                      &
            z_u                   => this%geo_u%z,                        &
            z_v                   => this%geo_v%z,                        &
            z_interface           => this%z_interface%data_3d,            &
            nz                    => options%parameters%nz,               &
            dz                    => options%parameters%dz_levels,        &
            dz_mass               => this%dz_mass%data_3d,                &
            dz_interface          => this%dz_interface%data_3d,           &
            terrain               => this%terrain%data_2d,                &
            terrain_u             => this%terrain_u,              &
            terrain_v             => this%terrain_v,              &
            h1                    => this%h1,                &
            h2                    => this%h2,                &
            h1_u                  => this%h1_u,                &
            h2_u                  => this%h2_u,                &
            h1_v                  => this%h1_v,                &
            h2_v                  => this%h2_v,                &
            global_z_interface    => this%global_z_interface,             &
            global_dz_interface   => this%global_dz_interface,            &
            global_terrain        => this%global_terrain,                 &
            global_jacobian       => this%global_jacobian,                &
            dzdy                  => this%dzdy,                           &
            jacobian              => this%jacobian,                       &
            smooth_height         => this%smooth_height,                  &
            dz_scl                => this%dz_scl,                         &
            zr_u                  => this%zr_u,                           &
            zr_v                  => this%zr_v)
>>>>>>> 7e70c09f

            
            max_level = find_flat_model_level(options, nz, dz)

            ! Still not 100% convinced this works well in cases other than flat_z_height = 0 (w sleve). So for now best to keep at 0 when using sleve?
            ! if(max_level /= nz) then
            !     if (this_image()==1) then
            !         print*, "    flat z height ", options%parameters%flat_z_height
            !         print*, "    flat z height set to 0 to comply with SLEVE coordinate calculation "
            !         print*, "    flat z height now", nz
            !     end if
            !     max_level = nz
            ! end if

            smooth_height = sum(dz(1:max_level)) !sum(global_terrain) / size(global_terrain) + sum(dz(1:max_level))

            ! Terminology from Schär et al 2002, Leuenberger 2009: (can be simpliied later on, but for clarity)
            s1 = smooth_height / options%parameters%decay_rate_L_topo
            s2 = smooth_height / options%parameters%decay_rate_S_topo
            n  =  options%parameters%sleve_n  ! this will have an effect on the z_level ratio throughout the vertical column, and thus on the terrain induced acceleration with wind=2 . Conceptually very nice, but for wind is 2 not ideal. Unless we let that acceleration depend on the difference between hi-res and lo-res terrain.


            ! Scale dz with smooth_height/sum(dz(1:max_level)) before calculating sleve levels.
            dz_scl(:)   =   dz(1:nz) ! *  smooth_height / sum(dz(1:max_level))  ! this leads to a jump in dz thickness at max_level+1. Not sure if this is a problem.


            ! - - -   calculate invertibility parameter gamma (Schär et al 2002 eqn 20):  - - - - - -
            gamma  =  1  -  MAXVAL(h1)/s1 * COSH(smooth_height/s1)/SINH(smooth_height/s1) - MAXVAL(h2)/s2 * COSH(smooth_height/s2)/SINH(smooth_height/s2)

            ! COSMO1 operational setting (but model top is at ~22000 masl):
            !    Decay Rate for Large-Scale Topography: svc1 = 10000.0000
            !    Decay Rate for Small-Scale Topography: svc2 =  3300.0000
            if ((this_image()==1)) then
                print*, "    Using a SLEVE coordinate with a Decay height for Large-Scale Topography: (s1) of ", s1, " m."
                print*, "    Using a SLEVE coordinate with a Decay height for Small-Scale Topography: (s2) of ", s2, " m."
                print*, "    Using a sleve_n of ", options%parameters%sleve_n
                write(*,*) "    Smooth height is ", smooth_height, "m.a.s.l     (model top ", sum(dz(1:nz)), "m.a.s.l.)"
                write(*,*) "    invertibility parameter gamma is: ", gamma
                if(gamma <= 0) print*, " CAUTION: coordinate transformation is not invertible (gamma <= 0 ) !!! reduce decay rate(s)!"
                print*, ""
            endif

            ! - - - - -   Mass grid calculations for lowest level (i=kms)  - - - - -
            i=kms

            ! use temp to store global z-interface so that global-jacobian can be calculated
            allocate(temp(this%ids:this%ide, this%kds:this%kde, this%jds:this%jde))

            temp(:,i,:)   = global_terrain

            temp(:,i+1,:)  = dz_scl(i)   &
                                    + h1  *  SINH( (smooth_height/s1)**n - (dz_scl(i)/s1)**n ) / SINH((smooth_height/s1)**n)  &! large-scale terrain
                                    + h2  *  SINH( (smooth_height/s2)**n - (dz_scl(i)/s2)**n ) / SINH((smooth_height/s2)**n)   ! small terrain features

            global_dz_interface(:,i,:)  =  temp(:,i+1,:) - temp(:,i,:)  ! same for higher k
            global_jacobian(:,i,:) = global_dz_interface(:,i,:)/dz_scl(i)

            ! this is on the subset grid:
            z_interface(:,i,:) = temp(ims:ime,i,jms:jme)
            z_interface(:,i+1,:) = temp(ims:ime,i+1,jms:jme)

            dz_interface(:,i,:)  =  z_interface(:,i+1,:) - z_interface(:,i,:)  ! same for higher k

            dz_mass(:,i,:)       = dz_interface(:,i,:) / 2           ! Diff for k=1
            z(:,i,:)             = terrain + dz_mass(:,i,:)          ! Diff for k=1

            jacobian(:,i,:) = dz_interface(:,i,:)/dz_scl(i)

            ! ! - - - - -   u/v grid calculations for lowest level (i=kms)  - - - - -
            ! ! for the u and v grids, z(1) was already initialized with terrain.
            ! ! but the first level needs to be offset, and the rest of the levels need to be created
            ! ! BK: So if z_u is already offset in the u dir, but not in the z dir, we can say that
            ! !     z_u(:,1,:) is the terrain on the u grid, and it needs to be offset in the z-dir
            ! !     to reach mass levels (so by dz[i]/2)

            terrain_u =  z_u(:,kms,:)  ! save for later on.
            terrain_v =  z_v(:,kms,:)  ! save for later on

            ! Offset analogous to: z_u(:,i,:) = z_u(:,i,:) + dz(i) / 2 * zr_u(:,i,:)
            z_u(:,i,:)  = dz_scl(i)/2  &
                        + h1_u  *  SINH( (smooth_height/s1)**n - (dz_scl(i)/2/s1)**n ) / SINH((smooth_height/s1)**n)  &! large-scale terrain
                        + h2_u  *  SINH( (smooth_height/s2)**n - (dz_scl(i)/2/s2)**n ) / SINH((smooth_height/s2)**n)   ! small terrain features
            z_v(:,i,:)  = dz_scl(i)/2   &
                        + h1_v  *  SINH( (smooth_height/s1)**n - (dz_scl(i)/2/s1)**n ) / SINH((smooth_height/s1)**n)  &! large-scale terrain
                        + h2_v  *  SINH( (smooth_height/s2)**n - (dz_scl(i)/2/s2)**n ) / SINH((smooth_height/s2)**n)   ! small terrain features

            zr_u(:,i,:)  =  (z_u(:,i,:) - terrain_u) / ( dz_scl(i)/2 )
            zr_v(:,i,:)  =  (z_v(:,i,:) - terrain_v) / (dz_scl(i)/2 )

            ! - - - - -  higher k levels  - - - - -
            do i = this%grid%kms+1, this%grid%kme

                if (i<=max_level) then

                    if (i==this%grid%kme) then  ! if we are at the model top i+1 is not defined

                    dz_interface(:,i,:)  =  smooth_height - z_interface(:,i,:)
                    global_dz_interface(:,i,:)  =  smooth_height - temp(:,i,:)
                    else

                    temp(:,i+1,:)  = sum(dz_scl(1:i))   &
                                    + h1  *  SINH( (smooth_height/s1)**n - (sum(dz_scl(1:i))/s1)**n ) / SINH((smooth_height/s1)**n)  &! large-scale terrain
                                    + h2  *  SINH( (smooth_height/s2)**n - (sum(dz_scl(1:i))/s2)**n ) / SINH((smooth_height/s2)**n)   ! small terrain features

                    z_interface(:,i+1,:) = temp(ims:ime,i+1,jms:jme)

                    global_dz_interface(:,i,:)  =  temp(:,i+1,:) - temp(:,i,:)
                    dz_interface(:,i,:)  =  z_interface(:,i+1,:) - z_interface(:,i,:)

                    endif

                    if ( ANY(dz_interface(:,i,:)<0) ) then   ! Eror catching. Probably good to engage.
                    if (this_image()==1) then
                        write(*,*) "Error: dz_interface below zero (for level  ",i,")"
                        print*, "min max dz_interface: ",MINVAL(dz_interface(:,i,:)),MAXVAL(dz_interface(:,i,:))
                        error stop
                        print*, dz_interface(:,i,:)
                        print*,""
                    endif
                    else if ( ANY(dz_interface(:,i,:)<=0.01) ) then
                    if (this_image()==1)  write(*,*) "WARNING: dz_interface very low (at level ",i,")"
                    endif

                    ! - - - - -   u/v grid calculations - - - - -
                    z_u(:,i,:)   = (sum(dz_scl(1:(i-1))) + dz_scl(i)/2)   &
                                + h1_u  *  SINH( (smooth_height/s1)**n -  ( (sum(dz_scl(1:(i-1)))+dz_scl(i)/2) /s1)**n ) / SINH((smooth_height/s1)**n)  &! large-scale terrain
                                + h2_u  *  SINH( (smooth_height/s2)**n -  ( (sum(dz_scl(1:(i-1)))+dz_scl(i)/2) /s2)**n ) / SINH((smooth_height/s2)**n)   ! small terrain features
                    z_v(:,i,:)   = (sum(dz_scl(1:(i-1))) + dz_scl(i)/2)   &
                                + h1_v  *  SINH( (smooth_height/s1)**n -  ( (sum(dz_scl(1:(i-1)))+dz_scl(i)/2) /s1)**n ) / SINH((smooth_height/s1)**n)  &! large-scale terrain
                                + h2_v  *  SINH( (smooth_height/s2)**n -  ( (sum(dz_scl(1:(i-1)))+dz_scl(i)/2) /s2)**n ) / SINH((smooth_height/s2)**n)   ! small terrain features

                    zr_u(:,i,:)  = (z_u(:,i,:) - z_u(:,i-1,:)) / (dz_scl(i)/2 + dz_scl(i-1)/2 )  ! if dz_scl(i-1) = 0 (and no error)  k=1 can be included
                    zr_v(:,i,:)  = (z_v(:,i,:) - z_v(:,i-1,:)) / (dz_scl(i)/2 + dz_scl(i-1)/2 )


                else ! above the flat_z_height

                    zr_u(:,i,:) = 1
                    zr_v(:,i,:) = 1

                    global_dz_interface(:,i,:) =  dz_scl(i)
                    dz_interface(:,i,:) =  dz_scl(i) !(dz(i) + dz_scl(i) )/2   ! to mitigate the jump in dz at max_level+1: (dz+dz_scl)/2 iso dz
                    if (i/=this%grid%kme)   z_interface(:,i+1,:) = z_interface(:,i,:) + dz(i) ! (dz(i) + dz_scl( i) )/2 !test in icar_s5T

                    z_u(:,i,:)  = z_u(:,i-1,:)  + ((dz(i)/2 * zr_u(:,i,:) + dz(i-1)/2 * zr_u(:,i-1,:))) ! zr_u only relevant for first i above max level, aferwards both zr_u(i) AND zr_u(i-1) are 1
                    z_v(:,i,:)  = z_v(:,i-1,:)  + ((dz(i)/2 * zr_v(:,i,:) + dz(i-1)/2 * zr_v(:,i-1,:)))

                endif

                dz_mass(:,i,:)   =  dz_interface(:,i-1,:) / 2  +  dz_interface(:,i,:) / 2
                z(:,i,:)         =  z(:,i-1,:)           + dz_mass(:,i,:)

                jacobian(:,i,:) = dz_interface(:,i,:)/dz_scl(i)
                global_jacobian(:,i,:) = global_dz_interface(:,i,:)/dz_scl(i)

            enddo

        end associate

    end subroutine setup_sleve



    !> -------------------------------
    !! Setup the vertical grid structure, in case SLEVE coordinates are not used.
    !!    This means either constant vertical height, or a simple terrain following coordinate (Gal-Chen)
    !!
    !! --------------------------------
    subroutine setup_simple_z(this, options)
        implicit none
        class(domain_t), intent(inout)  :: this
        type(options_t), intent(in)     :: options

        real, allocatable :: temp(:,:,:)
        integer :: i, max_level

        associate(  ims => this%ims,      ime => this%ime,                        &
                    jms => this%jms,      jme => this%jme,                        &
                    kms => this%kms,      kme => this%kme,                        &
                    z                     => this%z%data_3d,                      &
                    z_u                   => this%geo_u%z,                        &
                    z_v                   => this%geo_v%z,                        &
                    z_interface           => this%z_interface%data_3d,            &
                    nz                    => options%parameters%nz,               &
                    dz                    => options%parameters%dz_levels,        &
                    dz_mass               => this%dz_mass%data_3d,                &
                    dz_interface          => this%dz_interface%data_3d,           &
                    terrain               => this%terrain%data_2d,                &
                    terrain_u             => this%terrain_u,                      &
                    terrain_v             => this%terrain_v,                      &
                    h1                    => this%h1,                             &
                    h2                    => this%h2,                             &
                    h1_u                  => this%h1_u,                           &
                    h2_u                  => this%h2_u,                           &
                    h1_v                  => this%h1_v,                           &
                    h2_v                  => this%h2_v,                           &
                    global_z_interface    => this%global_z_interface,             &
                    global_dz_interface   => this%global_dz_interface,            &
                    global_terrain        => this%global_terrain,                 &
                    global_jacobian       => this%global_jacobian,                &
                    dzdy                  => this%dzdy,                           &
                    jacobian              => this%jacobian,                       &
                    smooth_height         => this%smooth_height,                  &
                    dz_scl                => this%dz_scl,                         &
                    zr_u                  => this%zr_u,                           &
                    zr_v                  => this%zr_v)

            ! Start with a separate calculation for the lowest model level z=1
            i = this%grid%kms

            max_level = nz

            if (options%parameters%space_varying_dz) then
                max_level = find_flat_model_level(options, nz, dz)

                smooth_height = sum(dz(1:max_level)) !sum(global_terrain) / size(global_terrain) + sum(dz(1:max_level))

                jacobian(:,i,:) = (smooth_height - terrain) / smooth_height ! sum(dz(1:max_level))
                global_jacobian(:,i,:) = (smooth_height - global_terrain) /smooth_height !sum(dz(1:max_level))

                zr_u(:,i,:) = (smooth_height - z_u(:,i,:)) / smooth_height !sum(dz(1:max_level))
                zr_v(:,i,:) = (smooth_height - z_v(:,i,:)) / smooth_height !sum(dz(1:max_level))
            else
                jacobian = 1
                global_jacobian = 1
                zr_u = 1
                zr_v = 1
            endif

            dz_mass(:,i,:)      = dz(i) / 2 * jacobian(:,i,:)
            dz_interface(:,i,:) = dz(i) * jacobian(:,i,:)
            z(:,i,:)            = terrain + dz_mass(:,i,:)
            z_interface(:,i,:)  = terrain

            global_dz_interface(:,i,:) = dz(i) * global_jacobian(:,i,:)
            global_z_interface(:,i,:)  = global_terrain


            terrain_u =  z_u(:,i,:)  ! save for later on.
            terrain_v =  z_v(:,i,:)  ! save for later on

            ! for the u and v grids, z(1) was already initialized with terrain.
            ! but the first level needs to be offset, and the rest of the levels need to be created
            z_u(:,i,:)          = z_u(:,i,:) + dz(i) / 2 * zr_u(:,i,:)
            z_v(:,i,:)          = z_v(:,i,:) + dz(i) / 2 * zr_v(:,i,:)

            ! Now the higher (k!=1) levels can be calculated:
            do i = this%grid%kms+1, this%grid%kme
                if (i<=max_level) then
                    jacobian(:,i,:) = jacobian(:,i-1,:)
                    zr_u(:,i,:) = zr_u(:,i-1,:)
                    zr_v(:,i,:) = zr_v(:,i-1,:)

                    global_jacobian(:,i,:) = global_jacobian(:,i-1,:)

                else
                    jacobian(:,i,:) = 1
                    zr_u(:,i,:) = 1
                    zr_v(:,i,:) = 1

                    global_jacobian(:,i,:) = 1
                endif

                dz_mass(:,i,:)     = (dz(i)/2 * jacobian(:,i,:) + dz(i-1)/2 * jacobian(:,i-1,:))
                dz_interface(:,i,:)= dz(i) * jacobian(:,i,:)
                z(:,i,:)           = z(:,i-1,:)           + dz_mass(:,i,:)
                z_interface(:,i,:) = z_interface(:,i-1,:) + dz_interface(:,i-1,:)

                global_dz_interface(:,i,:) = dz(i) * global_jacobian(:,i,:)
                global_z_interface(:,i,:)  = global_z_interface(:,i-1,:) + global_dz_interface(:,i-1,:)

                z_u(:,i,:)         = z_u(:,i-1,:)         + ((dz(i)/2 * zr_u(:,i,:) + dz(i-1)/2 * zr_u(:,i-1,:)))
                z_v(:,i,:)         = z_v(:,i-1,:)         + ((dz(i)/2 * zr_v(:,i,:) + dz(i-1)/2 * zr_v(:,i-1,:)))

                jacobian(:,i,:) = dz_interface(:,i,:)/dz(i)
                global_jacobian(:,i,:) = global_dz_interface(:,i,:)/dz(i)

            enddo

            i = this%grid%kme + 1
            global_z_interface(:,i,:) = global_z_interface(:,i-1,:) + global_dz_interface(:,i-1,:)
        end associate

    end subroutine setup_simple_z



    !> -------------------------------
    !! Initialize various domain variables, mostly z, dz, etc.
    !!
    !! -------------------------------
    subroutine initialize_core_variables(this, options)
        implicit none
        class(domain_t), intent(inout)  :: this
        type(options_t), intent(in)     :: options

        real, allocatable :: temp(:,:,:)

        call read_core_variables(this, options)

        call allocate_z_arrays(this)

        ! Setup the vertical grid structure, either as a SLEVE coordinate, or a more 'simple' vertical structure:
        if (options%parameters%sleve) then

            call split_topography(this, options)  ! here h1 and h2 are calculated
            call setup_sleve(this, options)

        else

            call setup_simple_z(this, options)

        endif

        associate(ims => this%ims,      ime => this%ime,                        &
                  jms => this%jms,      jme => this%jme,                        &
                  kms => this%kms,      kme => this%kme,                        &
                  z                     => this%z%data_3d,                      &
                  global_jacobian       => this%global_jacobian,                &
                  jacobian              => this%jacobian,                       &
                  jacobian_u            => this%jacobian_u,                     &
                  jacobian_v            => this%jacobian_v,                     &
                  jacobian_w            => this%jacobian_w,                     &
                  zr_u                  => this%zr_u,                           &
                  zr_v                  => this%zr_v)


            if (allocated(temp)) deallocate(temp)
            allocate(temp(this%ids:this%ide+1, this%kds:this%kde, this%jds:this%jde+1))
            temp(this%ids,:,this%jds:this%jde) = global_jacobian(this%ids,:,this%jds:this%jde)
            temp(this%ide+1,:,this%jds:this%jde) = global_jacobian(this%ide,:,this%jds:this%jde)
            temp(this%ids+1:this%ide,:,this%jds:this%jde) = (global_jacobian(this%ids+1:this%ide,:,this%jds:this%jde) + &
                                                                global_jacobian(this%ids:this%ide-1,:,this%jds:this%jde))/2
            jacobian_u = temp(ims:ime+1,:,jms:jme)

            temp(this%ids:this%ide,:,this%jds) = global_jacobian(this%ids:this%ide,:,this%jds)
            temp(this%ids:this%ide,:,this%jde+1) = global_jacobian(this%ids:this%ide,:,this%jde)
            temp(this%ids:this%ide,:,this%jds+1:this%jde) = (global_jacobian(this%ids:this%ide,:,this%jds+1:this%jde) + &
                                                global_jacobian(this%ids:this%ide,:,this%jds:this%jde-1))/2
            jacobian_v = temp(ims:ime,:,jms:jme+1)

            temp(this%ids:this%ide,this%kme,this%jds) = global_jacobian(this%ids:this%ide,this%kme,this%jds)
            temp(this%ids:this%ide,this%kms:this%kme-1,this%jds:this%jde) = (global_jacobian(this%ids:this%ide,this%kms:this%kme-1,this%jds:this%jde) + &
                                                                            global_jacobian(this%ids:this%ide,this%kms+1:this%kme,this%jds:this%jde))/2
            jacobian_w = temp(ims:ime,:,jms:jme)

            call setup_dzdxy(this, options)

                ! technically these should probably be defined to the k+1 model top as well bu not used at present.
                ! z_interface(:,i,:) = z_interface(:,i-1,:) + dz_interface(:,i-1,:)
        end associate

        ! z_u and zr_u are on the v/u_grid2d_ext; move to vu_grid2d
        temp =  this%zr_u
        deallocate(this%zr_u)
        allocate(this%zr_u( this%u_grid% ims : this%u_grid% ime,   &
                       this%u_grid% kms : this%u_grid% kme,   &
                       this%u_grid% jms : this%u_grid% jme) )
        this%zr_u = temp(this%u_grid%ims:this%u_grid%ime, :, this%u_grid%jms:this%u_grid%jme)
        deallocate(temp)

        temp =  this%zr_v
        deallocate(this%zr_v)
        allocate(this%zr_v( this%v_grid% ims : this%v_grid% ime,   &
                       this%v_grid% kms : this%v_grid% kme,   &
                       this%v_grid% jms : this%v_grid% jme) )
        this%zr_v = temp(this%v_grid%ims:this%v_grid%ime, :, this%v_grid%jms:this%v_grid%jme)
        deallocate(temp)

        call setup_geo(this%geo,   this%latitude%data_2d,   this%longitude%data_2d,   this%z%data_3d, options%parameters%longitude_system)
        
        call setup_grid_rotations(this, options)
        
        ! Setup variables applicable to near-surface wind modifications
        if (options%wind%Sx) then
            call setup_Sx(this, options)
        endif

    end subroutine initialize_core_variables
<<<<<<< HEAD
        
    subroutine setup_grid_rotations(this,options)
        type(domain_t),  intent(inout) :: this
        type(options_t), intent(in)    :: options

        integer :: i, j, ims, ime, jms, jme, smooth_loops
        integer :: starti, endi
        double precision :: dist, dlat, dlon

        real, allocatable :: lat(:,:), lon(:,:), costheta(:,:), sintheta(:,:)

        if (options%parameters%sinalpha_var /= "") then
            ims = lbound(this%latitude%data_2d, 1)
            ime = ubound(this%latitude%data_2d, 1)
            jms = lbound(this%latitude%data_2d, 2)
            jme = ubound(this%latitude%data_2d, 2)

            if (this_image()==1) print*, "Reading Sinalpha/cosalpha"

            call io_read(options%parameters%init_conditions_file, options%parameters%sinalpha_var, lon)
            this%sintheta = lon(ims:ime, jms:jme)

            call io_read(options%parameters%init_conditions_file, options%parameters%cosalpha_var, lon)
            this%costheta = lon(ims:ime, jms:jme)

            deallocate(lon)
        else

            call load_data(options%parameters%init_conditions_file,   &
                           options%parameters%lat_hi,                 &
                           lat, this%grid)
            call load_data(options%parameters%init_conditions_file,   &
                           options%parameters%lon_hi,                 &
                           lon, this%grid)

            ims = lbound(lat,1)
            ime = ubound(lat,1)
            jms = lbound(lat,2)
            jme = ubound(lat,2)

            allocate(sintheta(ims:ime,jms:jme))
            allocate(costheta(ims:ime,jms:jme))

            do j = jms, jme
                do i = ims, ime
                    ! in case we are in the first or last grid, reset boundaries
                    starti = max(ims, i-2)
                    endi   = min(ime, i+2)

                    ! change in latitude
                    dlat = DBLE(lat(endi,j) - lat(starti,j))
                    ! change in longitude
                    dlon = DBLE(lon(endi,j) - lon(starti,j)) * cos(deg2rad*DBLE(lat(i,j)))
                    !if (abs(dlat) > 1) write(*,*) 'dlat:  ', dlat, '  ', ims, '  ', ime, '  ', jms, '  ', jme
                    !if (abs(dlon) > 1) write(*,*) 'dlon:  ', dlon, '  ', ims, '  ', ime, '  ', jms, '  ', jme
                    
                    ! distance between two points
                    dist = sqrt(DBLE(dlat)**2 + DBLE(dlon)**2) 

                    ! sin/cos of angles for use in rotating fields later
                    costheta(i, j) = abs(dlon / dist)
                    sintheta(i, j) =  (-1) * dlat / dist

                enddo
            enddo
            
            !Smooth cos/sin in case there are jumps from the lat/lon grids (more likely at low resolutions)
            smooth_loops = int(1000/this%dx)
            
            do i=1,smooth_loops
             call smooth_array_2d( costheta , windowsize  =  20)
             call smooth_array_2d( sintheta , windowsize  =  20)
            enddo
            this%costheta = costheta
            this%sintheta = sintheta
            
            deallocate(costheta)
            deallocate(sintheta)
 
        endif
        if (options%parameters%debug .and.(this_image()==1)) then
            print*, ""
            print*, "Domain Geometry"
            print*, "MAX / MIN SIN(theta) (ideally 0)"
            print*, "   ", maxval(this%sintheta), minval(this%sintheta)
            print*, "MAX / MIN COS(theta) (ideally 1)"
            print*, "   ", maxval(this%costheta), minval(this%costheta)
            print*, ""
        endif


    end subroutine setup_grid_rotations
=======


>>>>>>> 7e70c09f

    subroutine setup_dzdxy(this,options)
        implicit none
        class(domain_t), intent(inout)  :: this
        type(options_t), intent(in)     :: options

        real, allocatable :: global_z(:,:,:)
        real, allocatable :: global_dzdx(:,:,:)
        real, allocatable :: global_dzdy(:,:,:)
        integer :: i

        allocate(global_z( this% ids : this% ide, this% kds : this% kde, this% jds : this% jde) )
        allocate(global_dzdx( this% ids : this% ide+1, this% kds : this% kde, this% jds : this% jde) )
        allocate(global_dzdy( this% ids : this% ide, this% kds : this% kde, this% jds : this% jde+1) )

        global_z(:,1,:) = this%global_terrain + (options%parameters%dz_levels(1)/2)*this%global_jacobian(:,1,:)

        do i=2,this%kme
            global_z(:,i,:) = global_z(:,i-1,:) + (((options%parameters%dz_levels(i)) / 2)*this%global_jacobian(:,i,:)) + &
                                                  (((options%parameters%dz_levels(i-1)) / 2)*this%global_jacobian(:,i-1,:))
                                                  
            !global_z(:,i,:) = global_z(:,i-1,:) + (((options%parameters%dz_levels(i)) / 2)) + &
            !                                      (((options%parameters%dz_levels(i-1)) / 2))        
        enddo

        global_dzdx = 0
        global_dzdy = 0

<<<<<<< HEAD
        !For dzdx
        global_dzdx(this%ids+1:this%ide-1,:,:) = (global_z(this%ids+2:this%ide,:,:) - &
                                                           global_z(this%ids:this%ide-2,:,:))/(2*this%dx)
                                                           
       ! global_dzdx(this%ids+2:this%ide-2,:,:) = (global_z(this%ids:this%ide-4,:,:) - &
       !                                                    8*global_z(this%ids+1:this%ide-3,:,:) + &
       !                                                    8*global_z(this%ids+3:this%ide-1,:,:) - &
       !                                                    global_z(this%ids+4:this%ide,:,:))/(12*this%dx)
                                                                                                                      
        global_dzdx(this%ids,:,:) = (-3*global_z(this%ids,:,:) + &
                                          4*global_z(this%ids+1,:,:) - global_z(this%ids+2,:,:)) / (2*this%dx)
                                          
        global_dzdx(this%ide,:,:) = (3*global_z(this%ide,:,:) - &
                                         4*global_z(this%ide-1,:,:) + global_z(this%ide-2,:,:)) / (2*this%dx)
        this%dzdx(:,:,:) = global_dzdx(this%ims:this%ime,:,this%jms:this%jme)
                  
        
        global_dzdx(this%ids+1:this%ide,:,:) = (global_z(this%ids+1:this%ide,:,:) - global_z(this%ids:this%ide-1,:,:))/this%dx
        global_dzdx(this%ids,:,:) = global_dzdx(this%ids+1,:,:) 
        global_dzdx(this%ide+1,:,:) = global_dzdx(this%ide,:,:)
                
        this%dzdx_u(:,:,:) = global_dzdx(this%ims:this%ime+1,:,this%jms:this%jme)


        !global_dzdx(this%ims+1:this%ime,:,this%jms:this%jme) = (this%geo_u%z(this%ims+2:this%ime+1,:,:) - &
        !                                                   this%geo_u%z(this%ims:this%ime-1,:,:))/(2*this%dx)
        
        !global_dzdx(this%ims,:,this%jms:this%jme) = (-3*this%geo_u%z(this%ims,:,:) + &
        !                                  4*this%geo_u%z(this%ims+1,:,:) - this%geo_u%z(this%ims+2,:,:)) / (2*this%dx)
                                          
        !global_dzdx(this%ime+1,:,this%jms:this%jme) = (3*this%geo_u%z(this%ime+1,:,:) - &
        !                                  4*this%geo_u%z(this%ime,:,:) + this%geo_u%z(this%ime-1,:,:)) / (2*this%dx)
                                         
        !this%dzdx_u(:,:,:) = global_dzdx(this%ims:this%ime+1,:,this%jms:this%jme)


        !For dzdy
        global_dzdy(:,:,this%jds+1:this%jde-1) = (global_z(:,:,this%jds+2:this%jde) - &
                                                           global_z(:,:,this%jds:this%jde-2))/(2*this%dx)
        global_dzdy(:,:,this%jds) = (-3*global_z(:,:,this%jms) + &
                                          4*global_z(:,:,this%jms+1) - global_z(:,:,this%jms+2)) / (2*this%dx)
                                          
        global_dzdy(:,:,this%jde) = (3*global_z(:,:,this%jde) - &
                                         4*global_z(:,:,this%jde-1) + global_z(:,:,this%jde-2)) / (2*this%dx)
        this%dzdy(:,:,:) = global_dzdy(this%ims:this%ime,:,this%jms:this%jme)
        
        global_dzdy(:,:,this%jds+1:this%jde) = (global_z(:,:,this%jds+1:this%jde) - global_z(:,:,this%jds:this%jde-1))/this%dx
        global_dzdy(:,:,this%jds) = global_dzdy(:,:,this%jds+1) 
        global_dzdy(:,:,this%jde+1) = global_dzdy(:,:,this%jde)
                
        this%dzdy_v(:,:,:) = global_dzdy(this%ims:this%ime,:,this%jms:this%jme+1)
=======
        global_dzdx(this%ids+1:this%ide,:,:) = (global_z(this%ids+1:this%ide,:,:) - global_z(this%ids:this%ide-1,:,:)) / this%dx
        global_dzdy(:,:,this%jds+1:this%jde) = (global_z(:,:,this%jds+1:this%jde) - global_z(:,:,this%jds:this%jde-1)) / this%dx

        this%dzdx(:,:,:) = global_dzdx(this%ims:this%ime+1,:,this%jms:this%jme)
        this%dzdy(:,:,:) = global_dzdy(this%ims:this%ime,:,this%jms:this%jme+1)
>>>>>>> 7e70c09f

        deallocate(global_z)
        deallocate(global_dzdx)
        deallocate(global_dzdy)

    end subroutine setup_dzdxy


    !> -------------------------------
    !!  Separate the terrain into large scale and small scale terrain for SLEVE coordinate calculation
    !!  h(x,y) = h_1(x,y) + h_2(x,y) ;
    !!  where the subscripts 1 and 2 refer to large-scale and small-scale contributions, respectively.
    !!  The large-scale contribution h1 can be obtained from the full topography by an appropriate smoothing operation.
    !!
    !!  The smoothing is done over the entire (non-parallelized terrain, i.e. ids-ide). Afterwards the relevant variables
    !!  are subset to the respective paralellized grids. This is not the most efficient, but it makes the smoothing easier.
    !!
    !> -------------------------------

    subroutine split_topography(this, options)
        implicit none
        class(domain_t), intent(inout)  :: this
        type(options_t), intent(in)     :: options

        real, allocatable :: h_org(:,:), h_u(:,:), h_v(:,:), temp(:,:), temp_offset(:,:)  ! temporary_data(:,:),
        integer :: i !, nflt, windowsize,

        allocate(h_org( this%grid2d% ids : this%grid2d% ide, &
                        this%grid2d% jds : this%grid2d% jde) )

        allocate(h_u( this%u_grid2d% ids : this%u_grid2d% ide,   &
                      this%u_grid2d% jds : this%u_grid2d% jde) )

        allocate(h_v( this%v_grid2d% ids : this%v_grid2d% ide,   &
                      this%v_grid2d% jds : this%v_grid2d% jde) )

        allocate(this%h1( this%grid2d% ids : this%grid2d% ide, &
                          this%grid2d% jds : this%grid2d% jde) )

        allocate(this%h2( this%grid2d% ids : this%grid2d% ide, &
                          this%grid2d% jds : this%grid2d% jde) )

        allocate(this%h1_u( this%u_grid2d% ids : this%u_grid2d% ide,   &
                            this%u_grid2d% jds : this%u_grid2d% jde) )

        allocate(this%h1_v( this%v_grid2d% ids : this%v_grid2d% ide,   &
                            this%v_grid2d% jds : this%v_grid2d% jde) )

        allocate(this%h2_u( this%u_grid2d% ids : this%u_grid2d% ide,   &
                            this%u_grid2d% jds : this%u_grid2d% jde) )

        allocate(this%h2_v( this%v_grid2d% ids : this%v_grid2d% ide,   &
                            this%v_grid2d% jds : this%v_grid2d% jde) )



        associate(ims => this%ims,      ime => this%ime,                        &
                  jms => this%jms,      jme => this%jme,                        &
                  kms => this%kms,      kme => this%kme,                        &
                  z_u                   => this%geo_u%z,                        &
                  z_v                   => this%geo_v%z,                        &
                  h1                    => this%h1,                             &
                  h2                    => this%h2,                             &
                  h1_u                  => this%h1_u,                           &
                  h2_u                  => this%h2_u,                           &
                  h1_v                  => this%h1_v,                           &
                  h2_v                  => this%h2_v,                           &
                  global_terrain        => this%global_terrain,                 &
                  terrain               => this%terrain%data_2d)


        ! ! ! ! Using the zr_u ratios to accelearte winds makes little sence with sleve coordinates, as these ratios are
        !!!!!!!   all over the place due to excessive stretching.   (This warning can also go somewhere else)
        if( (options%parameters%sleve) .and.                              &
            (options%parameters%use_terrain_difference.eqv..FALSE.) .and.    &
            (options%physics%windtype==2) .and.                           &  ! kCONSERVE_MASS
            (this_image()==1)) then
          write(*,*) "  WARNING: When using SLEVE coordinates and wind=2 it is adviced to set  use_terrain_difference = TRUE"
          ! error stop
        endif

        if ((this_image()==1)) then
          print*, "  Setting up the SLEVE vertical coordinate:"
          print*, "    Smoothing large-scale terrain (h1) with a windowsize of ", &
                  options%parameters%terrain_smooth_windowsize, " for ",        &
                  options%parameters%terrain_smooth_cycles, " smoothing cylces."
        endif


        ! create a separate variable that will be smoothed later on:
        h1 =  global_terrain(this%grid2d%ids:this%grid2d%ide, this%grid2d%jds:this%grid2d%jde)

        ! offset the global terrain for the h_(u/v) calculations:
        call array_offset_x_2d(global_terrain, temp_offset)
        h_u = temp_offset
        h1_u = temp_offset
        if (allocated(temp_offset)) deallocate(temp_offset)

        call array_offset_y_2d(global_terrain, temp_offset)
        h_v = temp_offset
        h1_v = temp_offset

        ! Smooth the terrain to attain the large-scale contribution h1 (_u/v):
        do i =1,options%parameters%terrain_smooth_cycles
          call smooth_array_2d( h1, windowsize  =  options%parameters%terrain_smooth_windowsize)
          call smooth_array_2d( h1_u, windowsize = options%parameters%terrain_smooth_windowsize)
          call smooth_array_2d( h1_v, windowsize = options%parameters%terrain_smooth_windowsize)
        enddo

        ! Subract the large-scale terrain from the full topography to attain the small-scale contribution:
        h2   =  global_terrain - h1
        h2_u =  h_u  - h1_u
        h2_v =  h_v  - h1_v

        ! In case one wants to see how the terrain is split by smoothing, activate the block below and run in debug:
        ! if ((this_image()==1).and.(options%parameters%debug)) then
        !   call io_write("terrain_smooth_h1.nc", "h1", h1(:,:) )
        !   call io_write("terrain_smooth_h2.nc", "h2", h2(:,:) )
        !   call io_write("h1_u.nc", "h1_u", h1_u(:,:) )
        !   call io_write("h2_u.nc", "h2_u", h2_u(:,:) )
        ! endif

        if (this_image()==1) then
           print*, "       Max of full topography", MAXVAL(global_terrain )
           print*, "       Max of large-scale topography (h1)  ", MAXVAL(h1)
           print*, "       Max of small-scale topography (h2)  ", MAXVAL(h2)
        end if

        end associate

        ! Subset onto paralellized 2d grid  (h1 and h2 are kept on the global grid so we can calculate the global jacobian)

        ! temp =  this%h1
        ! deallocate(this%h1)
        ! allocate(this%h1( this%grid2d% ims : this%grid2d% ime,   &
        !                  this%grid2d% jms : this%grid2d% jme) )
        ! this%h1 = temp(this%grid2d%ims:this%grid2d%ime, this%grid2d%jms:this%grid2d%jme)
        ! deallocate(temp)

        ! temp =  this%h2
        ! deallocate(this%h2)
        ! allocate(this%h2( this%grid2d% ims : this%grid2d% ime,   &
        !                  this%grid2d% jms : this%grid2d% jme) )
        ! this%h2 = temp(this%grid2d%ims:this%grid2d%ime, this%grid2d%jms:this%grid2d%jme)
        ! deallocate(temp)

        ! same for u and v:
        temp =  this%h1_u
        deallocate(this%h1_u)
        allocate(this%h1_u( this%u_grid2d_ext% ims : this%u_grid2d_ext% ime,   &
                            this%u_grid2d_ext% jms : this%u_grid2d_ext% jme) )
        this%h1_u = temp(this%u_grid2d_ext%ims:this%u_grid2d_ext%ime, this%u_grid2d_ext%jms:this%u_grid2d_ext%jme)
        deallocate(temp)

        temp =  this%h2_u
        deallocate(this%h2_u)
        allocate(this%h2_u( this%u_grid2d_ext% ims : this%u_grid2d_ext% ime,   &
                            this%u_grid2d_ext% jms : this%u_grid2d_ext% jme) )
        this%h2_u = temp(this%u_grid2d_ext%ims:this%u_grid2d_ext%ime, this%u_grid2d_ext%jms:this%u_grid2d_ext%jme)
        deallocate(temp)


        temp =  this%h1_v
        deallocate(this%h1_v)
        allocate(this%h1_v( this%v_grid2d_ext% ims : this%v_grid2d_ext% ime,   &
                            this%v_grid2d_ext% jms : this%v_grid2d_ext% jme) )
        this%h1_v = temp(this%v_grid2d_ext%ims:this%v_grid2d_ext%ime, this%v_grid2d_ext%jms:this%v_grid2d_ext%jme)
        deallocate(temp)

        temp =  this%h2_v
        deallocate(this%h2_v)
        allocate(this%h2_v( this%v_grid2d_ext% ims : this%v_grid2d_ext% ime,   &
                            this%v_grid2d_ext% jms : this%v_grid2d_ext% jme) )
        this%h2_v = temp(this%v_grid2d_ext%ims:this%v_grid2d_ext%ime, this%v_grid2d_ext%jms:this%v_grid2d_ext%jme)
        deallocate(temp)

    end subroutine split_topography




<<<<<<< HEAD
    subroutine setup_Sx(this, options)
        implicit none
        class(domain_t), intent(inout)  :: this
        type(options_t), intent(in)     :: options
        
        character(len=(len(trim(options%parameters%init_conditions_file))+3)) :: filename
        logical          :: fexist
        real, allocatable :: temporary_data(:,:,:,:)
        
        filename = trim(options%parameters%init_conditions_file)
        filename = filename(1:(len(filename)-6))//'_Sx.nc'
        !Check if we already have an Sx file
        inquire(file=filename,exist=fexist)
        
        !If we don't have an Sx file saved, build one
        !if (.not.(fexist)) then
        if (this_image()==1) write(*,*) "    Calculating Sx and TPI for wind modification"
        call calc_TPI(this)
        call calc_Sx(this, options, filename)
        !endif
    
        !Load Sx from file into domain_array
        !Assume 8 wind-directions for Sx
        !allocate(this%Sx( 1:72, this%grid2d% ims : this%grid2d% ime, 1:30,&
        !                       this%grid2d% jms : this%grid2d% jme) )        

        !call io_read(filename, 'Sx', temporary_data)

        !this%Sx = temporary_data(:,this%grid%ims:this%grid%ime, 1:30, this%grid%jms:this%grid%jme)
        
        !deallocate(temporary_data)
        
    end subroutine setup_Sx

    
=======
>>>>>>> 7e70c09f
    !>------------------------------------------------------------
    !! Calculate the ZNU and ZNW variables
    !!
    !! @param domain    Model domain structure
    !!
    !!------------------------------------------------------------
    subroutine init_znu(domain)
        implicit none
        type(domain_t), intent(inout) :: domain

        integer :: i, xpt, ypt
        real    :: ptop
        integer :: kms, kme

        kms = domain%kms
        kme = domain%kme

        ! one grid point into the domain gets a non-boundary point
        xpt = domain%ims + 1
        ypt = domain%jms + 1

        associate(p     => domain%pressure%data_3d,                         &
                  nz    => domain%nz,                                       &
                  psfc  => domain%surface_pressure%data_2d(xpt, ypt))

        ptop = p(xpt,kme,ypt) - (p(xpt,kme-1,ypt) - p(xpt,kme,ypt))/2.0 !NOT CORRECT
        ptop = max(ptop,1.0)

        if (allocated(domain%znu)) then
            do i=kms, kme
                domain%znu(i) = (p(xpt,i,ypt) - ptop) / (psfc - ptop)
            enddo
        endif

        if (allocated(domain%znw)) then
            do i = kms, kme
                if (i > kms) then
                    domain%znw(i) = ((p(xpt,i,ypt) + p(xpt,i-1,ypt)) / 2 - ptop) / (psfc-ptop)
                else
                    domain%znw(i) = 1
                endif
            enddo
        endif

        end associate

    end subroutine init_znu



    subroutine read_land_variables(this, options)
        implicit none
        class(domain_t), intent(inout)  :: this
        type(options_t), intent(in)     :: options

        integer :: i, nsoil
        real, allocatable :: temporary_data(:,:), temporary_data_3d(:,:,:)
        real :: soil_thickness(20)

        soil_thickness = 1.0
        soil_thickness(1:4) = [0.1, 0.2, 0.5, 1.0]

        if (this_image()==1) write (*,*) "Reading Land Variables"
        if (associated(this%soil_water_content%data_3d)) then
            nsoil = size(this%soil_water_content%data_3d, 2)
        elseif (associated(this%soil_temperature%data_3d)) then
            nsoil = size(this%soil_temperature%data_3d, 2)
        endif

        if (options%parameters%landvar /= "") then
            call io_read(options%parameters%init_conditions_file,   &
                           options%parameters%landvar,         &
                           temporary_data)
            if (allocated(this%land_mask)) then
                this%land_mask = temporary_data(this%grid%ims:this%grid%ime, this%grid%jms:this%grid%jme)
            endif
        endif


        if (options%parameters%soiltype_var /= "") then
            call io_read(options%parameters%init_conditions_file,   &
                           options%parameters%soiltype_var,         &
                           temporary_data)
            if (allocated(this%soil_type)) then
                this%soil_type = temporary_data(this%grid%ims:this%grid%ime, this%grid%jms:this%grid%jme)
            endif
        endif

        if (options%parameters%soil_deept_var /= "") then
            call io_read(options%parameters%init_conditions_file,   &
                           options%parameters%soil_deept_var,       &
                           temporary_data)
            if (associated(this%soil_deep_temperature%data_2d)) then
                this%soil_deep_temperature%data_2d = temporary_data(this%grid%ims:this%grid%ime, this%grid%jms:this%grid%jme)

                if (minval(temporary_data)< 200) then
                    if (this_image()==1) print*, "WARNING, VERY COLD SOIL TEMPERATURES SPECIFIED:", minval(temporary_data)
                    if (this_image()==1) print*, trim(options%parameters%init_conditions_file),"  ",trim(options%parameters%soil_deept_var)
                endif
                if (minval(this%soil_deep_temperature%data_2d)< 200) then
                    where(this%soil_deep_temperature%data_2d<200) this%soil_deep_temperature%data_2d=280 ! <200 is just broken, set to mean annual air temperature at mid-latidudes
                endif
            endif
        else
            if (associated(this%soil_deep_temperature%data_2d)) then
                this%soil_deep_temperature%data_2d = 280
            endif
        endif

        if (options%parameters%soil_t_var /= "") then
            call io_read(options%parameters%init_conditions_file,   &
                           options%parameters%soil_t_var,           &
                           temporary_data_3d)
            if (associated(this%soil_temperature%data_3d)) then
                do i=1,nsoil
                    this%soil_temperature%data_3d(:,i,:) = temporary_data_3d(this%grid%ims:this%grid%ime, this%grid%jms:this%grid%jme, i)
                enddo
                if (options%parameters%soil_deept_var == "") then
                    if (associated(this%soil_deep_temperature%data_2d)) then
                        this%soil_deep_temperature%data_2d = this%soil_temperature%data_3d(:,nsoil,:)
                    endif
                endif
            endif

        else
            if (associated(this%soil_temperature%data_3d)) then
                if (associated(this%soil_deep_temperature%data_2d)) then
                    do i=1,nsoil
                        this%soil_temperature%data_3d(:,i,:) = this%soil_deep_temperature%data_2d
                    enddo
                endif
            endif
        endif


        if (options%parameters%swe_var /= "") then
            call io_read(options%parameters%init_conditions_file,   &
                           options%parameters%swe_var,         &
                           temporary_data)
            if (associated(this%snow_water_equivalent%data_2d)) then
                this%snow_water_equivalent%data_2d = temporary_data(this%grid%ims:this%grid%ime, this%grid%jms:this%grid%jme)
            endif

        else
            if (associated(this%snow_water_equivalent%data_2d)) then
                this%snow_water_equivalent%data_2d = 0
            endif
        endif

        if (options%parameters%snowh_var /= "") then
            call io_read(options%parameters%init_conditions_file,   &
                           options%parameters%snowh_var,         &
                           temporary_data)
            if (associated(this%snow_height%data_2d)) then
                this%snow_height%data_2d = temporary_data(this%grid%ims:this%grid%ime, this%grid%jms:this%grid%jme)
            endif

        else
            if (associated(this%snow_height%data_2d)) then
                this%snow_height%data_2d = 0
            endif
        endif

        if (options%parameters%soil_vwc_var /= "") then
            call io_read(options%parameters%init_conditions_file,   &
                           options%parameters%soil_vwc_var,         &
                           temporary_data_3d)
            if (associated(this%soil_water_content%data_3d)) then
                do i=1,nsoil
                    this%soil_water_content%data_3d(:,i,:) = temporary_data_3d(this%grid%ims:this%grid%ime, this%grid%jms:this%grid%jme, i)
                enddo
            endif

        else
            if (associated(this%soil_water_content%data_3d)) then
                this%soil_water_content%data_3d = 0.2
            endif
        endif

        if (options%parameters%vegtype_var /= "") then
            call io_read(options%parameters%init_conditions_file,   &
                           options%parameters%vegtype_var,          &
                           temporary_data)
            if (allocated(this%veg_type)) then
                this%veg_type = temporary_data(this%grid%ims:this%grid%ime, this%grid%jms:this%grid%jme)
            endif
        endif

        if (options%parameters%vegfrac_var /= "") then
            call io_read(options%parameters%init_conditions_file,   &
                           options%parameters%vegfrac_var,          &
                           temporary_data)
            if (associated(this%vegetation_fraction%data_3d)) then
                do i=1,size(this%vegetation_fraction%data_3d, 2)
                    this%vegetation_fraction%data_3d(:,i,:) = temporary_data(this%grid%ims:this%grid%ime, this%grid%jms:this%grid%jme)
                enddo
            endif

        else
            if (associated(this%vegetation_fraction%data_3d)) then
                this%vegetation_fraction%data_3d = 0.6
            endif
        endif

        if (associated(this%soil_totalmoisture%data_2d)) then
            this%soil_totalmoisture%data_2d = 0
            if (associated(this%soil_water_content%data_3d)) then
                do i=1, nsoil
                    this%soil_totalmoisture%data_2d = this%soil_totalmoisture%data_2d + this%soil_water_content%data_3d(:,i,:) * soil_thickness(i)
                enddo
            endif
        endif

        if (options%parameters%vegfracmax_var /= "") then
            call io_read(options%parameters%init_conditions_file,   &
                           options%parameters%vegfracmax_var,       &
                           temporary_data)
            if (associated(this%vegetation_fraction_max%data_2d)) then
                this%vegetation_fraction_max%data_2d = temporary_data(this%grid%ims:this%grid%ime, this%grid%jms:this%grid%jme)
            endif
        else
            if (associated(this%vegetation_fraction_max%data_2d)) then
                if (this_image()==1) write(*,*) "    VEGMAX not specified; using default value of 0.8"
                this%vegetation_fraction_max%data_2d = 0.8
            endif
        endif

        if (options%parameters%lai_var /= "") then
            call io_read(options%parameters%init_conditions_file,   &
                           options%parameters%lai_var,              &
                           temporary_data)
            if (associated(this%lai%data_2d)) then
                this%lai%data_2d = temporary_data(this%grid%ims:this%grid%ime, this%grid%jms:this%grid%jme)
            endif
        else
            if (associated(this%lai%data_2d)) then
                if (this_image()==1) write(*,*) "    LAI not specified; using default value of 1"
                this%lai%data_2d = 1
            endif
        endif

        if (options%parameters%canwat_var /= "") then
            call io_read(options%parameters%init_conditions_file,   &
                           options%parameters%canwat_var,              &
                           temporary_data)
            if (associated(this%canopy_water%data_2d)) then
                this%canopy_water%data_2d = temporary_data(this%grid%ims:this%grid%ime, this%grid%jms:this%grid%jme)
            endif
        else
            if (associated(this%canopy_water%data_2d)) then
                if (this_image()==1) write(*,*) "    CANWAT not specified; using default value of 0"
                this%canopy_water%data_2d = 0
            endif
        endif

        ! these will all be udpated by either forcing data or the land model, but initialize to sensible values to avoid breaking other initialization routines
        if (associated(this%skin_temperature%data_2d)) this%skin_temperature%data_2d = 280
        if (associated(this%roughness_z0%data_2d)) this%roughness_z0%data_2d = 0.001
        if (associated(this%sensible_heat%data_2d)) this%sensible_heat%data_2d=0
        if (associated(this%latent_heat%data_2d)) this%latent_heat%data_2d=0
        if (associated(this%u_10m%data_2d)) this%u_10m%data_2d=0
        if (associated(this%v_10m%data_2d)) this%v_10m%data_2d=0
        if (associated(this%temperature_2m%data_2d)) this%temperature_2m%data_2d=280
        if (associated(this%humidity_2m%data_2d)) this%humidity_2m%data_2d=0.001
        if (associated(this%surface_pressure%data_2d)) this%surface_pressure%data_2d=102000
        if (associated(this%longwave_up%data_2d)) this%longwave_up%data_2d=0
        if (associated(this%ground_heat_flux%data_2d)) this%ground_heat_flux%data_2d=0
        if (associated(this%veg_leaf_temperature%data_2d)) this%veg_leaf_temperature%data_2d=280
        if (associated(this%ground_surf_temperature%data_2d)) this%ground_surf_temperature%data_2d=280
        if (associated(this%canopy_vapor_pressure%data_2d)) this%canopy_vapor_pressure%data_2d=2000
        if (associated(this%canopy_temperature%data_2d)) this%canopy_temperature%data_2d=280
        if (associated(this%coeff_momentum_drag%data_2d)) this%coeff_momentum_drag%data_2d=0
        if (associated(this%coeff_heat_exchange%data_2d)) this%coeff_heat_exchange%data_2d=0
        if (associated(this%canopy_fwet%data_2d)) this%canopy_fwet%data_2d=0
        if (associated(this%snow_water_eq_prev%data_2d)) this%snow_water_eq_prev%data_2d=0
        if (associated(this%snow_albedo_prev%data_2d)) this%snow_albedo_prev%data_2d=0.65
        if (associated(this%storage_lake%data_2d)) this%storage_lake%data_2d=0





    end subroutine read_land_variables

    !> -------------------------------
    !! Initialize various internal variables that need forcing data first, e.g. temperature, pressure on interface, exner, ...
    !!
    !! -------------------------------
    subroutine initialize_internal_variables(this, options)
        implicit none
        class(domain_t), intent(inout)  :: this
        type(options_t), intent(in)     :: options

        integer :: i

        associate(pressure              => this%pressure%data_3d,               &
                  exner                 => this%exner%data_3d,                  &
                  pressure_interface    => this%pressure_interface%data_3d,     &
                  temperature_interface => this%temperature_interface%data_3d,     &
                  psfc                  => this%surface_pressure%data_2d,       &
                  temperature           => this%temperature%data_3d,            &
                  potential_temperature => this%potential_temperature%data_3d )

                  exner = exner_function(pressure)

                  if (associated(this%pressure_interface%data_3d)) then
                      ! this isn't exactly correct, should be distance weighted...
                      ! weight one = (dz2) / (dz1+dz2)
                      ! weight two = (dz1) / (dz1+dz2)
                      pressure_interface(:,1,:) = ( pressure(:,1,:) * 2 - pressure(:,2,:) )
                      do i = 2, size(pressure_interface, 2)
                          pressure_interface(:,i,:) = ( pressure(:,i-1,:) + pressure(:,i,:) ) / 2
                      enddo

                      if (associated(this%surface_pressure%data_2d)) then
                          psfc = pressure_interface(:,1,:)
                      endif
                  endif

                  if (associated(this%temperature%data_3d)) then
                      temperature = potential_temperature * exner
                  endif

                  if (associated(this%temperature_interface%data_3d)) then
                    ! this isn't exactly correct, should be distance weighted...
                    ! weight one = (dz2) / (dz1+dz2)
                    ! weight two = (dz1) / (dz1+dz2)
                    temperature_interface(:,1,:) = ( temperature(:,1,:) * 2 - temperature(:,2,:) )
                    do i = 2, size(temperature_interface, 2)
                        temperature_interface(:,i,:) = ( temperature(:,i-1,:) + temperature(:,i,:) ) / 2
                    enddo
                ENDIF
        end associate

        if (allocated(this%znw).or.allocated(this%znu)) call init_znu(this)

    end subroutine initialize_internal_variables

    !> -------------------------------
    !! Populare the metadata structure in the domain for later output
    !!
    !! -------------------------------
    subroutine setup_meta_data(this, options)
        implicit none
        class(domain_t), intent(inout) :: this
        type(options_t), intent(in)    :: options
        character*60 :: a_string

        call this%info%add_attribute("comment",options%parameters%comment)
        call this%info%add_attribute("source","ICAR version:"//trim(options%parameters%version))

        ! Add info on grid setting:
        write(a_string,*) options%parameters%space_varying_dz
        call this%info%add_attribute("space_varying_dz",a_string)
        write(a_string,*) options%parameters%sleve
        call this%info%add_attribute("sleve",a_string)
        if (options%parameters%sleve) then
          write(a_string,*) options%parameters%terrain_smooth_windowsize
          call this%info%add_attribute("terrain_smooth_windowsize",a_string )
          write(a_string,*) options%parameters%terrain_smooth_cycles
          call this%info%add_attribute("terrain_smooth_cycles",a_string )
          write(a_string,*) options%parameters%decay_rate_L_topo
          call this%info%add_attribute("decay_rate_L_topo",a_string )
          write(a_string,*) options%parameters%decay_rate_s_topo
          call this%info%add_attribute("decay_rate_S_topo",a_string )
          write(a_string,*) options%parameters%sleve_n
          call this%info%add_attribute("sleve_n",a_string )
        endif
        ! Add some more info on physics settings:
        write(a_string,*) options%physics%boundarylayer
        call this%info%add_attribute("pbl", a_string )
        write(a_string,*) options%physics%landsurface
        call this%info%add_attribute("lsm", a_string )
        write(a_string,*) options%physics%watersurface
        call this%info%add_attribute("water", a_string )
        write(a_string,*) options%physics%microphysics
        call this%info%add_attribute("mp", a_string )
        write(a_string,*) options%physics%radiation
        call this%info%add_attribute("rad", a_string )
        write(a_string,*) options%physics%convection
        call this%info%add_attribute("conv", a_string )
        write(a_string,*) options%physics%advection
        call this%info%add_attribute("adv", a_string )
        write(a_string,*) options%physics%windtype
        call this%info%add_attribute("wind", a_string )
        if(options%physics%windtype==2 .and. options%parameters%use_terrain_difference )then ! kCONSERVE_MASS
           write(a_string,*) options%parameters%use_terrain_difference
          call this%info%add_attribute("terrain_difference for wind acceleration:",a_string )
        endif


        call this%info%add_attribute("ids",str(this%grid%ids))
        call this%info%add_attribute("ide",str(this%grid%ide))
        call this%info%add_attribute("jds",str(this%grid%jds))
        call this%info%add_attribute("jde",str(this%grid%jde))
        call this%info%add_attribute("kds",str(this%grid%kds))
        call this%info%add_attribute("kde",str(this%grid%kde))

        call this%info%add_attribute("ims",str(this%grid%ims))
        call this%info%add_attribute("ime",str(this%grid%ime))
        call this%info%add_attribute("jms",str(this%grid%jms))
        call this%info%add_attribute("jme",str(this%grid%jme))
        call this%info%add_attribute("kms",str(this%grid%kms))
        call this%info%add_attribute("kme",str(this%grid%kme))

        call this%info%add_attribute("its",str(this%grid%its))
        call this%info%add_attribute("ite",str(this%grid%ite))
        call this%info%add_attribute("jts",str(this%grid%jts))
        call this%info%add_attribute("jte",str(this%grid%jte))
        call this%info%add_attribute("kts",str(this%grid%kts))
        call this%info%add_attribute("kte",str(this%grid%kte))

    end subroutine setup_meta_data


    !> -------------------------------
    !! Add variables needed by all domains to the list of requested variables
    !!
    !! -------------------------------
    module subroutine var_request(this, options)
        class(domain_t), intent(inout) :: this
        type(options_t), intent(inout) :: options

        ! List the variables that are required to be allocated for any domain
        call options%alloc_vars(                                                    &
                     [kVARS%z,                      kVARS%z_interface,              &
                      kVARS%dz,                     kVARS%dz_interface,             &
                      kVARS%u,                      kVARS%v,                        &
                      kVARS%surface_pressure,       kVARS%roughness_z0,             &
                      kVARS%terrain,                kVARS%pressure,                 &
                      kVARS%temperature,            kVARS%pressure_interface,       &
                      kVARS%exner,                  kVARS%potential_temperature,    &
                      kVARS%latitude,               kVARS%longitude,                &
                      kVARS%u_latitude,             kVARS%u_longitude,              &
                      kVARS%v_latitude,             kVARS%v_longitude,              &
                      kVars%temperature_interface                                   ])

        if (trim(options%parameters%rain_var) /= "") call options%alloc_vars([kVARS%external_precipitation])

        ! List the variables that are required for any restart
        call options%restart_vars(                                                  &
                     [kVARS%z,                                                      &
                      kVARS%terrain,                kVARS%potential_temperature,    &
                      kVARS%latitude,               kVARS%longitude,                &
                      kVARS%u_latitude,             kVARS%u_longitude,              &
                      kVARS%v_latitude,             kVARS%v_longitude               ])

        call options%advect_vars([kVARS%potential_temperature])

    end subroutine var_request

    !> -------------------------------
    !! Read in the shape of the domain required and setup the grid objects
    !!
    !! -------------------------------
    subroutine read_domain_shape(this, options)
        implicit none
        class(domain_t), intent(inout)  :: this
        type(options_t), intent(in)     :: options

        real, allocatable :: temporary_data(:,:)
        integer :: nx_global, ny_global, nz_global, nsmooth

        nsmooth = max(1, int(options%parameters%smooth_wind_distance / options%parameters%dx))
        this%nsmooth = nsmooth
        if ((this_image()==1).and.(options%parameters%debug)) write(*,*) "number of gridcells to smooth = ",nsmooth
        ! This doesn't need to read in this variable, it could just request the dimensions
        ! but this is not a performance sensitive part of the code (for now)
        call io_read(options%parameters%init_conditions_file,   &
                     options%parameters%hgt_hi,                 &
                     temporary_data)

        nx_global = size(temporary_data,1)
        ny_global = size(temporary_data,2)
        nz_global = options%parameters%nz

        call this%grid%set_grid_dimensions(         nx_global, ny_global, nz_global)

        call this%u_grid%set_grid_dimensions(       nx_global, ny_global, nz_global, nx_extra = 1)
        call this%v_grid%set_grid_dimensions(       nx_global, ny_global, nz_global, ny_extra = 1)

        ! for 2D mass variables
        call this%grid2d%set_grid_dimensions(       nx_global, ny_global, 0)

        ! setup a 2D lat/lon grid extended by nsmooth grid cells so that smoothing can take place "across" images
        ! This just sets up the fields to interpolate u and v to so that the input data are handled on an extended
        ! grid.  They are then subset to the u_grid and v_grids above before actual use.
        call this%u_grid2d%set_grid_dimensions(     nx_global, ny_global, 0, nx_extra = 1)
        call this%u_grid2d_ext%set_grid_dimensions( nx_global, ny_global, 0, nx_extra = 1)
        ! extend by nsmooth, but bound to the domain grid
        this%u_grid2d_ext%ims = max(this%u_grid2d%ims - nsmooth, this%u_grid2d%ids)
        this%u_grid2d_ext%ime = min(this%u_grid2d%ime + nsmooth, this%u_grid2d%ide)
        this%u_grid2d_ext%jms = max(this%u_grid2d%jms - nsmooth, this%u_grid2d%jds)
        this%u_grid2d_ext%jme = min(this%u_grid2d%jme + nsmooth, this%u_grid2d%jde)

        ! handle the v-grid too
        call this%v_grid2d%set_grid_dimensions(     nx_global, ny_global, 0, ny_extra = 1)
        call this%v_grid2d_ext%set_grid_dimensions( nx_global, ny_global, 0, ny_extra = 1)
        ! extend by nsmooth, but bound to the domain grid
        this%v_grid2d_ext%ims = max(this%v_grid2d%ims - nsmooth, this%v_grid2d%ids)
        this%v_grid2d_ext%ime = min(this%v_grid2d%ime + nsmooth, this%v_grid2d%ide)
        this%v_grid2d_ext%jms = max(this%v_grid2d%jms - nsmooth, this%v_grid2d%jds)
        this%v_grid2d_ext%jme = min(this%v_grid2d%jme + nsmooth, this%v_grid2d%jde)


        call this%grid_soil%set_grid_dimensions(     nx_global, ny_global, 4)
        call this%grid_snow%set_grid_dimensions(     nx_global, ny_global, 3)
        call this%grid_snowsoil%set_grid_dimensions( nx_global, ny_global, 7)
        call this%grid_soilcomp%set_grid_dimensions( nx_global, ny_global, 8)
        call this%grid_gecros%set_grid_dimensions(  nx_global, ny_global, 60)
        call this%grid_croptype%set_grid_dimensions(  nx_global, ny_global, 5)
        call this%grid_monthly%set_grid_dimensions( nx_global, ny_global, 12)


        deallocate(temporary_data)


        this%north_boundary = (this%grid%yimg == this%grid%yimages)
        this%south_boundary = (this%grid%yimg == 1)
        this%east_boundary  = (this%grid%ximg == this%grid%ximages)
        this%west_boundary  = (this%grid%ximg == 1)

        this%ims = this%grid%ims; this%its = this%grid%its; this%ids = this%grid%ids
        this%ime = this%grid%ime; this%ite = this%grid%ite; this%ide = this%grid%ide
        this%kms = this%grid%kms; this%kts = this%grid%kts; this%kds = this%grid%kds
        this%kme = this%grid%kme; this%kte = this%grid%kte; this%kde = this%grid%kde
        this%jms = this%grid%jms; this%jts = this%grid%jts; this%jds = this%grid%jds
        this%jme = this%grid%jme; this%jte = this%grid%jte; this%jde = this%grid%jde

    end subroutine

    !> -------------------------------
    !! Check that a set of variables is within realistic bounds (i.e. >0)
    !!
    !! Need to add more variables to the list
    !!
    !! -------------------------------
    module subroutine enforce_limits(this,update_in)
      class(domain_t), intent(inout) :: this
      logical, optional,  intent(in) :: update_in

      logical update
      update = .False.
      if (present(update_in)) update = update_in

      if (update) then
        if (associated(this%water_vapor%meta_data%dqdt_3d)           ) where(this%water_vapor%meta_data%dqdt_3d < 0)             this%water_vapor%meta_data%dqdt_3d = 0
        if (associated(this%potential_temperature%meta_data%dqdt_3d) ) where(this%potential_temperature%meta_data%dqdt_3d < 0)   this%potential_temperature%meta_data%dqdt_3d = 0
        if (associated(this%cloud_water_mass%meta_data%dqdt_3d)      ) where(this%cloud_water_mass%meta_data%dqdt_3d < 0)        this%cloud_water_mass%meta_data%dqdt_3d = 0
        if (associated(this%cloud_number%meta_data%dqdt_3d)          ) where(this%cloud_number%meta_data%dqdt_3d < 0)            this%cloud_number%meta_data%dqdt_3d = 0
        if (associated(this%cloud_ice_mass%meta_data%dqdt_3d)        ) where(this%cloud_ice_mass%meta_data%dqdt_3d < 0)          this%cloud_ice_mass%meta_data%dqdt_3d = 0
        if (associated(this%cloud_ice_number%meta_data%dqdt_3d)      ) where(this%cloud_ice_number%meta_data%dqdt_3d < 0)        this%cloud_ice_number%meta_data%dqdt_3d = 0
        if (associated(this%rain_mass%meta_data%dqdt_3d)             ) where(this%rain_mass%meta_data%dqdt_3d < 0)               this%rain_mass%meta_data%dqdt_3d = 0
        if (associated(this%rain_number%meta_data%dqdt_3d)           ) where(this%rain_number%meta_data%dqdt_3d < 0)             this%rain_number%meta_data%dqdt_3d = 0
        if (associated(this%snow_mass%meta_data%dqdt_3d)             ) where(this%snow_mass%meta_data%dqdt_3d < 0)               this%snow_mass%meta_data%dqdt_3d = 0
        if (associated(this%snow_number%meta_data%dqdt_3d)           ) where(this%snow_number%meta_data%dqdt_3d < 0)             this%snow_number%meta_data%dqdt_3d = 0
        if (associated(this%graupel_mass%meta_data%dqdt_3d)          ) where(this%graupel_mass%meta_data%dqdt_3d < 0)            this%graupel_mass%meta_data%dqdt_3d = 0
        if (associated(this%graupel_number%meta_data%dqdt_3d)        ) where(this%graupel_number%meta_data%dqdt_3d < 0)          this%graupel_number%meta_data%dqdt_3d = 0
      else
        if (associated(this%water_vapor%data_3d)           ) where(this%water_vapor%data_3d < 0)             this%water_vapor%data_3d = 0
        if (associated(this%potential_temperature%data_3d) ) where(this%potential_temperature%data_3d < 0)   this%potential_temperature%data_3d = 0
        if (associated(this%cloud_water_mass%data_3d)      ) where(this%cloud_water_mass%data_3d < 0)        this%cloud_water_mass%data_3d = 0
        if (associated(this%cloud_number%data_3d)          ) where(this%cloud_number%data_3d < 0)            this%cloud_number%data_3d = 0
        if (associated(this%cloud_ice_mass%data_3d)        ) where(this%cloud_ice_mass%data_3d < 0)          this%cloud_ice_mass%data_3d = 0
        if (associated(this%cloud_ice_number%data_3d)      ) where(this%cloud_ice_number%data_3d < 0)        this%cloud_ice_number%data_3d = 0
        if (associated(this%rain_mass%data_3d)             ) where(this%rain_mass%data_3d < 0)               this%rain_mass%data_3d = 0
        if (associated(this%rain_number%data_3d)           ) where(this%rain_number%data_3d < 0)             this%rain_number%data_3d = 0
        if (associated(this%snow_mass%data_3d)             ) where(this%snow_mass%data_3d < 0)               this%snow_mass%data_3d = 0
        if (associated(this%snow_number%data_3d)           ) where(this%snow_number%data_3d < 0)             this%snow_number%data_3d = 0
        if (associated(this%graupel_mass%data_3d)          ) where(this%graupel_mass%data_3d < 0)            this%graupel_mass%data_3d = 0
        if (associated(this%graupel_number%data_3d)        ) where(this%graupel_number%data_3d < 0)          this%graupel_number%data_3d = 0
      endif
    end subroutine


    !> -------------------------------
    !! Setup the Geographic look up tables for interpolating a given forcing data set to each of the grids
    !!
    !! -------------------------------
    subroutine setup_geo_interpolation(this, forcing, options)
        implicit none
        class(domain_t),  intent(inout) :: this
        type(boundary_t), intent(inout) :: forcing
        type(options_t), intent(in)     :: options

        type(interpolable_type) :: forc_u_from_mass, forc_v_from_mass

        integer :: nx, ny, nz, i, ims, ime, jms, jme, AGL_top, AGL_nz

        ! this%geo and forcing%geo have to be of class interpolable
        ! which means they must contain lat, lon, z, geolut, and vLUT components

        call geo_LUT(this%geo_u, forcing%geo_u)
        call geo_LUT(this%geo_v, forcing%geo_v)
        call geo_LUT(this%geo,   forcing%geo)


        if (allocated(forcing%z)) then  ! In case of external 2D forcing data, skip the VLUTs.

            forc_u_from_mass%lat = forcing%geo%lat
            forc_u_from_mass%lon = forcing%geo%lon
            forc_v_from_mass%lat = forcing%geo%lat
            forc_v_from_mass%lon = forcing%geo%lon

            call geo_LUT(this%geo_u, forc_u_from_mass)
            call geo_LUT(this%geo_v, forc_v_from_mass)

            if (options%parameters%use_agl_height) then

                !! Subtract off terrain from geo_u and geo_v
                ! Find height of level closest to user-specified AGL_cap height
                AGL_top = 0
                AGL_nz = 1
                do while (AGL_top < options%parameters%agl_cap)
                    AGL_top = AGL_top + options%parameters%dz_levels(AGL_nz)
                    AGL_nz = AGL_nz + 1
                end do

                ! Step in reverse so that the bottom level is preserved until it is no longer needed
                do i=AGL_nz,1,-1
                    ! Multiply subtraction of base-topography by a factor that scales from 1 at surface to 0 at AGL_cap height
<<<<<<< HEAD
                    this%geo_u%z(:,i,:) = this%geo_u%z(:,i,:)-(this%geo_u%z(:,1,:)*((AGL_nz-i)/(AGL_nz*1.0)))
                    this%geo_v%z(:,i,:) = this%geo_v%z(:,i,:)-(this%geo_v%z(:,1,:)*((AGL_nz-i)/(AGL_nz*1.0)))
                    forcing%z(:,i,:) = forcing%z(:,i,:)-(forcing%original_geo%z(:,1,:)*((AGL_nz-i)/(AGL_nz*1.0)))   
=======
                    this%geo_u%z(:,i,:) = this%geo_u%z(:,i,:)-(this%geo_u%z(:,1,:)*((AGL_nz-i)/AGL_nz))
                    this%geo_v%z(:,i,:) = this%geo_v%z(:,i,:)-(this%geo_v%z(:,1,:)*((AGL_nz-i)/AGL_nz))
                    forcing%z(:,i,:) = forcing%z(:,i,:)-(forcing%original_geo%z(:,1,:)*((AGL_nz-i)/AGL_nz))
>>>>>>> 7e70c09f
                enddo

            endif

            nz = size(forcing%z,  2)
            nx = size(this%geo_u%z, 1)
            ny = size(this%geo_u%z, 3)
            allocate(forcing%geo_u%z(nx,nz,ny))
            call geo_interp(forcing%geo_u%z, forcing%z, forc_u_from_mass%geolut)
            call vLUT(this%geo_u, forcing%geo_u)

            call io_write("eo_u_vLUT.nc","data",forcing%geo_u%vert_lut%w)
            
            nx = size(this%geo_v%z, 1)
            ny = size(this%geo_v%z, 3)
            allocate(forcing%geo_v%z(nx,nz,ny))
            call geo_interp(forcing%geo_v%z, forcing%z, forc_v_from_mass%geolut)
            call vLUT(this%geo_v, forcing%geo_v)


            if (options%parameters%use_agl_height) then

                !! Add back terrain-subtracted portions to forcing%z
                do i=AGL_nz,1,-1
                    forcing%z(:,i,:) = forcing%z(:,i,:)+(forcing%original_geo%z(:,1,:)*((AGL_nz-i)/(AGL_nz*1.0)))
                enddo
            endif

            nx = size(this%geo%z, 1)
            ny = size(this%geo%z, 3)
            allocate(forcing%geo%z(nx, nz, ny))
            call geo_interp(forcing%geo%z, forcing%z, forcing%geo%geolut)
            call vLUT(this%geo,   forcing%geo)
            call io_write("eo_vLUT.nc","data",forcing%geo%vert_lut%w)

        end if

    end subroutine

    !> -------------------------------
    !! Update the dQdt fields for all forced variables
    !!
    !! This routine is the partner of apply_forcing below.
    !! update_delta_fields normalizes the difference by the time step of that difference field
    !! apply_forcing multiplies that /second value and multiplies it by the current time step before adding it
    !!
    !! -------------------------------
    module subroutine update_delta_fields(this, dt)
        implicit none
        class(domain_t),    intent(inout) :: this
        type(time_delta_t), intent(in)    :: dt

        ! temporary to hold the variable to be interpolated to
        type(variable_t) :: var_to_update
        
        !Ensure that input data for hydrometeors after interpolation have been forced to 0-minimum
        call this%enforce_limits(update_in=.True.)

        ! make sure the dictionary is reset to point to the first variable
        call this%variables_to_force%reset_iterator()

        ! Now iterate through the dictionary as long as there are more elements present
        do while (this%variables_to_force%has_more_elements())
            ! get the next variable
            var_to_update = this%variables_to_force%next()

            if (var_to_update%two_d) then
                var_to_update%dqdt_2d = (var_to_update%dqdt_2d - var_to_update%data_2d) / dt%seconds()

            else if (var_to_update%three_d) then

                var_to_update%dqdt_3d = (var_to_update%dqdt_3d - var_to_update%data_3d) / dt%seconds()

            endif

        enddo

        ! w has to be handled separately because it is the only variable that can be updated using the delta fields but is not
        ! actually read from disk. Note that if we move to balancing winds every timestep, then it doesn't matter.
        var_to_update = this%w%meta_data
        var_to_update%dqdt_3d = (var_to_update%dqdt_3d - var_to_update%data_3d) / dt%seconds()


    end subroutine


    !> -------------------------------
    !! Add the forcing update to boundaries and internal diagnosed fields
    !!
    !! This routine is the partner of update_delta_fields above.
    !! update_delta_fields normalizes the difference by the time step of that difference field
    !! apply forcing multiplies that /second value and multiplies it by the current time step before adding it
    !!
    !! -------------------------------
    module subroutine apply_forcing(this, dt)
        implicit none
        class(domain_t),    intent(inout) :: this
        type(time_delta_t), intent(in)    :: dt
        integer :: ims, ime, jms, jme

        ! temporary to hold the variable to be interpolated to
        type(variable_t) :: var_to_update

        ! make sure the dictionary is reset to point to the first variable
        call this%variables_to_force%reset_iterator()

        ! No iterate through the dictionary as long as there are more elements present
        do while (this%variables_to_force%has_more_elements())
            ! get the next variable
            var_to_update = this%variables_to_force%next()

            if (var_to_update%two_d) then
                ! apply forcing throughout the domain for 2D diagnosed variables (e.g. SST, SW)
                var_to_update%data_2d = var_to_update%data_2d + (var_to_update%dqdt_2d * dt%seconds())

            else if (var_to_update%three_d) then
                ! only apply forcing data on the boundaries for advected scalars (e.g. temperature, humidity)
                if (var_to_update%force_boundaries) then
                    ims = lbound(var_to_update%data_3d, 1)
                    ime = ubound(var_to_update%data_3d, 1)
                    jms = lbound(var_to_update%data_3d, 3)
                    jme = ubound(var_to_update%data_3d, 3)

                    if (this%west_boundary) then
                        var_to_update%data_3d(ims,:,jms+1:jme-1) = var_to_update%data_3d(ims,:,jms+1:jme-1) + (var_to_update%dqdt_3d(ims,:,jms+1:jme-1) * dt%seconds())
                    endif
                    if (this%east_boundary) then
                        var_to_update%data_3d(ime,:,jms+1:jme-1) = var_to_update%data_3d(ime,:,jms+1:jme-1) + (var_to_update%dqdt_3d(ime,:,jms+1:jme-1) * dt%seconds())
                    endif
                    if (this%south_boundary) then
                        var_to_update%data_3d(:,:,jms) = var_to_update%data_3d(:,:,jms) + (var_to_update%dqdt_3d(:,:,jms) * dt%seconds())
                    endif
                    if (this%north_boundary) then
                        var_to_update%data_3d(:,:,jme) = var_to_update%data_3d(:,:,jme) + (var_to_update%dqdt_3d(:,:,jme) * dt%seconds())
                    endif

                ! apply forcing throughout the domain for diagnosed variables (e.g. pressure, wind)
                else
                    var_to_update%data_3d = var_to_update%data_3d + (var_to_update%dqdt_3d * dt%seconds())
                endif
            endif

        enddo

        ! w has to be handled separately because it is the only variable that can be updated using the delta fields but is not
        ! actually read from disk. Note that if we move to balancing winds every timestep, then it doesn't matter.
        var_to_update = this%w%meta_data
        var_to_update%data_3d = var_to_update%data_3d + (var_to_update%dqdt_3d * dt%seconds())

        if (associated(this%external_precipitation%data_2d)) then
            this%accumulated_precipitation%data_2d = this%accumulated_precipitation%data_2d + (this%external_precipitation%data_2d * dt%seconds())
        endif


    end subroutine

    !> -----------------------------------------------------------------------------------------------------------------
    !! Loop through external variables if supplied and interpolate the external data to the domain
    !!
    !! -----------------------------------------------------------------------------------------------------------------
    module subroutine interpolate_external(this, external_conditions, options)
        implicit none
        class(domain_t),  intent(inout) :: this
        type(boundary_t), intent(in)    :: external_conditions
        type(options_t), intent(in)     :: options

        integer :: i, nsoil=4
        character(len=99) :: varname
        type(variable_t) :: external_var, external_var2
        ! real, allocatable :: ext_snowheight_int(:,:)

        ! do i = 1, external_conditions%variables%n_vars
        !     print*, "    interpolating external_conditions for ", trim(external_conditions%variables%var_list(i)%name)
        ! end do
        ! nsoil=4
        if(options%parameters%external_files/="MISSING") then
          ! -------  repeat this code block for other external variables?   -----------------
          if(options%parameters%swe_ext/="") then

            varname = options%parameters%swe_ext   !   options%ext_var_list(j)

            if (this_image()==1) print*, "    interpolating external var ", trim(varname) , " for initial conditions"
            external_var =external_conditions%variables%get_var(trim(varname))  ! the external variable

            if (associated(this%snow_water_equivalent%data_2d)) then
                call geo_interp2d(  this%snow_water_equivalent%data_2d, & ! ( this%grid2d% ids : this%grid2d% ide, this%grid2d% jds : this%grid2d% jde)   ,            &
                                    external_var%data_2d,               &
                                    external_conditions%geo%geolut )
            endif

          endif

          ! -------  external snow height   -----------------
          if (options%parameters%hsnow_ext/="") then

            varname = options%parameters%hsnow_ext   !   options%ext_var_list(j)

            if (this_image()==1) print*, "    interpolating external var ", trim(varname) , " for initial conditions"
            external_var =external_conditions%variables%get_var(trim(varname))  ! the external variable

            if (associated(this%snow_height%data_2d)) then
                call geo_interp2d(  this%snow_height%data_2d, & ! ( this%grid2d% ids : this%grid2d% ide, this%grid2d% jds : this%grid2d% jde)   ,            &
                                    external_var%data_2d,               &
                                    external_conditions%geo%geolut )
            endif
          ! -------  external snow height from external swe and density  -----------------
          elseif (options%parameters%swe_ext/="" .AND. options%parameters%rho_snow_ext/="") then

            varname = options%parameters%rho_snow_ext   !   options%ext_var_list(j)

            if (this_image()==1) print*, "    interpolating external var ", trim(varname) , " to calculate initial snow height"
            external_var =external_conditions%variables%get_var(trim(varname))  ! the external variable
            external_var2 =external_conditions%variables%get_var(trim(options%parameters%swe_ext))  ! the external swe
            if (associated(this%snow_height%data_2d)) then
                call geo_interp2d(  this%snow_height%data_2d, &
                                    external_var2%data_2d / external_var%data_2d,               &  ! ext_swe / rho_snow_swe = hsnow_ext
                                    external_conditions%geo%geolut )
            endif
          endif

          ! ------ soil temperature  (2D or 3D)_______________________
          if (options%parameters%tsoil2D_ext/="") then

            varname = options%parameters%tsoil2D_ext   !   options%ext_var_list(j)

            if (this_image()==1) print*, "    interpolating external var ", trim(varname) , " for initial conditions"
            external_var =external_conditions%variables%get_var(trim(varname))  ! the external variable

            if (associated(this%soil_deep_temperature%data_2d)) then

                call geo_interp2d(  this%soil_deep_temperature%data_2d, &
                                    external_var%data_2d,               &
                                    external_conditions%geo%geolut )
                if (associated(this%soil_temperature%data_3d)) then
                    do i=1,nsoil
                        this%soil_temperature%data_3d(:,i,:) = this%soil_deep_temperature%data_2d
                    enddo
                endif
            endif

          elseif (options%parameters%tsoil3D_ext/="") then  ! if 3D soil is provided we take the lowest level only. (can/should be expanded later)

            varname = options%parameters%tsoil3D_ext

            if (this_image()==1) print*, "    interpolating external var ", trim(varname) , " for initial conditions"
            external_var =external_conditions%variables%get_var(trim(varname))  ! the external variable

            if (associated(this%soil_deep_temperature%data_2d)) then
                call geo_interp2d(  this%soil_deep_temperature%data_2d, &
                                    external_var%data_3d(:,size(external_var%data_3d,2),:)  ,               &
                                    external_conditions%geo%geolut )
                if (associated(this%soil_temperature%data_3d)) then
                    do i=1,nsoil
                        this%soil_temperature%data_3d(:,i,:) = this%soil_deep_temperature%data_2d
                    enddo
                endif
            endif
          endif
        endif
    end subroutine


    !> -------------------------------
    !! Loop through all variables for which forcing data have been supplied and interpolate the forcing data to the domain
    !!
    !! -------------------------------
    module subroutine interpolate_forcing(this, forcing, update)
        implicit none
        class(domain_t),  intent(inout) :: this
        type(boundary_t), intent(in)    :: forcing
        logical,          intent(in),   optional :: update
        
        ! internal field always present for value of optional "update"
        logical :: update_only
        logical :: var_is_not_pressure
        ! temporary to hold the variable to be interpolated to
        type(variable_t) :: var_to_interpolate
        ! temporary to hold the forcing variable to be interpolated from
        type(variable_t) :: input_data, forcing_temperature
        real, allocatable, dimension(:,:,:) :: potential_temperature
        ! number of layers has to be used when subsetting for update_pressure (for now)
        integer :: nz
        logical :: var_is_u, var_is_v

        update_only = .False.
        if (present(update)) update_only = update

        forcing_temperature = forcing%variables%get_var(this%potential_temperature%meta_data%forcing_var)

        ! make sure the dictionary is reset to point to the first variable
        call this%variables_to_force%reset_iterator()

        ! Now iterate through the dictionary as long as there are more elements present
        do while (this%variables_to_force%has_more_elements())
            ! get the next variable
            var_to_interpolate = this%variables_to_force%next()

            ! get the associated forcing data
            input_data = forcing%variables%get_var(var_to_interpolate%forcing_var)


            ! interpolate
            if (var_to_interpolate%two_d) then
                if (update_only) then
                    call geo_interp2d(var_to_interpolate%dqdt_2d, input_data%data_2d, forcing%geo%geolut)
                else
                    call geo_interp2d(var_to_interpolate%data_2d, input_data%data_2d, forcing%geo%geolut)
                endif

            else
                ! if this is the pressure variable, then don't perform vertical interpolation, adjust the pressure directly
                var_is_not_pressure = (trim(var_to_interpolate%forcing_var) /= trim(this%pressure%forcing_var))

                var_is_u = (trim(var_to_interpolate%forcing_var) == trim(this%u%meta_data%forcing_var))
                var_is_v = (trim(var_to_interpolate%forcing_var) == trim(this%v%meta_data%forcing_var))

                ! if just updating, use the dqdt variable otherwise use the 3D variable
                if (update_only) then

                    call interpolate_variable(var_to_interpolate%dqdt_3d, input_data, forcing, this, &
                                    vert_interp=var_is_not_pressure, var_is_u=var_is_u, var_is_v=var_is_v, nsmooth=this%nsmooth)

                    ! because pressure needs to be adjusted for grid points that fall below the forcing lowest level, we adjust it separately.
                    if (.not.var_is_not_pressure) then
                        allocate(potential_temperature, mold=var_to_interpolate%dqdt_3d)
                        ! to improve the pressure adjustment, we need to get forcing potential temperature on the ICAR grid WITHOUT vertical interpolation
                        call interpolate_variable(potential_temperature, forcing_temperature, forcing, this, &
                                        vert_interp=.False., var_is_u=.False., var_is_v=.False., nsmooth=this%nsmooth)

                        call adjust_pressure(var_to_interpolate%dqdt_3d, forcing%geo%z, this%geo%z, potential_temperature)
                    endif

                else
                    call interpolate_variable(var_to_interpolate%data_3d, input_data, forcing, this, &
                                    vert_interp=var_is_not_pressure, var_is_u=var_is_u, var_is_v=var_is_v, nsmooth=this%nsmooth)

                    ! because pressure needs to be adjusted for grid points that fall below the forcing lowest level, we adjust it separately.
                    if (.not.var_is_not_pressure) then
                        allocate(potential_temperature, mold=var_to_interpolate%dqdt_3d)
                        ! to improve the pressure adjustment, we need to get forcing potential temperature on the ICAR grid WITHOUT vertical interpolation
                        call interpolate_variable(potential_temperature, forcing_temperature, forcing, this, &
                                        vert_interp=.False., var_is_u=.False., var_is_v=.False., nsmooth=this%nsmooth)

                        call adjust_pressure(var_to_interpolate%data_3d, forcing%geo%z, this%geo%z, potential_temperature)
                    endif
                endif

            endif
        enddo

    end subroutine

    !> -------------------------------
    !! Adjust a 3d pressure field from the forcing data to the ICAR model grid
    !!
    !! Because the GCM grid can be very different from the ICAR grid, we first roughly match up
    !! the GCM level that is closest to the ICAR level. This has to be done grid cell by gridcell.
    !! This still is not ideal, in that it has already subset the GCM levels to the same number as are in ICAR
    !! If the GCM has a LOT of fine layers ICAR will not be getting layers higher up in the atmosphere.
    !! It would be nice to first use vinterp to get as close as we can, then update pressure only for grid cells below.
    !! Uses update_pressure to make a final adjustment (including below the lowest model level).
    !!
    !! -------------------------------
    subroutine adjust_pressure(pressure, input_z, output_z, potential_temperature)
        implicit none
        real, intent(inout), dimension(:,:,:) :: pressure !> Pressure on the forcing model levels [Pa]
        real, intent(in), dimension(:,:,:) :: input_z, output_z !> z on the forcing and ICAR model levels [m]
        real, intent(in), dimension(:,:,:) :: potential_temperature !> potential temperature of the forcing data [K]

        ! store a temporary copy of P and Z from the forcing data after selecting the closest GCM level to the ICAR data
        real, allocatable, dimension(:,:,:) :: temp_z, temp_p, temp_t
        ! loop counter variables
        integer :: k, nz, in_z_idx
        integer :: i,j, nx, ny

        allocate(temp_z, temp_p, temp_t, mold=pressure)

        nx = size(pressure, 1)
        nz = size(pressure, 2)
        ny = size(pressure, 3)

        do j = 1, ny
            do i = 1, nx
                ! keep track of the nearest z level from the forcing data
                in_z_idx = 1
                do k = 1, nz
                    ! if the ICAR z level is more than half way to the next forcing z level, then increment the GCM z
                    findz: do while (output_z(i,k,j) > ((input_z(i,in_z_idx,j) + input_z(i,min(nz,in_z_idx+1),j)) / 2))
                        in_z_idx = min(nz, in_z_idx + 1)

                        if (in_z_idx == nz) then
                            exit findz
                        endif
                    end do findz
                    ! make a new copy of the pressure and z data from the closest GCM model level
                    temp_z(i,k,j) = input_z(i,in_z_idx,j)
                    temp_p(i,k,j) = pressure(i,in_z_idx,j)
                    temp_t(i,k,j) = exner_function(pressure(i,in_z_idx,j)) * potential_temperature(i,in_z_idx,j)
                end do
            enddo
        enddo

        ! put the updated pressure data into the pressure variable prior to adjustments
        pressure = temp_p

        ! update pressure for the change in height between the closest GCM model level and each ICAR level.
        call update_pressure(pressure, temp_z, output_z, temp_t)

        deallocate(temp_p, temp_z)
    end subroutine

    !> -------------------------------
    !! Interpolate one variable by requesting the forcing data from the boundary data structure then
    !! calling the appropriate interpolation routine (2D vs 3D) with the appropriate grid (mass, u, v)
    !!
    !! -------------------------------
    subroutine interpolate_variable(var_data, input_data, forcing, dom, vert_interp, var_is_u, var_is_v, nsmooth)
        implicit none
        real,               intent(inout) :: var_data(:,:,:)
        type(variable_t),   intent(in) :: input_data
        type(boundary_t),   intent(in)    :: forcing
        type(domain_t),     intent(in)    :: dom
        logical,            intent(in),   optional :: vert_interp
        logical,            intent(in),   optional :: var_is_u, var_is_v
        integer,            intent(in),   optional :: nsmooth

        ! note that 3D variables have a different number of vertical levels, so they have to first be interpolated
        ! to the high res horizontal grid, then vertically interpolated to the actual icar domain
        real, allocatable :: temp_3d(:,:,:), pre_smooth(:,:,:)
        logical :: interpolate_vertically, uvar, vvar
        integer :: nx, ny, nz
        integer :: windowsize, z

        interpolate_vertically=.True.
        if (present(vert_interp)) interpolate_vertically = vert_interp
        uvar = .False.
        if (present(var_is_u)) uvar = var_is_u
        vvar = .False.
        if (present(var_is_v)) vvar = var_is_v
        windowsize = 0
        if (present(nsmooth)) windowsize = nsmooth


        ! Sequence of if statements to test if this variable needs to be interpolated onto the staggared grids
        ! This could all be combined by passing in the geo data to use, along with a smoothing flag.

        ! Interpolate to the Mass grid
        if ((size(var_data,1) == size(forcing%geo%geolut%x,2)).and.(size(var_data,3) == size(forcing%geo%geolut%x,3))) then
            ! allocate a temporary variable to hold the horizontally interpolated data before vertical interpolation
            allocate(temp_3d(size(var_data,1), size(input_data%data_3d,2), size(var_data,3) ))

            call geo_interp(temp_3d, input_data%data_3d, forcing%geo%geolut)

            ! note that pressure (and possibly other variables?) should not be interpolated, it will be adjusted later
            ! really, it should be interpolated, and the bottom layers (below the forcing model) should be adjusted separately...
            if (interpolate_vertically) then
                call vinterp(var_data, temp_3d, forcing%geo%vert_lut)
            else
                nz = size(var_data,2)
                if (size(temp_3d,2) >=nz) then
                    var_data = temp_3d(:,:nz,:)
                else

                    var_data(:,:size(temp_3d,2),:) = temp_3d
                    do z=size(temp_3d,2), nz
                        var_data(:,z,:) = temp_3d(:,size(temp_3d,2),:)
                    enddo
                endif
            endif

        ! Interpolate to the u staggered grid
        else if (uvar) then

            ! use the alternate allocate below to vertically interpolate to this first, then smooth, then subset to the actual variable
            allocate(temp_3d(size(forcing%geo_u%geolut%x,2), size(var_data,2), size(forcing%geo_u%geolut%x,3)))
            allocate(pre_smooth(size(forcing%geo_u%geolut%x,2), size(input_data%data_3d,2), size(forcing%geo_u%geolut%x,3) ))

            nx = size(forcing%geo_u%geolut%x,2)
            ny = size(forcing%geo_u%geolut%x,3)
            nz = size(var_data,2)

            ! One grid cell smoothing of original input data
            call smooth_array(input_data%data_3d, windowsize=1, ydim=3)
            call geo_interp(pre_smooth, input_data%data_3d, forcing%geo_u%geolut)

            call vinterp(temp_3d, pre_smooth, forcing%geo_u%vert_lut)
            ! temp_3d = pre_smooth(:,:nz,:) ! no vertical interpolation option

            call smooth_array(temp_3d, windowsize=windowsize, ydim=3)
                        
            var_data = temp_3d(dom%u_grid%ims-dom%u_grid2d_ext%ims+1 : dom%u_grid%ime-dom%u_grid2d_ext%ims+1,    &
                               :,   &
                               dom%u_grid%jms-dom%u_grid2d_ext%jms+1 : dom%u_grid%jme-dom%u_grid2d_ext%jms+1)
        ! Interpolate to the v staggered grid
        else if (vvar) then

            ! use the alternate allocate below to vertically interpolate to this first, then smooth, then subset to the actual variable
            allocate(temp_3d(size(forcing%geo_v%geolut%x,2), size(var_data,2), size(forcing%geo_v%geolut%x,3)))
            allocate(pre_smooth(size(forcing%geo_v%geolut%x,2), size(input_data%data_3d,2), size(forcing%geo_v%geolut%x,3) ))

            nx = size(forcing%geo_v%geolut%x,2)
            ny = size(forcing%geo_v%geolut%x,3)
            nz = size(var_data,2)

            ! One grid cell smoothing of original input data
            call smooth_array(input_data%data_3d, windowsize=1, ydim=3)
            call geo_interp(pre_smooth, input_data%data_3d, forcing%geo_v%geolut)
            call vinterp(temp_3d, pre_smooth, forcing%geo_v%vert_lut)
            ! temp_3d = pre_smooth(:,:nz,:) ! no vertical interpolation option
            call smooth_array(temp_3d, windowsize=windowsize, ydim=3)

            var_data = temp_3d(dom%v_grid%ims-dom%v_grid2d_ext%ims+1 : dom%v_grid%ime-dom%v_grid2d_ext%ims+1,    &
                                :,   &
                               dom%v_grid%jms-dom%v_grid2d_ext%jms+1 : dom%v_grid%jme-dom%v_grid2d_ext%jms+1)
        endif

    end subroutine


    !> -------------------------------
    !! This is used to calculate the dzdz slopes based on the difference between forcing terrain and hi-res terrain.
    !!  Usefull for hi-res simulations over complex terrain, where the forcing data already resolves significant terrain influence.
    !!
    !!
    !! Bert Kruyt may 2020
    !! -------------------------------
    module subroutine calculate_delta_terrain(this, forcing, options)
        implicit none
        class(domain_t),  intent(inout) :: this
        type(boundary_t), intent(in) :: forcing
        type(options_t), intent(in)     :: options


        real, allocatable ::  delta_terrain(:,:)!, delta_dzdx_sc(:,:,:), delta_dzdy_sc(:,:,:)
        real, allocatable :: zf_interface(:,:,:), dzf_interface(:,:,:), zf(:,:,:), dzf_mass(:,:,:), dzfdx(:,:,:), dzfdy(:,:,:)!, delta_dzdx(:,:,:)
        real, allocatable :: temp_offset(:,:), temp(:,:,:), temp2(:,:)

        real :: wind_top, s1, s2, s, e
        integer :: i

        call read_forcing_terrain(this, options, forcing)

        allocate(this%zfr_u( this%u_grid2d_ext% ims : this%u_grid2d_ext% ime,   &  ! can go to calculate delta terrain ?
                             this%u_grid% kms : this%u_grid% kme,   &
                             this%u_grid2d_ext% jms : this%u_grid2d_ext% jme) )

        allocate(this%zfr_v( this%v_grid2d_ext% ims : this%v_grid2d_ext% ime,   &
                             this%v_grid% kms : this%v_grid% kme,   &
                             this%v_grid2d_ext% jms : this%v_grid2d_ext% jme) )

        associate(ims => this%ims,      ime => this%ime,                        &
                  jms => this%jms,      jme => this%jme,                        &
                  kms => this%kms,      kme => this%kme,                        &
                  terrain               => this%terrain%data_2d,                &
                  global_terrain        => this%global_terrain,                 &
                  terrain_u             => this%terrain_u,                      &
                  terrain_v             => this%terrain_v,                      &
                  forcing_terrain       => this%forcing_terrain%data_2d,        &
                  forcing_terrain_u    => this%forcing_terrain_u,               &
                  forcing_terrain_v    => this%forcing_terrain_v,               &
                  n                     => options%parameters%sleve_n,          &
                  dz                    => options%parameters%dz_levels,        &
                  dzdx                  => this%dzdx,                           &
                  dzdy                  => this%dzdy,                           &
                  dz_scl                => this%dz_scl,                         &
                  smooth_height         => this%smooth_height,                  &
                  h1_u                  => this%h1_u,                           &
                  h2_u                  => this%h2_u,                           &
                  h1_v                  => this%h1_v,                           &
                  h2_v                  => this%h2_v,                           &
                  ! delta_dzdx_lc         => this%delta_dzdx,                     &
                  ! delta_dzdy_lc         => this%delta_dzdy,                     &
                  delta_dzdx_sc         => this%delta_dzdx,                     &
                  delta_dzdy_sc         => this%delta_dzdy,                     &
                  zfr_u                 => this%zfr_u,                          &
                  zfr_v                 => this%zfr_v )


        ! s  =  H / options%parameters%sleve_decay_factor
        s1 =  smooth_height / options%parameters%decay_rate_L_topo
        s2 =  smooth_height / options%parameters%decay_rate_S_topo
        s = s1 ! only for the -currently unused- delta_dzdx_sc calculation (1B)
        ! wind_top = (s1+s2)/2 ! Experiment, lets see what this does.

        ! To prevent the wind_top (the height below which we hor.accelerate winds) from becoming too low, thus creating
        !   very large acceleration, we introduce this check.
        e = 1.2  ! <- first guess
        if (MAXVAL(global_terrain) *e < s1 ) then
            wind_top = s1
            if (this_image()==1) print*, "  horizontally accelerating winds below:", wind_top, "m. " !,"(Factor H/s:", H/s ,")"
        else
            wind_top = MAXVAL(global_terrain) * e !**2
            if (this_image()==1 )   print*, "  adjusting wind top upward from ",s1 ," to ", wind_top  ,"m. Horizontally accelerating winds below this level."
        endif
        ! if (this_image()==1) print*, "  s_accel max: ", wind_top, "  - h max:", MAXVAL(global_terrain)


        !_________ 1. Calculate delta_dzdx for w_real calculation - CURRENTLY NOT USED- reconsider  _________
        allocate(delta_terrain(this% ims : this% ime, &
                                this% jms : this% jme) )

        if (options%parameters%sleve)then  ! ############# Hybrid or SLEVE coordinates  ##############################

            ! #----------------------- option 1A: calc z levels from forcing terrain -------------------
            ! do i = this%grid%kms, this%grid%kme
            !   if (i<=max_level) then
            !     if (i==this%grid%kms)    zf_interface(:,i,:)   =  forcing_terrain
            !     if (i==this%grid%kme)    dzf_interface(:,i,:)  =  H - zf_interface(:,i,:)
            !     zf_interface(:,i+1,:)  = sum(dz_scl(1:i))   &
            !                            + forcing_terrain  *  SINH( (H/s)**n - (sum(dz_scl(1:i))/s)**n ) / SINH((H/s)**n)
            !     if (i/=this%grid%kme)  dzf_interface(:,i,:)  =  zf_interface(:,i+1,:) - zf_interface(:,i,:)
            !     if (i==this%grid%kms) then
            !         dzf_mass(:,i,:)       = dzf_interface(:,i,:) / 2           ! Diff for k=1
            !         zf(:,i,:)             = forcing_terrain + dzf_mass(:,i,:)          ! Diff for k=1
            !     endif
            !   else  ! i.e. above flat_z_height
            !     dzf_interface(:,i,:) =   dz(i)
            !     if (i/=this%grid%kme)   zf_interface(:,i+1,:) = zf_interface(:,i,:) + dz(i)
            !   endif
            !   if (i/=this%grid%kms) then
            !         dzf_mass(:,i,:)   =  dzf_interface(:,i-1,:) / 2  +  dzf_interface(:,i,:) / 2
            !         zf(:,i,:)         =  zf(:,i-1,:)           + dzf_mass(:,i,:)
            !   endif
            !   dzfdx(:,i,:) = (zf(ims+1:ime,i,:) - zf(ims:ime-1,i,:)) / this%dx
            !   dzfdy(:,i,:) = (zf(:,i,jms+1:jme) - zf(:,i,jms:jme-1)) / this%dx
            ! enddo

            ! ! Then finally:
            ! delta_dzdx_lc(:,:,:) = dzdx(:,:,:)  -  dzfdx(:,:,:)  ! use this for w_real calculation.
            ! delta_dzdy_lc(:,:,:) = dzdy(:,:,:)  -  dzfdy(:,:,:)  ! use this for w_real calculation.


            ! _______________ option 1B: the same as the above, but way shorter. ________________

            delta_terrain = (terrain - forcing_terrain)

            do  i = this%grid%kms, this%grid%kme

              delta_dzdx_sc(:,i,:) =   ( delta_terrain(ims+1:ime,:) - delta_terrain(ims:ime-1,:) )    &
                                      * SINH( (smooth_height/s)**n - (sum(dz_scl(1:i))/s)**n ) / SINH((smooth_height/s)**n)  / this%dx

              delta_dzdy_sc(:,i,:) =   ( delta_terrain(:,jms+1:jme) - delta_terrain(:, jms:jme-1) )    &
                                      * SINH( (smooth_height/s)**n - (sum(dz_scl(1:i))/s)**n ) / SINH((smooth_height/s)**n)  / this%dx

                   !!! s no longer an input parameter in real SLEVE implementation ! ! ! ????

            enddo



            !_________ 2. Calculate the ratio bewteen z levels from hi-res and forcing data for wind acceleration  _________


            do i = this%grid%kms, this%grid%kme

              ! a = sum(dz_scl(1:i))
              if ( sum(dz_scl(1:i)) <= wind_top) then
                ! Terrain-induced acceleration only occurs in the lower atmosphere, hence wind_top - h, iso H - h
                zfr_u(:,i,:)  =  (wind_top - terrain_u(:,:) * SINH( (wind_top/s2)**n - (sum(dz_scl(1:i))/s2)**n ) / SINH((wind_top/s2)**n)  ) &
                      /  (wind_top - forcing_terrain_u(:,:) * SINH( (wind_top/s2)**n - (sum(dz_scl(1:i))/s2)**n ) / SINH((wind_top/s2)**n)  )

                zfr_v(:,i,:)  =  (wind_top - terrain_v * SINH( (wind_top/s2)**n - (sum(dz_scl(1:i))/s2)**n ) / SINH((wind_top/s2)**n)  ) &
                      /  (wind_top - forcing_terrain_v * SINH( (wind_top/s2)**n - (sum(dz_scl(1:i))/s2)**n ) / SINH((wind_top/s2)**n)  )
              else
                    zfr_u(:,i,:) = 1
                    zfr_v(:,i,:) = 1
              endif

              ! zfr_u(:,i,:)  =  (H - terrain_u(:,:)  * SINH( (H/s)**n - (sum(dz_scl(1:i))/s)**n ) / SINH((H/s)**n)  ) &
              !       /  (H - forcing_terrain_u(:,:)  * SINH( (H/s)**n - (sum(dz_scl(1:i))/s)**n ) / SINH((H/s)**n)  )

              ! zfr_v(:,i,:)  =  (H - terrain_v  * SINH( (H/s)**n - (sum(dz_scl(1:i))/s)**n ) / SINH((H/s)**n)  ) &
              !       /  (H - forcing_terrain_v  * SINH( (H/s)**n - (sum(dz_scl(1:i))/s)**n ) / SINH((H/s)**n)  )

                  ! MAy need to split forcing terrain_u/v into large-scale and small-scale as well for this to work..

            enddo

            ! if (this_image()==1)  call io_write("zfr_u_SLEVE.nc", "zfr_u", zfr_u(:,:,:) )
            ! if ((this_image()==1).and.(options%parameters%debug))  call io_write("zfr_u_SLEVE.nc", "zfr_u", zfr_u(:,:,:) ) ! check in plot
            ! if ((this_image()==1))  call io_write("zfr_v_SLEVE.nc", "zfr_v", zfr_v(:,:,:) ) ! check in plot


        else !########################### no hybrid / SLEVE coordinates:  ###########################
          !_________ 2. Calculate the ratio bewteen z levels from hi-res and forcing data for wind acceleration  _________

          i=kms

          zfr_u(:,i,:) = (smooth_height - terrain_u(:,:)) / (smooth_height - forcing_terrain_u(:,:))
          zfr_v(:,i,:) = (smooth_height - terrain_v(:,:)) / (smooth_height - forcing_terrain_v(:,:))

          do i = kms+1, kme

              zfr_u(:,i,:) = zfr_u(:,i-1,:)
              zfr_v(:,i,:) = zfr_v(:,i-1,:)
          enddo

          ! if ((this_image()==1))  call io_write("zfr_u_ns.nc", "zfr_u", zfr_u(:,:,:) ) ! check in plot
          ! if ((this_image()==1).and.(options%parameters%debug))  call io_write("zfr_u_ns.nc", "zfr_u", zfr_u(:,:,:) ) ! check in plot

        endif


        ! all calculations are done on the extended grid (because this%geo_u%z=z_u is on the ext grid).
        !   Here the extended boundaries are cut off again
        temp =  this%zfr_u
        deallocate(this%zfr_u)
        allocate(this%zfr_u( this%u_grid% ims : this%u_grid% ime,   &
                       this%u_grid% kms : this%u_grid% kme,   &
                       this%u_grid% jms : this%u_grid% jme) )
        this%zfr_u = temp(this%u_grid%ims:this%u_grid%ime, :, this%u_grid%jms:this%u_grid%jme)
        deallocate(temp)

        temp =  this%zfr_v
        deallocate(this%zfr_v)
        allocate(this%zfr_v( this%v_grid% ims : this%v_grid% ime,   &
                       this%v_grid% kms : this%v_grid% kme,   &
                       this%v_grid% jms : this%v_grid% jme) )
        this%zfr_v = temp(this%v_grid%ims:this%v_grid%ime, :, this%v_grid%jms:this%v_grid%jme)
        deallocate(temp)



        !# - - - - - - - - - Write output for debugging   - - - - - - - - - - - - - - - - - - - - - - - - - - -
        ! if ((this_image()==1).and.(options%parameters%debug)) then  ! Print some diagnostics. Useful for development.
        !   call io_write("terrain_u.nc", "terrain_u", terrain_u(:,:) ) ! check in plot
        !   ! call io_write("forcing_terrain.nc", "forcing_terrain", forcing_terrain(:,:) ) ! check in plot
        !   call io_write("terrain.nc", "terrain", terrain(:,:) ) ! check in plot
        !   call io_write("delta_dzdx_sc.nc", "delta_dzdx_sc", delta_dzdx_sc(:,:,:) )
        !   call io_write("delta_dzdx_lc.nc", "delta_dzdx_lc", delta_dzdx_lc(:,:,:) )
        !   call io_write("dzdx.nc", "dzdx", dzdx(:,:,:) )
        !   call io_write("dzfdx.nc", "dzfdx", dzfdx(:,:,:) )
        !   ! call io_write("zfr_u.nc", "zfr_u", zfr_u(:,:,:) ) ! check in plot
        ! endif

        end associate

    end subroutine


    !> -------------------------------
    !!  forcing terrain needs to be interpolated, then offset onto u and v grids.
    !!
    !> -------------------------------

    subroutine read_forcing_terrain(this, options, forcing)
        implicit none
        class(domain_t), intent(inout)  :: this
        type(options_t), intent(in)     :: options
        type(boundary_t), intent(in) :: forcing
        type(interpolable_type) :: forc_u_from_mass, forc_v_from_mass

        type(variable_t) :: forcing_terr

        allocate(this%forcing_terrain_u( this%u_grid2d_ext% ims : this%u_grid2d_ext% ime,   &  ! was u_grid2d_ext
                                         this%u_grid2d_ext% jms : this%u_grid2d_ext% jme) )

        allocate(this%forcing_terrain_v( this%v_grid2d_ext% ims : this%v_grid2d_ext% ime,   &
                                         this%v_grid2d_ext% jms : this%v_grid2d_ext% jme) )


        ! set up Geo Lookup tables for interpolation:
        forc_u_from_mass%lat = forcing%geo%lat
        forc_u_from_mass%lon = forcing%geo%lon
        forc_v_from_mass%lat = forcing%geo%lat
        forc_v_from_mass%lon = forcing%geo%lon

        call geo_LUT(this%geo_u, forc_u_from_mass)
        call geo_LUT(this%geo_v, forc_v_from_mass)

        ! Read the forcing terrain data
        forcing_terr = forcing%variables%get_var(options%parameters%hgtvar)

        !  ------- Interpolate onto (hi-res) u, v and mass grids:  ------
        call geo_interp2d(this%forcing_terrain_u, forcing_terr%data_2d, forc_u_from_mass%geolut) ! interpolate onto u grid
        call geo_interp2d(this%forcing_terrain_v, forcing_terr%data_2d, forc_v_from_mass%geolut) ! interpolate onto v grid
        call geo_interp2d(this%forcing_terrain%data_2d, forcing_terr%data_2d, forcing%geo%geolut) ! interpolate onto mass grid

        !if ((this_image()==1).and.(options%parameters%debug))  call io_write("forcing_terrain.nc", "forcing_terrain", this%forcing_terrain%data_2d(:,:) )
        !if ((this_image()==1).and.(options%parameters%debug))  call io_write("forcing_terrain_u.nc", "forcing_terrain_u", this%forcing_terrain_u(:,:) ) ! check in plot

    end subroutine


    !> -------------------------------
    !! Used to interpolate an exchangeable type, just gets the meta_data structure from it and uses interpolate_variable
    !!
    !! This is not used presently since the meta_data structures are added directly to the variables_to_force dictionary
    !!
    !! -------------------------------
    ! subroutine interpolate_exchangeable(var, forcing)
    !     implicit none
    !     class(exchangeable_t), intent(inout) :: var
    !     class(boundary_t),     intent(in)    :: forcing
    !
    !     type(variable_t) :: input_data
    !
    !     input_data = forcing%variables%get_var(var%meta_data%forcing_var)
    !     ! exchangeables all have a meta_data variable_t component with a pointer to the 3D local data
    !     ! call interpolate_variable(var%meta_data%data_3d, input_data, forcing)
    !
    ! end subroutine


end submodule<|MERGE_RESOLUTION|>--- conflicted
+++ resolved
@@ -13,7 +13,7 @@
     use icar_constants,       only : Rd, karman, kVARS, kLC_LAND
     use string,               only : str
     use co_util,              only : broadcast
-    use io_routines,          only : io_write
+    use io_routines,          only : io_write, io_read
     use geo,                  only : geo_lut, geo_interp, geo_interp2d, standardize_coordinates
     use array_utilities,      only : array_offset_x, array_offset_y, smooth_array, smooth_array_2d, array_offset_x_2d, array_offset_y_2d
     use vertical_interpolation,only : vinterp, vLUT
@@ -118,20 +118,21 @@
         real, allocatable :: temp_1(:,:), temp_2(:,:)
         logical :: use_delta_terrain
 
-        associate(ims => this%ims, ime => this%ime,                         &
-                  jms => this%jms, jme => this%jme,                         &
-                  kms => this%kms, kme => this%kme,                         &
-                  exner                 => this%exner%data_3d,                &
-                  pressure              => this%pressure%data_3d,             &
-                  pressure_i            => this%pressure_interface%data_3d,   &
-                  dz_interface          => this%dz_interface%data_3d,         &
-                  psfc                  => this%surface_pressure%data_2d,     &
-                  density               => this%density%data_3d,              &
-                  temperature           => this%temperature%data_3d,          &
-                  u                     => this%u%data_3d,                    &
-                  v                     => this%v%data_3d,                    &
-                  u_mass                => this%u_mass%data_3d,               &
-                  v_mass                => this%v_mass%data_3d,               &
+        associate(ims => this%ims, ime => this%ime,                             &
+                  jms => this%jms, jme => this%jme,                             &
+                  kms => this%kms, kme => this%kme,                             &
+                  exner                 => this%exner%data_3d,                  &
+                  pressure              => this%pressure%data_3d,               &
+                  pressure_i            => this%pressure_interface%data_3d,     &
+                  dz_interface          => this%dz_interface%data_3d,           &
+                  psfc                  => this%surface_pressure%data_2d,       &
+                  density               => this%density%data_3d,                &
+                  temperature           => this%temperature%data_3d,            &
+                  temperature_i         => this%temperature_interface%data_3d,  &
+                  u                     => this%u%data_3d,                      &
+                  v                     => this%v%data_3d,                      &
+                  u_mass                => this%u_mass%data_3d,                 &
+                  v_mass                => this%v_mass%data_3d,                 &
                   potential_temperature => this%potential_temperature%data_3d )
 
         exner = exner_function(pressure)
@@ -147,6 +148,8 @@
         endif
 
         temperature = potential_temperature * exner
+        temperature_i(:,kms+1:kme, :) = (temperature(:,kms:kme-1, :) + temperature(:,kms+1:kme, :)) / 2
+        temperature_i(:, kms, :) = temperature(:, kms, :) + (temperature(:, kms, :) - temperature(:, kms+1, :)) / 2
 
         if (associated(this%density%data_3d)) then
             density =  pressure / &
@@ -280,16 +283,10 @@
         if (0<opt%vars_to_allocate( kVARS%u) )                          call setup(this%u,                        this%u_grid,   forcing_var=opt%parameters%uvar,       list=this%variables_to_force, force_boundaries=.False.)
         if (0<opt%vars_to_allocate( kVARS%u) )                          call setup(this%u_mass,                   this%grid)
         if (0<opt%vars_to_allocate( kVARS%v) )                          call setup(this%v,                        this%v_grid,   forcing_var=opt%parameters%vvar,       list=this%variables_to_force, force_boundaries=.False.)
-<<<<<<< HEAD
         if (0<opt%vars_to_allocate( kVARS%v) )                          call setup(this%v_mass,                   this%grid)
         if (0<opt%vars_to_allocate( kVARS%w) )                          call setup(this%w,                        this%grid)
         if (0<opt%vars_to_allocate( kVARS%w) )                          call setup(this%w_real,                   this%grid,   forcing_var=opt%parameters%wvar,       list=this%variables_to_force, force_boundaries=.False. )
-=======
-        if (0<opt%vars_to_allocate( kVARS%v) )                          call setup(this%v_mass,                   this%grid )
-        if (0<opt%vars_to_allocate( kVARS%w) )                          call setup(this%w,                        this%grid )
-        if (0<opt%vars_to_allocate( kVARS%w) )                          call setup(this%w_real,                   this%grid )
         if (0<opt%vars_to_allocate( kVARS%nsquared) )                   call setup(this%nsquared,                 this%grid )
->>>>>>> 7e70c09f
         if (0<opt%vars_to_allocate( kVARS%water_vapor) )                call setup(this%water_vapor,              this%grid,     forcing_var=opt%parameters%qvvar,      list=this%variables_to_force, force_boundaries=.True.)
         if (0<opt%vars_to_allocate( kVARS%potential_temperature) )      call setup(this%potential_temperature,    this%grid,     forcing_var=opt%parameters%tvar,       list=this%variables_to_force, force_boundaries=.True.)
         if (0<opt%vars_to_allocate( kVARS%cloud_water) )                call setup(this%cloud_water_mass,         this%grid,     forcing_var=opt%parameters%qcvar,      list=this%variables_to_force, force_boundaries=.True.)
@@ -942,13 +939,8 @@
         allocate(this%jacobian_w(this% ims : this% ime, &
                                     this% kms : this% kme, &
                                     this% jms : this% jme) )
-<<<<<<< HEAD
                                                                 
         allocate(this%dzdx(this% ims : this% ime, &
-=======
-
-        allocate(this%dzdx(this% ims : this% ime+1, &
->>>>>>> 7e70c09f
                            this% kms : this% kme, &
                            this% jms : this% jme) )
 
@@ -1033,40 +1025,6 @@
         logical :: SLEVE
 
         associate(ims => this%ims,      ime => this%ime,                        &
-<<<<<<< HEAD
-                  jms => this%jms,      jme => this%jme,                        &
-                  kms => this%kms,      kme => this%kme,                        &
-                  z                     => this%z%data_3d,                      &
-                  z_u                   => this%geo_u%z,                        &
-                  z_v                   => this%geo_v%z,                        &
-                  z_interface           => this%z_interface%data_3d,            &
-                  nz                    => options%parameters%nz,               &
-                  dz                    => options%parameters%dz_levels,        &
-                  dz_mass               => this%dz_mass%data_3d,                &
-                  dz_interface          => this%dz_interface%data_3d,           &
-                  terrain               => this%terrain%data_2d,                &
-                  terrain_u             => this%terrain_u,              &
-                  terrain_v             => this%terrain_v,              &
-                  h1                    => this%h1,                &  
-                  h2                    => this%h2,                & 
-                  h1_u                  => this%h1_u,                &  
-                  h2_u                  => this%h2_u,                & 
-                  h1_v                  => this%h1_v,                &  
-                  h2_v                  => this%h2_v,                &  
-                  global_z_interface    => this%global_z_interface,             &
-                  global_dz_interface   => this%global_dz_interface,            &
-                  global_terrain        => this%global_terrain,                 &
-                  global_jacobian       => this%global_jacobian,                &
-                  jacobian              => this%jacobian,                       &
-                  jacobian_u                  => this%jacobian_u,                           &
-                  jacobian_v                  => this%jacobian_v,                           &
-                  jacobian_w                  => this%jacobian_w,                           &
-                  smooth_height         => this%smooth_height,                  &
-                  dz_scl                => this%dz_scl,                         &
-                  zr_u                  => this%zr_u,                           &
-                  zr_v                  => this%zr_v)
-                  
-=======
             jms => this%jms,      jme => this%jme,                        &
             kms => this%kms,      kme => this%kme,                        &
             z                     => this%z%data_3d,                      &
@@ -1096,8 +1054,6 @@
             dz_scl                => this%dz_scl,                         &
             zr_u                  => this%zr_u,                           &
             zr_v                  => this%zr_v)
->>>>>>> 7e70c09f
-
             
             max_level = find_flat_model_level(options, nz, dz)
 
@@ -1476,7 +1432,6 @@
         endif
 
     end subroutine initialize_core_variables
-<<<<<<< HEAD
         
     subroutine setup_grid_rotations(this,options)
         type(domain_t),  intent(inout) :: this
@@ -1569,10 +1524,6 @@
 
 
     end subroutine setup_grid_rotations
-=======
-
-
->>>>>>> 7e70c09f
 
     subroutine setup_dzdxy(this,options)
         implicit none
@@ -1601,16 +1552,10 @@
         global_dzdx = 0
         global_dzdy = 0
 
-<<<<<<< HEAD
         !For dzdx
         global_dzdx(this%ids+1:this%ide-1,:,:) = (global_z(this%ids+2:this%ide,:,:) - &
                                                            global_z(this%ids:this%ide-2,:,:))/(2*this%dx)
-                                                           
-       ! global_dzdx(this%ids+2:this%ide-2,:,:) = (global_z(this%ids:this%ide-4,:,:) - &
-       !                                                    8*global_z(this%ids+1:this%ide-3,:,:) + &
-       !                                                    8*global_z(this%ids+3:this%ide-1,:,:) - &
-       !                                                    global_z(this%ids+4:this%ide,:,:))/(12*this%dx)
-                                                                                                                      
+                                                                                                          
         global_dzdx(this%ids,:,:) = (-3*global_z(this%ids,:,:) + &
                                           4*global_z(this%ids+1,:,:) - global_z(this%ids+2,:,:)) / (2*this%dx)
                                           
@@ -1624,19 +1569,6 @@
         global_dzdx(this%ide+1,:,:) = global_dzdx(this%ide,:,:)
                 
         this%dzdx_u(:,:,:) = global_dzdx(this%ims:this%ime+1,:,this%jms:this%jme)
-
-
-        !global_dzdx(this%ims+1:this%ime,:,this%jms:this%jme) = (this%geo_u%z(this%ims+2:this%ime+1,:,:) - &
-        !                                                   this%geo_u%z(this%ims:this%ime-1,:,:))/(2*this%dx)
-        
-        !global_dzdx(this%ims,:,this%jms:this%jme) = (-3*this%geo_u%z(this%ims,:,:) + &
-        !                                  4*this%geo_u%z(this%ims+1,:,:) - this%geo_u%z(this%ims+2,:,:)) / (2*this%dx)
-                                          
-        !global_dzdx(this%ime+1,:,this%jms:this%jme) = (3*this%geo_u%z(this%ime+1,:,:) - &
-        !                                  4*this%geo_u%z(this%ime,:,:) + this%geo_u%z(this%ime-1,:,:)) / (2*this%dx)
-                                         
-        !this%dzdx_u(:,:,:) = global_dzdx(this%ims:this%ime+1,:,this%jms:this%jme)
-
 
         !For dzdy
         global_dzdy(:,:,this%jds+1:this%jde-1) = (global_z(:,:,this%jds+2:this%jde) - &
@@ -1653,13 +1585,7 @@
         global_dzdy(:,:,this%jde+1) = global_dzdy(:,:,this%jde)
                 
         this%dzdy_v(:,:,:) = global_dzdy(this%ims:this%ime,:,this%jms:this%jme+1)
-=======
-        global_dzdx(this%ids+1:this%ide,:,:) = (global_z(this%ids+1:this%ide,:,:) - global_z(this%ids:this%ide-1,:,:)) / this%dx
-        global_dzdy(:,:,this%jds+1:this%jde) = (global_z(:,:,this%jds+1:this%jde) - global_z(:,:,this%jds:this%jde-1)) / this%dx
-
-        this%dzdx(:,:,:) = global_dzdx(this%ims:this%ime+1,:,this%jms:this%jme)
-        this%dzdy(:,:,:) = global_dzdy(this%ims:this%ime,:,this%jms:this%jme+1)
->>>>>>> 7e70c09f
+
 
         deallocate(global_z)
         deallocate(global_dzdx)
@@ -1839,9 +1765,6 @@
     end subroutine split_topography
 
 
-
-
-<<<<<<< HEAD
     subroutine setup_Sx(this, options)
         implicit none
         class(domain_t), intent(inout)  :: this
@@ -1877,8 +1800,6 @@
     end subroutine setup_Sx
 
     
-=======
->>>>>>> 7e70c09f
     !>------------------------------------------------------------
     !! Calculate the ZNU and ZNW variables
     !!
@@ -2500,15 +2421,10 @@
                 ! Step in reverse so that the bottom level is preserved until it is no longer needed
                 do i=AGL_nz,1,-1
                     ! Multiply subtraction of base-topography by a factor that scales from 1 at surface to 0 at AGL_cap height
-<<<<<<< HEAD
                     this%geo_u%z(:,i,:) = this%geo_u%z(:,i,:)-(this%geo_u%z(:,1,:)*((AGL_nz-i)/(AGL_nz*1.0)))
                     this%geo_v%z(:,i,:) = this%geo_v%z(:,i,:)-(this%geo_v%z(:,1,:)*((AGL_nz-i)/(AGL_nz*1.0)))
                     forcing%z(:,i,:) = forcing%z(:,i,:)-(forcing%original_geo%z(:,1,:)*((AGL_nz-i)/(AGL_nz*1.0)))   
-=======
-                    this%geo_u%z(:,i,:) = this%geo_u%z(:,i,:)-(this%geo_u%z(:,1,:)*((AGL_nz-i)/AGL_nz))
-                    this%geo_v%z(:,i,:) = this%geo_v%z(:,i,:)-(this%geo_v%z(:,1,:)*((AGL_nz-i)/AGL_nz))
-                    forcing%z(:,i,:) = forcing%z(:,i,:)-(forcing%original_geo%z(:,1,:)*((AGL_nz-i)/AGL_nz))
->>>>>>> 7e70c09f
+
                 enddo
 
             endif
