--- conflicted
+++ resolved
@@ -281,7 +281,6 @@
         if (0<var_list( kVARS%land_emissivity) )            call this%vars_to_out%add_var( trim( get_varname( kVARS%land_emissivity              )), this%land_emissivity)
         if (0<var_list( kVARS%temperature_interface) )      call this%vars_to_out%add_var( trim( get_varname( kVARS%temperature_interface        )), this%temperature_interface)
         if (0<var_list( kVARS%tend_swrad) )                 call this%vars_to_out%add_var( trim( get_varname( kVARS%tend_swrad                   )), this%tend_swrad)
-<<<<<<< HEAD
         !! MJ added for FSM:
         if (0<var_list( kVARS%runoff_tstep) )               call this%vars_to_out%add_var( trim( get_varname( kVARS%runoff_tstep                 )), this%runoff_tstep)
         if (0<var_list( kVARS%snowdepth) )                  call this%vars_to_out%add_var( trim( get_varname( kVARS%snowdepth                    )), this%snowdepth)
@@ -302,10 +301,8 @@
         if (0<var_list( kVARS%aspect_angle) )               call this%vars_to_out%add_var( trim( get_varname( kVARS%aspect_angle                 )), this%aspect_angle)        
         if (0<var_list( kVARS%svf) )                        call this%vars_to_out%add_var( trim( get_varname( kVARS%svf                          )), this%svf)        
         if (0<var_list( kVARS%hlm) )                       call this%vars_to_out%add_var( trim( get_varname( kVARS%hlm                           )), this%hlm)        
-=======
         if (0<var_list( kVARS%hpbl) )                       call this%vars_to_out%add_var( trim( get_varname( kVARS%hpbl                         )), this%hpbl)
         if (0<var_list( kVARS%coeff_heat_exchange_3d) )     call this%vars_to_out%add_var( trim( get_varname( kVARS%coeff_heat_exchange_3d       )), this%coeff_heat_exchange_3d)
->>>>>>> 3eeb668c
 
         if (options%parameters%batched_exch) then
             allocate(this%north_in(this%adv_vars%n_vars,1:(this%grid%ns_halo_nx+this%grid%halo_size*2),&
@@ -2684,7 +2681,6 @@
         if (associated(this%snow_albedo_prev%data_2d)) this%snow_albedo_prev%data_2d=0.65
         if (associated(this%storage_lake%data_2d)) this%storage_lake%data_2d=0
 
-<<<<<<< HEAD
         call read_land_variables_FSM(this, options)
         !stop
     end subroutine read_land_variables
@@ -2781,11 +2777,6 @@
         !if (associated(this%hlm%data_2d))                 this%hlm%data_2d=0.
     end subroutine read_land_variables_FSM
     
-=======
-    end subroutine read_land_variables
-
-
->>>>>>> 3eeb668c
     !> -------------------------------
     !! Initialize various internal variables that need forcing data first, e.g. temperature, pressure on interface, exner, ...
     !!
@@ -3026,17 +3017,6 @@
         this%v_grid2d_ext%jms = max(this%v_grid2d%jms - nsmooth, this%v_grid2d%jds)
         this%v_grid2d_ext%jme = min(this%v_grid2d%jme + nsmooth, this%v_grid2d%jde)
         
-<<<<<<< HEAD
-        call this%grid_soil%set_grid_dimensions(     nx_global, ny_global, kSOIL_GRID_Z,adv_order=adv_order)
-        call this%grid_snow%set_grid_dimensions(     nx_global, ny_global, kSNOW_GRID_Z,adv_order=adv_order)
-        call this%grid_snowsoil%set_grid_dimensions( nx_global, ny_global, kSNOWSOIL_GRID_Z,adv_order=adv_order)
-        call this%grid_soilcomp%set_grid_dimensions( nx_global, ny_global, kSOILCOMP_GRID_Z,adv_order=adv_order)
-        call this%grid_gecros%set_grid_dimensions(  nx_global, ny_global, kGECROS_GRID_Z,adv_order=adv_order)
-        call this%grid_croptype%set_grid_dimensions(  nx_global, ny_global, kCROP_GRID_Z,adv_order=adv_order)
-        call this%grid_monthly%set_grid_dimensions( nx_global, ny_global, kMONTH_GRID_Z,adv_order=adv_order)
-        call this%grid_hlm%set_grid_dimensions(     nx_global, ny_global, 90,adv_order=adv_order) !! MJ added
-
-=======
         call this%grid_soil%set_grid_dimensions(         nx_global, ny_global, kSOIL_GRID_Z,adv_order=adv_order)
         call this%grid_snow%set_grid_dimensions(         nx_global, ny_global, kSNOW_GRID_Z,adv_order=adv_order)
         call this%grid_snowsoil%set_grid_dimensions(     nx_global, ny_global, kSNOWSOIL_GRID_Z,adv_order=adv_order)
@@ -3048,7 +3028,8 @@
         call this%grid_lake_soisno%set_grid_dimensions(  nx_global, ny_global, kLAKE_SOISNO_Z,adv_order=adv_order)
         call this%grid_lake_soi%set_grid_dimensions(     nx_global, ny_global, kLAKE_SOI_Z,adv_order=adv_order)
         call this%grid_lake_soisno_1%set_grid_dimensions(nx_global, ny_global, kLAKE_SOISNO_1_Z,adv_order=adv_order)
->>>>>>> 3eeb668c
+        call this%grid_hlm%set_grid_dimensions(     nx_global, ny_global, 90,adv_order=adv_order) !! MJ added
+
 
         deallocate(temporary_data)
 
