!>------------------------------------------------------------
!!  Implementation of domain object
!!
!!  implements all domain type bound procedures
!!
!!  @author
!!  Ethan Gutmann (gutmann@ucar.edu)
!!
!!------------------------------------------------------------
submodule(domain_interface) domain_implementation
    use assertions_mod,       only : assert, assertions
    use mod_atm_utilities,    only : exner_function, update_pressure
    use icar_constants,       only : kVARS, kLC_LAND
    use string,               only : str
    use co_util,              only : broadcast
    use io_routines,          only : io_read, io_write
    use geo,                  only : geo_lut, geo_interp, geo_interp2d, standardize_coordinates
    use array_utilities,      only : array_offset_x, array_offset_y, smooth_array, smooth_array_2d, array_offset_x_2d, array_offset_y_2d
    use vertical_interpolation,only : vinterp, vLUT

    implicit none

    interface setup
        module procedure setup_var, setup_exch
    end interface

    ! primary public routines : init, get_initial_conditions, halo_send, halo_retrieve, or halo_exchange
contains


    !> -------------------------------
    !! Initialize the size of the domain
    !!
    !! -------------------------------
    module subroutine init(this, options)
        class(domain_t), intent(inout) :: this
        type(options_t), intent(inout) :: options

        this%dx = options%parameters%dx

        call this%var_request(options)

        call read_domain_shape(this, options)

        call create_variables(this, options)

        call initialize_core_variables(this, options)

        call read_land_variables(this, options)

        call setup_meta_data(this, options)

    end subroutine


    !> -------------------------------
    !! Set up the initial conditions for the domain
    !!
    !! This includes setting up all of the geographic interpolation now that we have the forcing grid
    !! and interpolating the first time step of forcing data on to the high res domain grids
    !!
    !! -------------------------------
    module subroutine get_initial_conditions(this, forcing, options, external_conditions)
      implicit none
      class(domain_t),  intent(inout) :: this
      type(boundary_t), intent(inout) :: forcing 
      type(boundary_t), intent(inout), optional :: external_conditions
      type(options_t),  intent(in)    :: options

      integer :: i
      
      ! create geographic lookup table for domain
      call setup_geo_interpolation(this, forcing, options)

      ! for all variables with a forcing_var /= "", get forcing, interpolate to local domain
      call this%interpolate_forcing(forcing)

      call initialize_internal_variables(this, options)

      this%model_time = forcing%current_time


      ! - - - - - - - - - - - - - - - - - - -  - - - - - - - - - - - - - - - - - - - - - - - - - - - - - - - - - - - - -
      ! read in any external variables, such as SWE or snow height.
      if (present(external_conditions))    then

        ! create geographic lookup table for domain
        call setup_geo_interpolation(this, external_conditions, options)

        ! interpolate external variables to the hi-res grid
        call this%interpolate_external( external_conditions, options)
        ! if (this_image()==1) print*, " interpolating exteral conditions"
      endif

      ! - - - - - - - - - - - - - - - - - - -  - - - - - - - - - - - - - - - - - - - - - - - - - - - - - - - - - - - - -

    end subroutine






    !> -------------------------------
    !! Send the halos from all exchangable objects to their neighbors
    !!
    !! -------------------------------
    module subroutine halo_send(this)
      class(domain_t), intent(inout) :: this
      if (associated(this%water_vapor%data_3d))           call this%water_vapor%send()
      if (associated(this%potential_temperature%data_3d)) call this%potential_temperature%send()
      if (associated(this%cloud_water_mass%data_3d))      call this%cloud_water_mass%send()
      if (associated(this%cloud_number%data_3d))          call this%cloud_number%send()
      if (associated(this%cloud_ice_mass%data_3d))        call this%cloud_ice_mass%send()
      if (associated(this%cloud_ice_number%data_3d))      call this%cloud_ice_number%send()
      if (associated(this%rain_mass%data_3d))             call this%rain_mass%send()
      if (associated(this%rain_number%data_3d))           call this%rain_number%send()
      if (associated(this%snow_mass%data_3d))             call this%snow_mass%send()
      if (associated(this%snow_number%data_3d))           call this%snow_number%send()
      if (associated(this%graupel_mass%data_3d))          call this%graupel_mass%send()
      if (associated(this%graupel_number%data_3d))        call this%graupel_number%send()

    end subroutine

    !> -------------------------------
    !! Get the halos from all exchangable objects from their neighbors
    !!
    !! -------------------------------
    module subroutine halo_retrieve(this)
      class(domain_t), intent(inout) :: this
      if (associated(this%potential_temperature%data_3d)) call this%potential_temperature%retrieve()! the first retrieve call will sync all
      if (associated(this%water_vapor%data_3d))           call this%water_vapor%retrieve(no_sync=.True.) 
      if (associated(this%cloud_water_mass%data_3d))      call this%cloud_water_mass%retrieve(no_sync=.True.)
      if (associated(this%cloud_number%data_3d))          call this%cloud_number%retrieve(no_sync=.True.)
      if (associated(this%cloud_ice_mass%data_3d))        call this%cloud_ice_mass%retrieve(no_sync=.True.)
      if (associated(this%cloud_ice_number%data_3d))      call this%cloud_ice_number%retrieve(no_sync=.True.)
      if (associated(this%rain_mass%data_3d))             call this%rain_mass%retrieve(no_sync=.True.)
      if (associated(this%rain_number%data_3d))           call this%rain_number%retrieve(no_sync=.True.)
      if (associated(this%snow_mass%data_3d))             call this%snow_mass%retrieve(no_sync=.True.)
      if (associated(this%snow_number%data_3d))           call this%snow_number%retrieve(no_sync=.True.)
      if (associated(this%graupel_mass%data_3d))          call this%graupel_mass%retrieve(no_sync=.True.)
      if (associated(this%graupel_number%data_3d))        call this%graupel_number%retrieve(no_sync=.True.)
    end subroutine

    !> -------------------------------
    !! Send and get the halos from all exchangable objects to/from their neighbors
    !!
    !! -------------------------------
    module subroutine halo_exchange(this)
      class(domain_t), intent(inout) :: this
      call this%halo_send()

      call this%halo_retrieve()
    end subroutine


    !> -------------------------------
    !! Allocate and or initialize all domain variables if they have been requested
    !!
    !! -------------------------------
    subroutine create_variables(this, opt)
        class(domain_t), intent(inout)  :: this
        type(options_t), intent(in)     :: opt
        integer :: i,j

        integer :: ims, ime, jms, jme, kms, kme

        ims = this%grid%ims
        ime = this%grid%ime
        kms = this%grid%kms
        kme = this%grid%kme
        jms = this%grid%jms
        jme = this%grid%jme

        if (this_image()==1) print *,"  Initializing variables"

        if (0<opt%vars_to_allocate( kVARS%u) )                          call setup(this%u,                        this%u_grid,   forcing_var=opt%parameters%uvar,       list=this%variables_to_force, force_boundaries=.False.)
        if (0<opt%vars_to_allocate( kVARS%u) )                          call setup(this%u_mass,                   this%grid)
        if (0<opt%vars_to_allocate( kVARS%v) )                          call setup(this%v,                        this%v_grid,   forcing_var=opt%parameters%vvar,       list=this%variables_to_force, force_boundaries=.False.)
        if (0<opt%vars_to_allocate( kVARS%v) )                          call setup(this%v_mass,                   this%grid )
        if (0<opt%vars_to_allocate( kVARS%w) )                          call setup(this%w,                        this%grid )
        if (0<opt%vars_to_allocate( kVARS%w) )                          call setup(this%w_real,                   this%grid )
        if (0<opt%vars_to_allocate( kVARS%nsquared) )                   call setup(this%nsquared,                 this%grid )
        if (0<opt%vars_to_allocate( kVARS%water_vapor) )                call setup(this%water_vapor,              this%grid,     forcing_var=opt%parameters%qvvar,      list=this%variables_to_force, force_boundaries=.True.)
        if (0<opt%vars_to_allocate( kVARS%potential_temperature) )      call setup(this%potential_temperature,    this%grid,     forcing_var=opt%parameters%tvar,       list=this%variables_to_force, force_boundaries=.True.)
        if (0<opt%vars_to_allocate( kVARS%cloud_water) )                call setup(this%cloud_water_mass,         this%grid,     forcing_var=opt%parameters%qcvar,      list=this%variables_to_force, force_boundaries=.True.)
        if (0<opt%vars_to_allocate( kVARS%cloud_number_concentration))  call setup(this%cloud_number,             this%grid )
        if (0<opt%vars_to_allocate( kVARS%cloud_ice) )                  call setup(this%cloud_ice_mass,           this%grid,     forcing_var=opt%parameters%qivar,      list=this%variables_to_force, force_boundaries=.True.)
        if (0<opt%vars_to_allocate( kVARS%ice_number_concentration))    call setup(this%cloud_ice_number,         this%grid )
        if (0<opt%vars_to_allocate( kVARS%rain_in_air) )                call setup(this%rain_mass,                this%grid,     forcing_var=opt%parameters%qrvar,      list=this%variables_to_force, force_boundaries=.True.)
        if (0<opt%vars_to_allocate( kVARS%rain_number_concentration))   call setup(this%rain_number,              this%grid )
        if (0<opt%vars_to_allocate( kVARS%snow_in_air) )                call setup(this%snow_mass,                this%grid,     forcing_var=opt%parameters%qsvar,      list=this%variables_to_force, force_boundaries=.True.)
        if (0<opt%vars_to_allocate( kVARS%snow_number_concentration) )  call setup(this%snow_number,              this%grid )
        if (0<opt%vars_to_allocate( kVARS%graupel_in_air) )             call setup(this%graupel_mass,             this%grid,     forcing_var=opt%parameters%qgvar,      list=this%variables_to_force, force_boundaries=.True.)
        if (0<opt%vars_to_allocate( kVARS%graupel_number_concentration))call setup(this%graupel_number,           this%grid )
        if (0<opt%vars_to_allocate( kVARS%precipitation) )              call setup(this%accumulated_precipitation,this%grid2d )
        if (0<opt%vars_to_allocate( kVARS%convective_precipitation) )   call setup(this%accumulated_convective_pcp,this%grid2d )
        if (0<opt%vars_to_allocate( kVARS%snowfall) )                   call setup(this%accumulated_snowfall,     this%grid2d )
        if (0<opt%vars_to_allocate( kVARS%pressure) )                   call setup(this%pressure,                 this%grid,     forcing_var=opt%parameters%pvar,       list=this%variables_to_force, force_boundaries=.False.)
        if (0<opt%vars_to_allocate( kVARS%temperature) )                call setup(this%temperature,              this%grid )
        if (0<opt%vars_to_allocate( kVARS%exner) )                      call setup(this%exner,                    this%grid )
        if (0<opt%vars_to_allocate( kVARS%z) )                          call setup(this%z,                        this%grid )
        if (0<opt%vars_to_allocate( kVARS%dz_interface) )               call setup(this%dz_interface,             this%grid )
        if (0<opt%vars_to_allocate( kVARS%z_interface) )                call setup(this%z_interface,              this%grid )
        if (0<opt%vars_to_allocate( kVARS%dz) )                         call setup(this%dz_mass,                  this%grid )
        if (0<opt%vars_to_allocate( kVARS%density) )                    call setup(this%density,                  this%grid )
        if (0<opt%vars_to_allocate( kVARS%pressure_interface) )         call setup(this%pressure_interface,       this%grid )
        if (0<opt%vars_to_allocate( kVARS%graupel) )                    call setup(this%graupel,                  this%grid2d )
        if (0<opt%vars_to_allocate( kVARS%cloud_fraction) )             call setup(this%cloud_fraction,           this%grid2d )
        if (0<opt%vars_to_allocate( kVARS%shortwave) )                  call setup(this%shortwave,                this%grid2d,   forcing_var=opt%parameters%swdown_var,  list=this%variables_to_force)
        if (0<opt%vars_to_allocate( kVARS%longwave) )                   call setup(this%longwave,                 this%grid2d,   forcing_var=opt%parameters%lwdown_var,  list=this%variables_to_force)
        if (0<opt%vars_to_allocate( kVARS%vegetation_fraction) )        call setup(this%vegetation_fraction,      this%grid_monthly )
        if (0<opt%vars_to_allocate( kVARS%lai) )                        call setup(this%lai,                      this%grid2d )
        if (0<opt%vars_to_allocate( kVARS%canopy_water) )               call setup(this%canopy_water,             this%grid2d )
        if (0<opt%vars_to_allocate( kVARS%snow_water_equivalent) )      call setup(this%snow_water_equivalent,    this%grid2d )
        if (0<opt%vars_to_allocate( kVARS%snow_height) )      call setup(this%snow_height,    this%grid2d )
        if (0<opt%vars_to_allocate( kVARS%sst) )                        call setup(this%sst,                      this%grid2d,   forcing_var=opt%parameters%sst_var,     list=this%variables_to_force)
        if (0<opt%vars_to_allocate( kVARS%skin_temperature) )           call setup(this%skin_temperature,         this%grid2d)
        if (0<opt%vars_to_allocate( kVARS%soil_water_content) )         call setup(this%soil_water_content,       this%grid_soil)
        if (0<opt%vars_to_allocate( kVARS%soil_temperature) )           call setup(this%soil_temperature,         this%grid_soil)
        if (0<opt%vars_to_allocate( kVARS%latitude) )                   call setup(this%latitude,                 this%grid2d)
        if (0<opt%vars_to_allocate( kVARS%longitude) )                  call setup(this%longitude,                this%grid2d)
        if (0<opt%vars_to_allocate( kVARS%u_latitude) )                 call setup(this%u_latitude,               this%u_grid2d)
        if (0<opt%vars_to_allocate( kVARS%u_longitude) )                call setup(this%u_longitude,              this%u_grid2d)
        if (0<opt%vars_to_allocate( kVARS%v_latitude) )                 call setup(this%v_latitude,               this%v_grid2d)
        if (0<opt%vars_to_allocate( kVARS%v_longitude) )                call setup(this%v_longitude,              this%v_grid2d)
        if (0<opt%vars_to_allocate( kVARS%terrain) )                    call setup(this%terrain,                  this%grid2d)
        if (0<opt%vars_to_allocate( kVARS%terrain) )                    call setup(this%forcing_terrain,          this%grid2d) !,    forcing_var=opt%parameters%hgtvar, list=this%variables_to_force)
        if (0<opt%vars_to_allocate( kVARS%sensible_heat) )              call setup(this%sensible_heat,            this%grid2d)
        if (0<opt%vars_to_allocate( kVARS%latent_heat) )                call setup(this%latent_heat,              this%grid2d)
        if (0<opt%vars_to_allocate( kVARS%u_10m) )                      call setup(this%u_10m,                    this%grid2d)
        if (0<opt%vars_to_allocate( kVARS%v_10m) )                      call setup(this%v_10m,                    this%grid2d)
        if (0<opt%vars_to_allocate( kVARS%temperature_2m) )             call setup(this%temperature_2m,           this%grid2d)
        if (0<opt%vars_to_allocate( kVARS%humidity_2m) )                call setup(this%humidity_2m,              this%grid2d)
        if (0<opt%vars_to_allocate( kVARS%surface_pressure) )           call setup(this%surface_pressure,         this%grid2d)
        if (0<opt%vars_to_allocate( kVARS%longwave_up) )                call setup(this%longwave_up,              this%grid2d)
        if (0<opt%vars_to_allocate( kVARS%ground_heat_flux) )           call setup(this%ground_heat_flux,         this%grid2d)
        if (0<opt%vars_to_allocate( kVARS%soil_totalmoisture) )         call setup(this%soil_totalmoisture,       this%grid2d)
        if (0<opt%vars_to_allocate( kVARS%soil_deep_temperature) )      call setup(this%soil_deep_temperature,    this%grid2d)
        if (0<opt%vars_to_allocate( kVARS%roughness_z0) )               call setup(this%roughness_z0,             this%grid2d)

        ! integer variable_t types aren't available (yet...)
        if (0<opt%vars_to_allocate( kVARS%convective_precipitation) )   allocate(this%cu_precipitation_bucket  (ims:ime, jms:jme),          source=0)
        if (0<opt%vars_to_allocate( kVARS%precipitation) )              allocate(this%precipitation_bucket     (ims:ime, jms:jme),          source=0)
        if (0<opt%vars_to_allocate( kVARS%snowfall) )                   allocate(this%snowfall_bucket          (ims:ime, jms:jme),          source=0)
        if (0<opt%vars_to_allocate( kVARS%veg_type) )                   allocate(this%veg_type                 (ims:ime, jms:jme),          source=7)
        if (0<opt%vars_to_allocate( kVARS%soil_type) )                  allocate(this%soil_type                (ims:ime, jms:jme),          source=3)
        if (0<opt%vars_to_allocate( kVARS%land_mask) )                  allocate(this%land_mask                (ims:ime, jms:jme),          source=kLC_LAND)

        ! tendency variables that don't need to be output... maybe these should be set up the same way
        if (0<opt%vars_to_allocate( kVARS%tend_qv_adv) )                allocate(this%tend%qv_adv(ims:ime, kms:kme, jms:jme),   source=0.0)
        if (0<opt%vars_to_allocate( kVARS%tend_qv_pbl) )                allocate(this%tend%qv_pbl(ims:ime, kms:kme, jms:jme),   source=0.0)
        if (0<opt%vars_to_allocate( kVARS%tend_qv) )                    allocate(this%tend%qv(ims:ime, kms:kme, jms:jme),       source=0.0)
        if (0<opt%vars_to_allocate( kVARS%tend_th) )                    allocate(this%tend%th(ims:ime, kms:kme, jms:jme),       source=0.0)
        if (0<opt%vars_to_allocate( kVARS%tend_qc) )                    allocate(this%tend%qc(ims:ime, kms:kme, jms:jme),       source=0.0)
        if (0<opt%vars_to_allocate( kVARS%tend_qi) )                    allocate(this%tend%qi(ims:ime, kms:kme, jms:jme),       source=0.0)
        if (0<opt%vars_to_allocate( kVARS%tend_qs) )                    allocate(this%tend%qs(ims:ime, kms:kme, jms:jme),       source=0.0)
        if (0<opt%vars_to_allocate( kVARS%tend_qr) )                    allocate(this%tend%qr(ims:ime, kms:kme, jms:jme),       source=0.0)
        if (0<opt%vars_to_allocate( kVARS%tend_u) )                     allocate(this%tend%u(ims:ime, kms:kme, jms:jme),        source=0.0)
        if (0<opt%vars_to_allocate( kVARS%tend_v) )                     allocate(this%tend%v(ims:ime, kms:kme, jms:jme),        source=0.0)

        if (0<opt%vars_to_allocate( kVARS%ustar) )                      allocate(this%ustar(ims:ime, jms:jme),   source=0.1)

        if (0<opt%vars_to_allocate( kVARS%znu) )                        allocate(this%znu(kms:kme),   source=0.0)
        if (0<opt%vars_to_allocate( kVARS%znw) )                        allocate(this%znw(kms:kme),   source=0.0)

    end subroutine

    !> -------------------------------
    !! Setup a regular variable.
    !!
    !! Initializes the variable
    !! including the forcing_variable if it was set
    !! and adds that variable to the list of variables that has forcing data if the list is supplied
    !! and the forcing_var is both present and not blank ("")
    !!
    !! -------------------------------
    subroutine setup_var(var, grid, forcing_var, list, force_boundaries)
        implicit none
        type(variable_t),   intent(inout) :: var
        type(grid_t),       intent(in)    :: grid
        character(len=*),   intent(in),   optional :: forcing_var
        type(var_dict_t),   intent(inout),optional :: list
        logical,            intent(in),   optional :: force_boundaries

        if (present(forcing_var)) then
            call var%initialize(grid, forcing_var=forcing_var)

            if (present(list)) then
                if (Len(Trim(forcing_var)) /= 0) then
                    if (present(force_boundaries)) var%force_boundaries = force_boundaries
                    call list%add_var(forcing_var, var)
                endif
            endif
        else

            call var%initialize(grid)
        endif

    end subroutine

    !> -------------------------------
    !! Setup an exchangeable variable.
    !!
    !! Initializes the variable
    !! including the forcing_variable if it was set
    !! and adds that variable to the list of variables that has forcing data if the list is supplied
    !! and the forcing_var is both present and not blank ("")
    !!
    !! -------------------------------
    subroutine setup_exch(var, grid, forcing_var, list, force_boundaries)
        implicit none
        type(exchangeable_t),   intent(inout) :: var
        type(grid_t),           intent(in)    :: grid
        character(len=*),       intent(in),   optional :: forcing_var
        type(var_dict_t),       intent(inout),optional :: list
        logical,                intent(in),   optional :: force_boundaries

        if (present(forcing_var)) then
            call var%initialize(grid, forcing_var=forcing_var)

            if (present(list)) then
                if (Len(Trim(forcing_var)) /= 0) then
                    if (present(force_boundaries)) var%meta_data%force_boundaries = force_boundaries
                    call list%add_var(forcing_var, var%meta_data)
                endif
            endif
        else

            call var%initialize(grid)
        endif

    end subroutine

    !> ---------------------------------
    !! Load the data in varname from filename into data_array
    !!
    !! The first / master image reads the file from the disk
    !! Other images get the data broadcast from the master image
    !!
    !! ---------------------------------
    subroutine load_data(filename, varname, data_array, grid)
        implicit none
        character(len=*),  intent(in)   :: filename, varname
        real, allocatable, intent(inout):: data_array(:,:)
        type(grid_t),      intent(in)   :: grid

        ! if (this_image()==1) then
            call io_read(filename, varname, data_array)
        ! else
        !     if (allocated(data_array)) deallocate(data_array)
        !     allocate(data_array(grid%nx_global, grid%ny_global))
        ! endif
        !
        ! call broadcast(data_array, 1, 1, num_images(), .true.)

    end subroutine


    !> ---------------------------------
    !! Read the core model variables from disk
    !!
    !! Reads Terrain, lat, lon and u/v lat/lon on the high-res domain grid
    !! Passing data between images and disk is handled by load_data
    !!
    !! ---------------------------------
    subroutine read_core_variables(this, options)
        implicit none
        class(domain_t), intent(inout)  :: this
        type(options_t), intent(in)     :: options
        real, allocatable :: temporary_data(:,:), temp_offset(:,:)

        ! Read the terrain data
        call load_data(options%parameters%init_conditions_file,   &
                       options%parameters%hgt_hi,                 &
                       temporary_data, this%grid)
        this%terrain%data_2d = temporary_data(this%grid%ims:this%grid%ime, this%grid%jms:this%grid%jme)
        this%global_terrain = temporary_data ! save the global terrain map for the linear wind solution

        
        ! here we just initialize the first level of geo_u and geo_v with the terrain height.  3D Z will be defined later
        associate(g => this%u_grid2d_ext, geo => this%geo_u)
            call array_offset_x(temporary_data, temp_offset)
            if (allocated(geo%z)) deallocate(geo%z)
            allocate(geo%z(1:g%ime-g%ims+1, 1:this%u_grid%kme-this%u_grid%kms+1, 1:g%jme-g%jms+1))
            geo%z(:,1,:) = temp_offset(g%ims:g%ime, g%jms:g%jme)
        end associate

        associate(g => this%v_grid2d_ext, geo => this%geo_v)
            call array_offset_y(temporary_data, temp_offset)
            if (allocated(geo%z)) deallocate(geo%z)
            allocate(geo%z(1:g%ime-g%ims+1, 1:this%u_grid%kme-this%u_grid%kms+1, 1:g%jme-g%jms+1))
            geo%z(:,1,:) = temp_offset(g%ims:g%ime, g%jms:g%jme)
        end associate
        
        

        ! Read the latitude data
        call load_data(options%parameters%init_conditions_file,   &
                       options%parameters%lat_hi,                 &
                       temporary_data, this%grid)
        this%latitude%data_2d = temporary_data(this%grid%ims:this%grid%ime, this%grid%jms:this%grid%jme)

        ! Read the longitude data
        call load_data(options%parameters%init_conditions_file,   &
                       options%parameters%lon_hi,                 &
                       temporary_data, this%grid)
        this%longitude%data_2d = temporary_data(this%grid%ims:this%grid%ime, this%grid%jms:this%grid%jme)


        !-----------------------------------------
        !
        ! Handle staggered lat/lon grids, straightfoward if ulat/ulon are supplied
        ! If not, then read in mass grid lat/lon and stagger them
        !
        !-----------------------------------------
        ! Read the u-grid longitude data if specified, other wise interpolate from mass grid
        if (options%parameters%ulon_hi /= "") then
            call load_data(options%parameters%init_conditions_file,   &
                           options%parameters%ulon_hi,                &
                           temporary_data, this%u_grid)

            call subset_array(temporary_data, this%u_longitude%data_2d, this%u_grid)

            associate(g=>this%u_grid2d_ext, var=>this%geo_u%lon)
                allocate(this%geo_u%lon(1:g%ime-g%ims+1, 1:g%jme-g%jms+1))
                call subset_array(temporary_data, this%geo_u%lon, g)
            end associate
        else
            ! load the mass grid data again to get the full grid
            call load_data(options%parameters%init_conditions_file,   &
                           options%parameters%lon_hi,                 &
                           temporary_data, this%grid)

            call array_offset_x(temporary_data, temp_offset)
            call subset_array(temp_offset, this%u_longitude%data_2d, this%u_grid)
            associate(g=>this%u_grid2d_ext, var=>this%geo_u%lon)
                allocate(this%geo_u%lon(1:g%ime-g%ims+1, 1:g%jme-g%jms+1))
                call subset_array(temp_offset, this%geo_u%lon, g)
            end associate
        endif

        ! Read the u-grid latitude data if specified, other wise interpolate from mass grid
        if (options%parameters%ulat_hi /= "") then
            call load_data(options%parameters%init_conditions_file,   &
                           options%parameters%ulat_hi,                &
                           temporary_data, this%u_grid)

            call subset_array(temporary_data, this%u_latitude%data_2d, this%u_grid)
            associate(g=>this%u_grid2d_ext, var=>this%geo_u%lat)
                allocate(this%geo_u%lat(1:g%ime-g%ims+1, 1:g%jme-g%jms+1))
                call subset_array(temporary_data, this%geo_u%lat, g)
            end associate
        else
            ! load the mass grid data again to get the full grid
            call load_data(options%parameters%init_conditions_file,   &
                           options%parameters%lat_hi,                 &
                           temporary_data, this%grid)

            call array_offset_x(temporary_data, temp_offset)
            call subset_array(temp_offset, this%u_latitude%data_2d, this%u_grid)
            associate(g=>this%u_grid2d_ext, var=>this%geo_u%lat)
                allocate(this%geo_u%lat(1:g%ime-g%ims+1, 1:g%jme-g%jms+1))
                call subset_array(temp_offset, this%geo_u%lat, g)
            end associate

        endif

        ! Read the v-grid longitude data if specified, other wise interpolate from mass grid
        if (options%parameters%vlon_hi /= "") then
            call load_data(options%parameters%init_conditions_file,   &
                           options%parameters%vlon_hi,                &
                           temporary_data, this%v_grid)

            call subset_array(temporary_data, this%v_longitude%data_2d, this%v_grid)
            associate(g=>this%v_grid2d_ext, var=>this%geo_v%lon)
                allocate(this%geo_v%lon(1:g%ime-g%ims+1, 1:g%jme-g%jms+1))
                call subset_array(temporary_data, this%geo_v%lon, g)
            end associate
        else
            ! load the mass grid data again to get the full grid
            call load_data(options%parameters%init_conditions_file,   &
                           options%parameters%lon_hi,                 &
                           temporary_data, this%grid)

            call array_offset_y(temporary_data, temp_offset)
            call subset_array(temp_offset, this%v_longitude%data_2d, this%v_grid)
            associate(g=>this%v_grid2d_ext, var=>this%geo_v%lon)
                allocate(this%geo_v%lon(1:g%ime-g%ims+1, 1:g%jme-g%jms+1))
                call subset_array(temp_offset, this%geo_v%lon, g)
            end associate
        endif

        ! Read the v-grid latitude data if specified, other wise interpolate from mass grid
        if (options%parameters%vlat_hi /= "") then
            call load_data(options%parameters%init_conditions_file,   &
                           options%parameters%vlat_hi,                &
                           temporary_data, this%v_grid)

            call subset_array(temporary_data, this%v_latitude%data_2d, this%v_grid)
            associate(g=>this%v_grid2d_ext, var=>this%geo_v%lat)
                allocate(this%geo_v%lat(1:g%ime-g%ims+1, 1:g%jme-g%jms+1))
                call subset_array(temporary_data, this%geo_v%lat, g)
            end associate

        else
            ! load the mass grid data again to get the full grid
            call load_data(options%parameters%init_conditions_file,   &
                           options%parameters%lat_hi,                 &
                           temporary_data, this%grid)

            call array_offset_y(temporary_data, temp_offset)
            call subset_array(temp_offset, this%v_latitude%data_2d, this%v_grid)
            associate(g=>this%v_grid2d_ext, var=>this%geo_v%lat)
                allocate(this%geo_v%lat(1:g%ime-g%ims+1, 1:g%jme-g%jms+1))
                call subset_array(temp_offset, this%geo_v%lat, g)
            end associate
        endif

        call standardize_coordinates(this%geo_u, options%parameters%longitude_system)
        call standardize_coordinates(this%geo_v, options%parameters%longitude_system)

        if (this_image()==1) write(*,*) "  Finished reading core domain variables"

    end subroutine



    !> ---------------------------------
    !! Subset one array to the memory bounds defined by the grid
    !!
    !! If the input grid does not cover the entire subset, values
    !! are extrapolated outside of that subset region
    !!
    !! ---------------------------------
    subroutine subset_array(input, output, grid, extrapolate)
        implicit none
        real,           intent(in)    :: input(:,:)
        real,           intent(inout) :: output(:,:)
        type(grid_t),   intent(in)    :: grid
        logical,        intent(in),   optional :: extrapolate

        ! loop counter
        integer :: i

        ! input array dimensions
        integer :: nx, ny
        ! output array dimensions
        integer :: nxo, nyo

        ! these will hold the actual indexes into the two arrays
        integer :: xs_in, xs_out, ys_in, ys_out
        integer :: xe_in, xe_out, ye_in, ye_out

        logical :: do_extrapolate

        do_extrapolate = .True.
        if (present(extrapolate)) do_extrapolate = extrapolate

        ! Ideally, and most of the time, this is all it is doing
        ! output = input(grid%ims:grid%ime, grid%jms:grid%jme)
        ! However, it is possible that input does not cover the requested memory bounds of this data
        ! so we have to test.  If outside of bounds, extrapolate out from the boundary

        nx = size(input,1)
        ny = size(input,2)

        nxo = size(output,1)
        nyo = size(output,2)

        xs_in=grid%ims; xs_out=1
        ys_in=grid%jms; ys_out=1
        xe_in=grid%ime; xe_out=nxo
        ye_in=grid%jme; ye_out=nyo

        if ((ye_in-ys_in+1) /= nyo) write(*,*) "subset_array ERROR in image:",this_image(),ye_in,ys_in,nyo
        if ((xe_in-xs_in+1) /= nxo) write(*,*) "subset_array ERROR in image:",this_image(),xe_in,xs_in,nxo

        !----------------------------------------------------
        ! This is the area of overlap
        ! Note that this is the main and likely only assignment
        !----------------------------------------------------

        output(xs_out:xe_out, ys_out:ye_out) = input(xs_in:xe_in, ys_in:ye_in)

        ! outside of that overlap, extrapolate out from the boundary
        ! this should only be necessary for border images
        if (grid%ims < 1) then
            do i=1,xs_out-1
                if (do_extrapolate) then
                    output(i,:) = output(xs_out,:) + (output(xs_out,:) - output(xs_out+1,:)) * (xs_out - i)
                else
                    output(i,:) = output(xs_out,:)
                endif
            enddo
        endif

        if (grid%ime > nx) then
            do i=xe_out+1,nxo
                if (do_extrapolate) then
                    output(i,:) = output(xe_out,:) + (output(xe_out,:) - output(xe_out-1,:)) * (i - xe_out)
                else
                    output(i,:) = output(xe_out,:)
                endif
            enddo
        endif

        if (grid%jms < 1) then
            do i=1,ys_out-1
                if (do_extrapolate) then
                    output(:,i) = output(:,ys_out) + (output(:,ys_out) - output(:,ys_out+1)) * (ys_out - i)
                else
                    output(:,i) = output(:,ys_out)
                endif
            enddo
        endif

        if (grid%jme > ny) then
            do i=ye_out+1,nyo
                if (do_extrapolate) then
                    output(:,i) = output(:,ye_out) + (output(:,ye_out) - output(:,ye_out-1)) * (i - ye_out)
                else
                    output(:,i) = output(:,ye_out)
                endif
            enddo
        endif

    end subroutine subset_array

    !> -------------------------------
    !! Setup a single Geographic structure given a latitude, longitude, and z array
    !!
    !! -------------------------------
    subroutine setup_geo(geo, latitude, longitude, z, longitude_system)
        implicit none
        type(interpolable_type),  intent(inout) :: geo
        real,                     intent(in)    :: latitude(:,:)
        real,                     intent(in)    :: longitude(:,:)
        real,                     intent(in)    :: z(:,:,:)
        integer,                  intent(in)    :: longitude_system

        if (allocated(geo%lat)) deallocate(geo%lat)
        allocate( geo%lat, source=latitude)

        if (allocated(geo%lon)) deallocate(geo%lon)
        allocate( geo%lon, source=longitude)

        if (allocated(geo%z)) deallocate(geo%z)
        allocate( geo%z, source=z)

        ! This makes 2D variables out of lat/lon if they come in as 1D variables
        ! This also puts the longitudes onto a 0-360 if they are -180-180 (important for Alaska)
        ! Though if working in Europe the -180-180 grid is better ideally the optimal value should be checked.
        ! and good luck if you want to work over the poles...
        call standardize_coordinates(geo, longitude_system)

    end subroutine


    function find_flat_model_level(options, nz, dz) result(max_level)
        implicit none
        type(options_t), intent(in) :: options
        integer,         intent(in) :: nz
        real,            intent(in) :: dz(:)
        integer :: max_level

        integer :: j
        real :: height

        if (options%parameters%flat_z_height > nz) then
            if (this_image()==1) write(*,*) "    Treating flat_z_height as specified in meters above mean terrain height: ", options%parameters%flat_z_height," meters"
            height = 0
            do j = 1, nz
                if (height <= options%parameters%flat_z_height) then
                    height = height + dz(j)
                    max_level = j
                endif
            enddo

        elseif (options%parameters%flat_z_height <= 0) then
            if (this_image()==1) write(*,*) "    Treating flat_z_height as counting levels down from the model top: ", options%parameters%flat_z_height," levels"
            max_level = nz + options%parameters%flat_z_height

        else
            if (this_image()==1) write(*,*) "    Treating flat_z_height as counting levels up from the ground: ", options%parameters%flat_z_height," levels"
            max_level = options%parameters%flat_z_height
        endif

    end function find_flat_model_level





    subroutine allocate_z_arrays(this)
        implicit none
        class(domain_t), intent(inout)  :: this

        allocate(this%jacobian(this% ims : this% ime, &
                                    this% kms : this% kme, &
                                    this% jms : this% jme) )
                                    
        allocate(this%jacobian_u(this% ims : this% ime+1, &
                                    this% kms : this% kme, &
                                    this% jms : this% jme) )
                                    
        allocate(this%jacobian_v(this% ims : this% ime, &
                                    this% kms : this% kme, &
                                    this% jms : this% jme+1) )
                                    
        allocate(this%jacobian_w(this% ims : this% ime, &
                                    this% kms : this% kme, &
                                    this% jms : this% jme) )
                                                                
        allocate(this%dzdx(this% ims : this% ime+1, &
                           this% kms : this% kme, &
                           this% jms : this% jme) )

        allocate(this%dzdy(this% ims : this% ime, &
                           this% kms : this% kme, &
                           this% jms : this% jme+1) )

        allocate(this%dz_scl( this%kms : this%kme))
        
        allocate(this%zr_u( this%u_grid2d_ext% ims : this%u_grid2d_ext% ime,   &
                            this%u_grid%       kms : this%u_grid%       kme,   &
                            this%u_grid2d_ext% jms : this%u_grid2d_ext% jme) )

        allocate(this%zr_v( this%v_grid2d_ext% ims : this%v_grid2d_ext% ime,   &
                            this%v_grid%       kms : this%v_grid%       kme,   &
                            this%v_grid2d_ext% jms : this%v_grid2d_ext% jme) )

        allocate(this%global_jacobian( this% ids : this% ide, &
                                            this% kds : this% kde, &
                                            this% jds : this% jde) )

        allocate(this%global_z_interface(this% ids : this% ide,   &
                                         this% kds : this% kde+1, &
                                         this% jds : this% jde)   )

        allocate(this%global_dz_interface(this% ids : this% ide,   &
                                          this% kds : this% kde,   &
                                          this% jds : this% jde)   )

        allocate(this%delta_dzdx( this% ims+1 : this% ime,    &    ! can go to calculate delta terrain ?
                                  this% kms : this% kme,      &
                                  this% jms : this% jme) )         
        
        allocate(this%delta_dzdy( this% ims: this% ime,       &
                                  this% kms : this% kme,      &
                                  this% jms+1 : this% jme) )   

        allocate(this%terrain_u( this%u_grid2d_ext% ims : this%u_grid2d_ext% ime,   &  ! can go to calculate delta terrain ?
                                 this%u_grid2d_ext% jms : this%u_grid2d_ext% jme) )

        allocate(this%terrain_v( this%v_grid2d_ext% ims : this%v_grid2d_ext% ime,   &
                                 this%v_grid2d_ext% jms : this%v_grid2d_ext% jme) )


    end subroutine allocate_z_arrays



    !> -------------------------------
    !! Initialize various domain variables, mostly z, dz, etc.
    !!
    !! -------------------------------
    subroutine initialize_core_variables(this, options)
        implicit none
        class(domain_t), intent(inout)  :: this
        type(options_t), intent(in)     :: options

        real, allocatable :: temp(:,:,:)
        integer :: i, max_level
        real :: s, n, s1, s2, gamma
        logical :: SLEVE  
        ! character :: filename, file_idS, file_idn

        call read_core_variables(this, options)

        call allocate_z_arrays(this)

        if (options%parameters%sleve) call split_topography(this, options)  ! here h1 and h2 are calculated

        associate(ims => this%ims,      ime => this%ime,                        &
                  jms => this%jms,      jme => this%jme,                        &
                  kms => this%kms,      kme => this%kme,                        &
                  z                     => this%z%data_3d,                      &
                  z_u                   => this%geo_u%z,                        &
                  z_v                   => this%geo_v%z,                        &
                  z_interface           => this%z_interface%data_3d,            &
                  nz                    => options%parameters%nz,               &
                  dz                    => options%parameters%dz_levels,        &
                  dz_mass               => this%dz_mass%data_3d,                &
                  dz_interface          => this%dz_interface%data_3d,           &
                  terrain               => this%terrain%data_2d,                &
                  terrain_u             => this%terrain_u,              &
                  terrain_v             => this%terrain_v,              &
                  h1                    => this%h1,                &  
                  h2                    => this%h2,                & 
                  h1_u                  => this%h1_u,                &  
                  h2_u                  => this%h2_u,                & 
                  h1_v                  => this%h1_v,                &  
                  h2_v                  => this%h2_v,                &  
                  global_z_interface    => this%global_z_interface,             &
                  global_dz_interface   => this%global_dz_interface,            &
                  global_terrain        => this%global_terrain,                 &
                  global_jacobian       => this%global_jacobian,                &
                  dzdx                  => this%dzdx,                           &
                  dzdy                  => this%dzdy,                           &
                  jacobian              => this%jacobian,                       &
                  jacobian_u                  => this%jacobian_u,                           &
                  jacobian_v                  => this%jacobian_v,                           &
                  jacobian_w                  => this%jacobian_w,                           &
                  smooth_height         => this%smooth_height,                  &
                  dz_scl                => this%dz_scl,                         &
                  zr_u                  => this%zr_u,                           &
                  zr_v                  => this%zr_v)
                  

          ! _________ Hybrid coordinate Implementation  _______________________
          if (options%parameters%sleve) then  

            ! This basically entails 2 transformations: First a linear one so that sum(dz) ranges from 0 to smooth_height H. 
            ! (boundary cnd (3) in Schär et al 2002)  Next, the nonlinear SLEVE transformation 
            !  eqn (2) from Leuenberger et al 2009 z_sleve = Z + terrain * sinh((H/s)**n - (Z/s)**n) / SINH((H/s)**n) (for both smallscale and largescale terrain)
            ! Here H is the model top or (flat_z_height in m), s controls how fast the terrain decays 
            ! and n controls the compression throughout the column (this last factor was added by Leuenberger et al 2009)
            ! References: Leuenberger et al 2009 "A Generalization of the SLEVE Vertical Coordinate"
            !             Schär et al 2002 "A New Terrain-Following Vertical Coordinate Formulation for Atmospheric Prediction Models"

            max_level = find_flat_model_level(options, nz, dz)  
            
            smooth_height = sum(dz(1:max_level)) !sum(global_terrain) / size(global_terrain) + sum(dz(1:max_level))

            ! Terminology from Schär et al 2002, Leuenberger 2009: (can be simpliied later on, but for clarity)
            s1 = smooth_height / options%parameters%decay_rate_L_topo 
            s2 = smooth_height / options%parameters%decay_rate_S_topo 
            n  =  options%parameters%sleve_n  ! this will have an effect on the z_level ratio throughout the vertical column, and thus on the terrain induced acceleration with wind=2 . Conceptually very nice, but for wind is 2 not ideal. Unless we let that acceleration depend on the difference between hi-res and lo-res terrain. 
            ! h = terrain(:,:) 

            ! Scale dz with smooth_height/sum(dz(1:max_level)) before calculating sleve levels. 
            dz_scl(:)   =   dz(1:nz) ! *  smooth_height / sum(dz(1:max_level))  ! this leads to a jump in dz thickness at max_level+1. Not sure if this is a problem. 
            ! dz_scl(:)   =   dz(1:nz)  *  H / sum(dz(1:nz))  ! gives the same for flatz=0, but smoother otherwise? BAD idea
            ! dz_scl   =   dz(:)  *  smooth_height / sum(dz(1:max_level))
            ! H        =  sum(dz_scl(1:max_level))  ! should also lead to smooth_height, but more error proof?


            ! - - -   calculate invertibility parameter gamma (Schär et al 2002 eqn 20):  - - - - - -
            gamma  =  1  -  MAXVAL(h1)/s1 * COSH(smooth_height/s1)/SINH(smooth_height/s1) - MAXVAL(h2)/s2 * COSH(smooth_height/s2)/SINH(smooth_height/s2)


            ! Decay Rate for Large-Scale Topography: svc1 = 10000.0000  COSMO1 operational setting (but model top is at ~22000 masl)
            ! Decay Rate for Small-Scale Topography: svc2 =  3300.0000
            if ((this_image()==1)) then
              ! print*, "using a sleve_decay_factor (H/s) of ", options%parameters%sleve_decay_factor
              print*, "    Using a SLEVE coordinate with a Decay height for Large-Scale Topography: (s1) of ", s1, " m."
              print*, "    Using a SLEVE coordinate with a Decay height for Small-Scale Topography: (s2) of ", s2, " m."
              print*, "    Using a sleve_n of ", options%parameters%sleve_n
              ! print*, ""
              write(*,*) "    Smooth height (model top) is ", smooth_height, "m.a.s.l"
              write(*,*) "    invertibility parameter gamma is: ", gamma
              if(gamma <= 0) print*, " CAUTION: coordinate transformation is not invertible (gamma <= 0 ) !!! reduce decay rate(s)!"
              ! write(*,*) "  mean terrain ", sum(terrain) / size(terrain)
              ! write(*,*) "  sum(dz) ", sum(dz(1:max_level))
              ! write(*,*) "  sum(dz_scl) ", sum(dz_scl(1:max_level))
              ! write(*,*) "  model top ", sum(dz_scl(1:nz))
              print*, ""

            endif

            i=kms 
            
            ! - - - - -   Mass grid calculations for lowest level (i=kms)  - - - - -
            
            !use temp to store global z-interface so that global-jacobian can be calculated
            allocate(temp(this%ids:this%ide, this%kds:this%kde, this%jds:this%jde))

            temp(:,i,:)   = global_terrain

            temp(:,i+1,:)  = dz_scl(i)   &
                                    + h1  *  SINH( (smooth_height/s1)**n - (dz_scl(i)/s1)**n ) / SINH((smooth_height/s1)**n)  &! large-scale terrain
                                    + h2  *  SINH( (smooth_height/s2)**n - (dz_scl(i)/s2)**n ) / SINH((smooth_height/s2)**n)   ! small terrain features
                                     ! + terrain  *  SINH( (H/s)**n - (dz_scl(i)/s)**n ) / SINH((H/s)**n)  
            
            z_interface(:,i,:) = temp(ims:ime,i,jms:jme)
            z_interface(:,i+1,:) = temp(ims:ime,i+1,jms:jme)
            
            global_dz_interface(:,i,:)  =  temp(:,i+1,:) - temp(:,i,:)  ! same for higher k
            dz_interface(:,i,:)  =  z_interface(:,i+1,:) - z_interface(:,i,:)  ! same for higher k
            
            dz_mass(:,i,:)       = dz_interface(:,i,:) / 2           ! Diff for k=1
            z(:,i,:)             = terrain + dz_mass(:,i,:)          ! Diff for k=1   
            
            jacobian(:,i,:) = dz_interface(:,i,:)/dz_scl(i)
            global_jacobian(:,i,:) = global_dz_interface(:,i,:)/dz_scl(i)

            ! ! - - - - -   u/v grid calculations for lowest level (i=kms)  - - - - - 
            ! ! for the u and v grids, z(1) was already initialized with terrain.
            ! ! but the first level needs to be offset, and the rest of the levels need to be created
            ! ! BK: So if z_u is already offset in the u dir, but not in the z dir, we can say that
            ! !     z_u(:,1,:) is the terrain on the u grid, and it needs to be offset in the z-dir 
            ! !     to reach mass levels (so by dz[i]/2)

            terrain_u =  z_u(:,kms,:)  ! save for later on. 
            terrain_v =  z_v(:,kms,:)  ! save for later on 
 
            ! Offset analogous to: z_u(:,i,:) = z_u(:,i,:) + dz(i) / 2 * zr_u(:,i,:)
            z_u(:,i,:)  = dz_scl(i)/2  &
                          ! + terrain_u  *  SINH( (H/s)**n - ( dz_scl(i)/2 /s)**n ) / SINH((H/s)**n)
                          + h1_u  *  SINH( (smooth_height/s1)**n - (dz_scl(i)/2/s1)**n ) / SINH((smooth_height/s1)**n)  &! large-scale terrain
                          + h2_u  *  SINH( (smooth_height/s2)**n - (dz_scl(i)/2/s2)**n ) / SINH((smooth_height/s2)**n)   ! small terrain features                                        
            z_v(:,i,:)  = dz_scl(i)/2   & 
                          ! + terrain_v  *  SINH( (H/s)**n - ( dz_scl(i)/2 /s)**n ) / SINH((H/s)**n)                                        
                          + h1_v  *  SINH( (smooth_height/s1)**n - (dz_scl(i)/2/s1)**n ) / SINH((smooth_height/s1)**n)  &! large-scale terrain
                          + h2_v  *  SINH( (smooth_height/s2)**n - (dz_scl(i)/2/s2)**n ) / SINH((smooth_height/s2)**n)   ! small terrain features                                        

            zr_u(:,i,:)  =  (z_u(:,i,:) - terrain_u) / ( dz_scl(i)/2 )
            zr_v(:,i,:)  =  (z_v(:,i,:) - terrain_v) / (dz_scl(i)/2 )

            ! - - - - -  higher k levels  - - - - - 
            do i = this%grid%kms+1, this%grid%kme

                if (i<=max_level) then  

                    if (i==this%grid%kme) then  ! if we are at the model top i+1 is not defined

                      dz_interface(:,i,:)  =  smooth_height - z_interface(:,i,:)  
                      global_dz_interface(:,i,:)  =  smooth_height - temp(:,i,:) 
                    else  
                    
                      temp(:,i+1,:)  = sum(dz_scl(1:i))   &
                                    + h1  *  SINH( (smooth_height/s1)**n - (sum(dz_scl(1:i))/s1)**n ) / SINH((smooth_height/s1)**n)  &! large-scale terrain
                                    + h2  *  SINH( (smooth_height/s2)**n - (sum(dz_scl(1:i))/s2)**n ) / SINH((smooth_height/s2)**n)   ! small terrain features
                                     ! + terrain  *  SINH( (H/s)**n - (dz_scl(i)/s)**n ) / SINH((H/s)**n)  
                      z_interface(:,i+1,:) = temp(ims:ime,i+1,jms:jme)
            
                      global_dz_interface(:,i,:)  =  temp(:,i+1,:) - temp(:,i,:)  
                      dz_interface(:,i,:)  =  z_interface(:,i+1,:) - z_interface(:,i,:) 
            
                    endif
                   
                    if ( ANY(dz_interface(:,i,:)<0) ) then   ! Eror catching. Probably good to engage.
                      if (this_image()==1) then
                        write(*,*) "Error: dz_interface below zero (for level  ",i,")"
                        print*, "min max dz_interface: ",MINVAL(dz_interface(:,i,:)),MAXVAL(dz_interface(:,i,:))
                        error stop
                        print*, dz_interface(:,i,:)
                        print*,""
                      endif
                    else if ( ANY(dz_interface(:,i,:)<=0.01) ) then
                      if (this_image()==1)  write(*,*) "WARNING: dz_interface very low (at level ",i,")"
                    endif  
                    
                    ! - - - - -   u/v grid calculations - - - - -
                    z_u(:,i,:)   = (sum(dz_scl(1:(i-1))) + dz_scl(i)/2)   &
                                   ! + terrain_u  *  SINH( (H/s)**n - ( (sum(dz_scl(1:(i-1)))+dz_scl(i)/2) /s)**n ) / SINH((H/s)**n) 
                                   + h1_u  *  SINH( (smooth_height/s1)**n -  ( (sum(dz_scl(1:(i-1)))+dz_scl(i)/2) /s1)**n ) / SINH((smooth_height/s1)**n)  &! large-scale terrain
                                   + h2_u  *  SINH( (smooth_height/s2)**n -  ( (sum(dz_scl(1:(i-1)))+dz_scl(i)/2) /s2)**n ) / SINH((smooth_height/s2)**n)   ! small terrain features     
                    z_v(:,i,:)   = (sum(dz_scl(1:(i-1))) + dz_scl(i)/2)   &
                                  ! + terrain_v  *  SINH( (H/s)**n - ( (sum(dz_scl(1:(i-1)))+dz_scl(i)/2) /s)**n ) / SINH((H/s)**n)  
                                   + h1_v  *  SINH( (smooth_height/s1)**n -  ( (sum(dz_scl(1:(i-1)))+dz_scl(i)/2) /s1)**n ) / SINH((smooth_height/s1)**n)  &! large-scale terrain
                                   + h2_v  *  SINH( (smooth_height/s2)**n -  ( (sum(dz_scl(1:(i-1)))+dz_scl(i)/2) /s2)**n ) / SINH((smooth_height/s2)**n)   ! small terrain features     

                    zr_u(:,i,:)  = (z_u(:,i,:) - z_u(:,i-1,:)) / (dz_scl(i)/2 + dz_scl(i-1)/2 )  ! if dz_scl(i-1) = 0 (and no error)  k=1 can be included
                    zr_v(:,i,:)  = (z_v(:,i,:) - z_v(:,i-1,:)) / (dz_scl(i)/2 + dz_scl(i-1)/2 )
                    
                
                else ! above the flat_z_height
                    
                    zr_u(:,i,:) = 1  
                    zr_v(:,i,:) = 1

                    global_dz_interface(:,i,:) =  dz_scl(i)
                    dz_interface(:,i,:) =  dz_scl(i) !(dz(i) + dz_scl(i) )/2   ! to mitigate the jump in dz at max_level+1: (dz+dz_scl)/2 iso dz
                    if (i/=this%grid%kme)   z_interface(:,i+1,:) = z_interface(:,i,:) + dz(i) ! (dz(i) + dz_scl( i) )/2 !test in icar_s5T

                    z_u(:,i,:)  = z_u(:,i-1,:)  + ((dz(i)/2 * zr_u(:,i,:) + dz(i-1)/2 * zr_u(:,i-1,:))) ! zr_u only relevant for first i above max level, aferwards both zr_u(i) AND zr_u(i-1) are 1
                    z_v(:,i,:)  = z_v(:,i-1,:)  + ((dz(i)/2 * zr_v(:,i,:) + dz(i-1)/2 * zr_v(:,i-1,:)))

                endif
                
                dz_mass(:,i,:)   =  dz_interface(:,i-1,:) / 2  +  dz_interface(:,i,:) / 2
                z(:,i,:)         =  z(:,i-1,:)           + dz_mass(:,i,:)
                
                jacobian(:,i,:) = dz_interface(:,i,:)/dz_scl(i)
                global_jacobian(:,i,:) = global_dz_interface(:,i,:)/dz_scl(i)

            enddo  ! ____ end SLEVE simple Implementation  _______
            

          else  !. i.e. no sleve coordinates
            i = this%grid%kms

            max_level = nz

            if (options%parameters%space_varying_dz) then
                max_level = find_flat_model_level(options, nz, dz)

                smooth_height = sum(dz(1:max_level)) !sum(global_terrain) / size(global_terrain) + sum(dz(1:max_level))
                
                jacobian(:,i,:) = (smooth_height - terrain) / smooth_height ! sum(dz(1:max_level))
                global_jacobian(:,i,:) = (smooth_height - global_terrain) /smooth_height !sum(dz(1:max_level))

                zr_u(:,i,:) = (smooth_height - z_u(:,i,:)) / smooth_height !sum(dz(1:max_level))
                zr_v(:,i,:) = (smooth_height - z_v(:,i,:)) / smooth_height !sum(dz(1:max_level))
            else
                jacobian = 1
                global_jacobian = 1
                zr_u = 1
                zr_v = 1
            endif

            dz_mass(:,i,:)      = dz(i) / 2 * jacobian(:,i,:)
            dz_interface(:,i,:) = dz(i) * jacobian(:,i,:)
            z(:,i,:)            = terrain + dz_mass(:,i,:)
            z_interface(:,i,:)  = terrain

            global_dz_interface(:,i,:) = dz(i) * global_jacobian(:,i,:)
            global_z_interface(:,i,:)  = global_terrain


            terrain_u =  z_u(:,i,:)  ! save for later on. 
            terrain_v =  z_v(:,i,:)  ! save for later on

            ! for the u and v grids, z(1) was already initialized with terrain.
            ! but the first level needs to be offset, and the rest of the levels need to be created
            z_u(:,i,:)          = z_u(:,i,:) + dz(i) / 2 * zr_u(:,i,:)
            z_v(:,i,:)          = z_v(:,i,:) + dz(i) / 2 * zr_v(:,i,:)
                        
            do i = this%grid%kms+1, this%grid%kme
                if (i<=max_level) then
                    jacobian(:,i,:) = jacobian(:,i-1,:)
                    zr_u(:,i,:) = zr_u(:,i-1,:)
                    zr_v(:,i,:) = zr_v(:,i-1,:)

                    global_jacobian(:,i,:) = global_jacobian(:,i-1,:)

                else
                    jacobian(:,i,:) = 1
                    zr_u(:,i,:) = 1
                    zr_v(:,i,:) = 1

                    global_jacobian(:,i,:) = 1

                endif

                dz_mass(:,i,:)     = (dz(i)/2 * jacobian(:,i,:) + dz(i-1)/2 * jacobian(:,i-1,:))
                dz_interface(:,i,:)= dz(i) * jacobian(:,i,:)
                z(:,i,:)           = z(:,i-1,:)           + dz_mass(:,i,:)
                z_interface(:,i,:) = z_interface(:,i-1,:) + dz_interface(:,i-1,:)

                global_dz_interface(:,i,:) = dz(i) * global_jacobian(:,i,:)
                global_z_interface(:,i,:)  = global_z_interface(:,i-1,:) + global_dz_interface(:,i-1,:)

                z_u(:,i,:)         = z_u(:,i-1,:)         + ((dz(i)/2 * zr_u(:,i,:) + dz(i-1)/2 * zr_u(:,i-1,:)))
                z_v(:,i,:)         = z_v(:,i-1,:)         + ((dz(i)/2 * zr_v(:,i,:) + dz(i-1)/2 * zr_v(:,i-1,:)))
                
                jacobian(:,i,:) = dz_interface(:,i,:)/dz(i)
                global_jacobian(:,i,:) = global_dz_interface(:,i,:)/dz(i)
                
            enddo
 
            i = this%grid%kme + 1
            global_z_interface(:,i,:) = global_z_interface(:,i-1,:) + global_dz_interface(:,i-1,:)

        endif
                
        if (allocated(temp)) deallocate(temp)
        allocate(temp(this%ids:this%ide+1, this%kds:this%kde, this%jds:this%jde+1))
        temp(this%ids,:,this%jds:this%jde) = global_jacobian(this%ids,:,this%jds:this%jde)
        temp(this%ide+1,:,this%jds:this%jde) = global_jacobian(this%ide,:,this%jds:this%jde)
        temp(this%ids+1:this%ide,:,this%jds:this%jde) = (global_jacobian(this%ids+1:this%ide,:,this%jds:this%jde) + &
                                                             global_jacobian(this%ids:this%ide-1,:,this%jds:this%jde))/2
        jacobian_u = temp(ims:ime+1,:,jms:jme)
        
        temp(this%ids:this%ide,:,this%jds) = global_jacobian(this%ids:this%ide,:,this%jds)
        temp(this%ids:this%ide,:,this%jde+1) = global_jacobian(this%ids:this%ide,:,this%jde)
        temp(this%ids:this%ide,:,this%jds+1:this%jde) = (global_jacobian(this%ids:this%ide,:,this%jds+1:this%jde) + &
                                             global_jacobian(this%ids:this%ide,:,this%jds:this%jde-1))/2
        jacobian_v = temp(ims:ime,:,jms:jme+1)

        temp(this%ids:this%ide,this%kme,this%jds) = global_jacobian(this%ids:this%ide,this%kme,this%jds)
        temp(this%ids:this%ide,this%kms:this%kme-1,this%jds:this%jde) = (global_jacobian(this%ids:this%ide,this%kms:this%kme-1,this%jds:this%jde) + &
                                                                        global_jacobian(this%ids:this%ide,this%kms+1:this%kme,this%jds:this%jde))/2
        jacobian_w = temp(ims:ime,:,jms:jme)

        call setup_dzdxy(this, options)
            
            ! technically these should probably be defined to the k+1 model top as well bu not used at present.
            ! z_interface(:,i,:) = z_interface(:,i-1,:) + dz_interface(:,i-1,:)
        end associate

        ! z_u and zr_u are on the v/u_grid2d_ext; move to vu_grid2d
        temp =  this%zr_u
        deallocate(this%zr_u)
        allocate(this%zr_u( this%u_grid% ims : this%u_grid% ime,   &
                       this%u_grid% kms : this%u_grid% kme,   &
                       this%u_grid% jms : this%u_grid% jme) )
        this%zr_u = temp(this%u_grid%ims:this%u_grid%ime, :, this%u_grid%jms:this%u_grid%jme)
        deallocate(temp)

        temp =  this%zr_v
        deallocate(this%zr_v)
        allocate(this%zr_v( this%v_grid% ims : this%v_grid% ime,   &
                       this%v_grid% kms : this%v_grid% kme,   &
                       this%v_grid% jms : this%v_grid% jme) )
        this%zr_v = temp(this%v_grid%ims:this%v_grid%ime, :, this%v_grid%jms:this%v_grid%jme)
        deallocate(temp)

        call setup_geo(this%geo,   this%latitude%data_2d,   this%longitude%data_2d,   this%z%data_3d, options%parameters%longitude_system)


    end subroutine initialize_core_variables
    
    subroutine setup_dzdxy(this,options)
        implicit none
        class(domain_t), intent(inout)  :: this
        type(options_t), intent(in)     :: options

        real, allocatable :: global_z(:,:,:)
        real, allocatable :: global_dzdx(:,:,:)
        real, allocatable :: global_dzdy(:,:,:)
        integer :: i
        
        allocate(global_z( this% ids : this% ide, this% kds : this% kde, this% jds : this% jde) )     
        allocate(global_dzdx( this% ids : this% ide+1, this% kds : this% kde, this% jds : this% jde) )    
        allocate(global_dzdy( this% ids : this% ide, this% kds : this% kde, this% jds : this% jde+1) )     

        global_z(:,1,:) = this%global_terrain + (options%parameters%dz_levels(1)/2)*this%global_jacobian(:,1,:)
        
        do i=2,this%kme
            global_z(:,i,:) = global_z(:,i-1,:) + (((options%parameters%dz_levels(i)) / 2)*this%global_jacobian(:,i,:)) + &
                                                  (((options%parameters%dz_levels(i-1)) / 2)*this%global_jacobian(:,i-1,:))
        enddo
        
        global_dzdx = 0
        global_dzdy = 0
        
        global_dzdx(this%ids+1:this%ide,:,:) = (global_z(this%ids+1:this%ide,:,:) - global_z(this%ids:this%ide-1,:,:)) / this%dx
        global_dzdy(:,:,this%jds+1:this%jde) = (global_z(:,:,this%jds+1:this%jde) - global_z(:,:,this%jds:this%jde-1)) / this%dx

        this%dzdx(:,:,:) = global_dzdx(this%ims:this%ime+1,:,this%jms:this%jme)
        this%dzdy(:,:,:) = global_dzdy(this%ims:this%ime,:,this%jms:this%jme+1)
        
        deallocate(global_z)
        deallocate(global_dzdx)
        deallocate(global_dzdy)
        
    end subroutine setup_dzdxy
    
    
    !> -------------------------------
    !!  Separate the terrain into large scale and small scale terrain for SLEVE coordinate calculation
    !!  h(x,y) = h_1(x,y) + h_2(x,y) ; 
    !!  where the subscripts 1 and 2 refer to large-scale and small-scale contributions, respectively. 
    !!  The large-scale contribution h1 can be obtained from the full topography by an appropriate smoothing operation.
    !!
    !!  The smoothing is done over the entire (non-parallelized terrain, i.e. ids-ide). Afterwards the relevant variables
    !!  are subset to the respective paralellized grids. This is not the most efficient, but it makes the smoothing easier. 
    !!
    !> -------------------------------
    
    subroutine split_topography(this, options)
        implicit none
        class(domain_t), intent(inout)  :: this
        type(options_t), intent(in)     :: options

        real, allocatable :: h_org(:,:), h_u(:,:), h_v(:,:), temp(:,:), temporary_data(:,:), temp_offset(:,:)  
        integer :: i !, nflt, windowsize, 

        allocate(h_org( this%grid2d% ids : this%grid2d% ide, &
                        this%grid2d% jds : this%grid2d% jde) )  

        allocate(h_u( this%u_grid2d% ids : this%u_grid2d% ide,   &  
                      this%u_grid2d% jds : this%u_grid2d% jde) )

        allocate(h_v( this%v_grid2d% ids : this%v_grid2d% ide,   &
                      this%v_grid2d% jds : this%v_grid2d% jde) )

        allocate(this%h1( this%grid2d% ids : this%grid2d% ide, &
                          this%grid2d% jds : this%grid2d% jde) )        

        allocate(this%h2( this%grid2d% ids : this%grid2d% ide, &
                          this%grid2d% jds : this%grid2d% jde) )   

        allocate(this%h1_u( this%u_grid2d% ids : this%u_grid2d% ide,   &  
                            this%u_grid2d% jds : this%u_grid2d% jde) )

        allocate(this%h1_v( this%v_grid2d% ids : this%v_grid2d% ide,   &
                            this%v_grid2d% jds : this%v_grid2d% jde) )

        allocate(this%h2_u( this%u_grid2d% ids : this%u_grid2d% ide,   &  
                            this%u_grid2d% jds : this%u_grid2d% jde) )

        allocate(this%h2_v( this%v_grid2d% ids : this%v_grid2d% ide,   &
                            this%v_grid2d% jds : this%v_grid2d% jde) )

        

        associate(ims => this%ims,      ime => this%ime,                        &
                  jms => this%jms,      jme => this%jme,                        &
                  kms => this%kms,      kme => this%kme,                        &
                  z_u                   => this%geo_u%z,                        &
                  z_v                   => this%geo_v%z,                        &
                  h1                    => this%h1,                             &  
                  h2                    => this%h2,                             & 
                  h1_u                  => this%h1_u,                           &  
                  h2_u                  => this%h2_u,                           & 
                  h1_v                  => this%h1_v,                           &  
                  h2_v                  => this%h2_v,                           &  
                  global_terrain        => this%global_terrain,                 &
                  terrain               => this%terrain%data_2d)


        ! ! ! ! Using the zr_u ratios to accelearte winds makes little sence with sleve coordinates, as these ratios are
        !!!!!!!   all over the place due to excessive stretching.   (This warning can also go somewhere else)
        if( (options%parameters%sleve) .and.                              & 
            (options%parameters%use_terrain_difference.eqv..FALSE.) .and.    &
            (options%physics%windtype==2) .and.                           &  ! kCONSERVE_MASS
            (this_image()==1)) then
          write(*,*) "  WARNING: When using SLEVE coordinates and wind=2 it is adviced to set  use_terrain_difference = TRUE"
          ! error stop
        endif

        if ((this_image()==1)) then
          print*, "  Setting up the SLEVE vertical coordinate:"
          print*, "    Smoothing large-scale terrain (h1) with a windowsize of ", &
                  options%parameters%terrain_smooth_windowsize, " for ",        &
                  options%parameters%terrain_smooth_cycles, " smoothing cylces."
        endif

        
        ! Read in terrain again:  This time onto the entire (ids-ide) 2d grid so we can smooth it. 
        call load_data(options%parameters%init_conditions_file,   &
                       options%parameters%hgt_hi,                 &
                       temporary_data, this%grid2d )     
        
        h_org = temporary_data(this%grid2d%ids:this%grid2d%ide, this%grid2d%jds:this%grid2d%jde)  ! Smoothing over entire domain
        h1 =  h_org 

        call array_offset_x_2d(temporary_data, temp_offset)
        h_u = temp_offset
        h1_u = temp_offset
        if (allocated(temp_offset)) deallocate(temp_offset)
        
        call array_offset_y_2d(temporary_data, temp_offset)
        h_v = temp_offset
        h1_v = temp_offset
        
        ! Smooth the terrain to attain the large-scale contribution h1 (_u/v):
        do i =1,options%parameters%terrain_smooth_cycles
          call smooth_array_2d( h1, windowsize  =  options%parameters%terrain_smooth_windowsize)
          call smooth_array_2d( h1_u, windowsize = options%parameters%terrain_smooth_windowsize)
          call smooth_array_2d( h1_v, windowsize = options%parameters%terrain_smooth_windowsize)
        enddo

        ! Subract the large-scale terrain from the full topography to attain the small-scale contribution:
        h2   =  h_org - h1  
        h2_u =  h_u  - h1_u
        h2_v =  h_v  - h1_v
        


        if ((this_image()==1).and.(options%parameters%debug)) then
        ! if (this_image()==1) then
          call io_write("terrain_smooth_h1.nc", "h1", h1(:,:) ) 
          call io_write("terrain_smooth_h2.nc", "h2", h2(:,:) ) 
          call io_write("h1_u.nc", "h1_u", h1_u(:,:) ) 
          call io_write("h2_u.nc", "h2_u", h2_u(:,:) ) 
        endif
        if (this_image()==1) then  
           ! print*, "    global_terrain max ", MAXVAL(global_terrain)
           print*, "    Max of full topography", MAXVAL(h_org)
           print*, "    Max of large-scale topography (h1)  ", MAXVAL(h1)
           print*, "    Max of small-scale topography (h2)  ", MAXVAL(h2)
        end if

        end associate


        ! Subset onto paralellized 2d grid
        !temp =  this%h1
        !deallocate(this%h1)
        !allocate(this%h1( this%grid2d% ims : this%grid2d% ime,   &
        !                  this%grid2d% jms : this%grid2d% jme) )
        !this%h1 = temp(this%grid2d%ims:this%grid2d%ime, this%grid2d%jms:this%grid2d%jme)
        !deallocate(temp)


        !temp =  this%h2
        !deallocate(this%h2)
        !allocate(this%h2( this%grid2d% ims : this%grid2d% ime,   &
        !                  this%grid2d% jms : this%grid2d% jme) )
        !this%h2 = temp(this%grid2d%ims:this%grid2d%ime, this%grid2d%jms:this%grid2d%jme)
        !deallocate(temp)

         ! same for u and v:
        temp =  this%h1_u
        deallocate(this%h1_u)
        allocate(this%h1_u( this%u_grid2d_ext% ims : this%u_grid2d_ext% ime,   &
                            this%u_grid2d_ext% jms : this%u_grid2d_ext% jme) )
        this%h1_u = temp(this%u_grid2d_ext%ims:this%u_grid2d_ext%ime, this%u_grid2d_ext%jms:this%u_grid2d_ext%jme)
        deallocate(temp)

        temp =  this%h2_u
        deallocate(this%h2_u)
        allocate(this%h2_u( this%u_grid2d_ext% ims : this%u_grid2d_ext% ime,   &
                            this%u_grid2d_ext% jms : this%u_grid2d_ext% jme) )
        this%h2_u = temp(this%u_grid2d_ext%ims:this%u_grid2d_ext%ime, this%u_grid2d_ext%jms:this%u_grid2d_ext%jme)
        deallocate(temp)


        temp =  this%h1_v
        deallocate(this%h1_v)
        allocate(this%h1_v( this%v_grid2d_ext% ims : this%v_grid2d_ext% ime,   &
                            this%v_grid2d_ext% jms : this%v_grid2d_ext% jme) )
        this%h1_v = temp(this%v_grid2d_ext%ims:this%v_grid2d_ext%ime, this%v_grid2d_ext%jms:this%v_grid2d_ext%jme)
        deallocate(temp)

        temp =  this%h2_v
        deallocate(this%h2_v)
        allocate(this%h2_v( this%v_grid2d_ext% ims : this%v_grid2d_ext% ime,   &
                            this%v_grid2d_ext% jms : this%v_grid2d_ext% jme) )
        this%h2_v = temp(this%v_grid2d_ext%ims:this%v_grid2d_ext%ime, this%v_grid2d_ext%jms:this%v_grid2d_ext%jme)
        deallocate(temp)

        
    end subroutine


    
    
    !>------------------------------------------------------------
    !! Calculate the ZNU and ZNW variables
    !!
    !! @param domain    Model domain structure
    !!
    !!------------------------------------------------------------
    subroutine init_znu(domain)
        implicit none
        type(domain_t), intent(inout) :: domain

        integer :: i, xpt, ypt
        real    :: ptop
        integer :: kms, kme

        kms = domain%kms
        kme = domain%kme

        ! one grid point into the domain gets a non-boundary point
        xpt = domain%ims + 1
        ypt = domain%jms + 1

        associate(p     => domain%pressure%data_3d,                         &
                  nz    => domain%nz,                                       &
                  psfc  => domain%surface_pressure%data_2d(xpt, ypt))

        ptop = p(xpt,kme,ypt) - (p(xpt,kme-1,ypt) - p(xpt,kme,ypt))/2.0 !NOT CORRECT
        ptop = max(ptop,1.0)

        if (allocated(domain%znu)) then
            do i=kms, kme
                domain%znu(i) = (p(xpt,i,ypt) - ptop) / (psfc - ptop)
            enddo
        endif

        if (allocated(domain%znw)) then
            do i = kms, kme
                if (i > kms) then
                    domain%znw(i) = ((p(xpt,i,ypt) + p(xpt,i-1,ypt)) / 2 - ptop) / (psfc-ptop)
                else
                    domain%znw(i) = 1
                endif
            enddo
        endif

        end associate

    end subroutine init_znu

    

    subroutine read_land_variables(this, options)
        implicit none
        class(domain_t), intent(inout)  :: this
        type(options_t), intent(in)     :: options

        integer :: i, nsoil
        real, allocatable :: temporary_data(:,:), temporary_data_3d(:,:,:)
        real :: soil_thickness(20)

        soil_thickness = 1.0
        soil_thickness(1:4) = [0.1, 0.2, 0.5, 1.0]
        if (associated(this%soil_water_content%data_3d)) then
            nsoil = size(this%soil_water_content%data_3d, 2)
        elseif (associated(this%soil_temperature%data_3d)) then
            nsoil = size(this%soil_temperature%data_3d, 2)
        endif

        if (options%parameters%landvar /= "") then
            call io_read(options%parameters%init_conditions_file,   &
                           options%parameters%landvar,         &
                           temporary_data)
            if (allocated(this%land_mask)) then
                this%land_mask = temporary_data(this%grid%ims:this%grid%ime, this%grid%jms:this%grid%jme)
            endif
        endif


        if (options%parameters%soiltype_var /= "") then
            call io_read(options%parameters%init_conditions_file,   &
                           options%parameters%soiltype_var,         &
                           temporary_data)
            if (allocated(this%soil_type)) then
                this%soil_type = temporary_data(this%grid%ims:this%grid%ime, this%grid%jms:this%grid%jme)
            endif
        endif

        if (options%parameters%soil_deept_var /= "") then
            call io_read(options%parameters%init_conditions_file,   &
                           options%parameters%soil_deept_var,       &
                           temporary_data)
            if (associated(this%soil_deep_temperature%data_2d)) then
                this%soil_deep_temperature%data_2d = temporary_data(this%grid%ims:this%grid%ime, this%grid%jms:this%grid%jme)
            endif

        else
            if (associated(this%soil_deep_temperature%data_2d)) then
                this%soil_deep_temperature%data_2d = 280
            endif
        endif

        if (options%parameters%soil_t_var /= "") then
            call io_read(options%parameters%init_conditions_file,   &
                           options%parameters%soil_t_var,           &
                           temporary_data_3d)
            if (associated(this%soil_temperature%data_3d)) then
                do i=1,nsoil
                    this%soil_temperature%data_3d(:,i,:) = temporary_data_3d(this%grid%ims:this%grid%ime, this%grid%jms:this%grid%jme, i)
                enddo
                if (options%parameters%soil_deept_var == "") then
                    this%soil_deep_temperature%data_2d = this%soil_temperature%data_3d(:,nsoil,:)
                endif
            endif

        else
            if (associated(this%soil_temperature%data_3d)) then
                do i=1,nsoil
                    this%soil_temperature%data_3d(:,i,:) = this%soil_deep_temperature%data_2d
                enddo
            endif
        endif


        if (options%parameters%swe_var /= "") then
            call io_read(options%parameters%init_conditions_file,   &
                           options%parameters%swe_var,         &
                           temporary_data)
            if (associated(this%snow_water_equivalent%data_2d)) then
                this%snow_water_equivalent%data_2d = temporary_data(this%grid%ims:this%grid%ime, this%grid%jms:this%grid%jme)
            endif

        else
            if (associated(this%snow_water_equivalent%data_2d)) then
                this%snow_water_equivalent%data_2d = 0
            endif
        endif


        if (options%parameters%soil_vwc_var /= "") then
            call io_read(options%parameters%init_conditions_file,   &
                           options%parameters%soil_vwc_var,         &
                           temporary_data_3d)
            if (associated(this%soil_water_content%data_3d)) then
                do i=1,nsoil
                    this%soil_water_content%data_3d(:,i,:) = temporary_data_3d(this%grid%ims:this%grid%ime, this%grid%jms:this%grid%jme, i)
                enddo
            endif

        else
            if (associated(this%soil_water_content%data_3d)) then
                this%soil_water_content%data_3d = 0.2
            endif
        endif

        if (options%parameters%vegtype_var /= "") then
            call io_read(options%parameters%init_conditions_file,   &
                           options%parameters%vegtype_var,          &
                           temporary_data)
            if (allocated(this%veg_type)) then
                this%veg_type = temporary_data(this%grid%ims:this%grid%ime, this%grid%jms:this%grid%jme)
            endif
        endif

        if (options%parameters%vegfrac_var /= "") then
            call io_read(options%parameters%init_conditions_file,   &
                           options%parameters%vegfrac_var,          &
                           temporary_data)
            if (associated(this%vegetation_fraction%data_3d)) then
                do i=1,size(this%vegetation_fraction%data_3d, 2)
                    this%vegetation_fraction%data_3d(:,i,:) = temporary_data(this%grid%ims:this%grid%ime, this%grid%jms:this%grid%jme)
                enddo
            endif

        else
            if (associated(this%vegetation_fraction%data_3d)) then
                this%vegetation_fraction%data_3d = 0.6
            endif
        endif

        if (associated(this%soil_totalmoisture%data_2d)) then
            this%soil_totalmoisture%data_2d = 0
            if (associated(this%soil_water_content%data_3d)) then
                do i=1, nsoil
                    this%soil_totalmoisture%data_2d = this%soil_totalmoisture%data_2d + this%soil_water_content%data_3d(:,i,:) * soil_thickness(i)
                enddo
            endif
        endif

        ! these will all be udpated by either forcing data or the land model, but initialize to sensible values to avoid breaking other initialization routines
        if (associated(this%skin_temperature%data_2d)) this%skin_temperature%data_2d = 280
        if (associated(this%roughness_z0%data_2d)) this%roughness_z0%data_2d = 0.001
        if (associated(this%sensible_heat%data_2d)) this%sensible_heat%data_2d=0
        if (associated(this%latent_heat%data_2d)) this%latent_heat%data_2d=0
        if (associated(this%u_10m%data_2d)) this%u_10m%data_2d=0
        if (associated(this%v_10m%data_2d)) this%v_10m%data_2d=0
        if (associated(this%temperature_2m%data_2d)) this%temperature_2m%data_2d=280
        if (associated(this%humidity_2m%data_2d)) this%humidity_2m%data_2d=0.001
        if (associated(this%surface_pressure%data_2d)) this%surface_pressure%data_2d=102000
        if (associated(this%longwave_up%data_2d)) this%longwave_up%data_2d=0
        if (associated(this%ground_heat_flux%data_2d)) this%ground_heat_flux%data_2d=0


    end subroutine read_land_variables

    !> -------------------------------
    !! Initialize various internal variables that need forcing data first, e.g. temperature, pressure on interface, exner, ...
    !!
    !! -------------------------------
    subroutine initialize_internal_variables(this, options)
        implicit none
        class(domain_t), intent(inout)  :: this
        type(options_t), intent(in)     :: options

        integer :: i

        associate(pressure              => this%pressure%data_3d,               &
                  exner                 => this%exner%data_3d,                  &
                  pressure_interface    => this%pressure_interface%data_3d,     &
                  psfc                  => this%surface_pressure%data_2d,       &
                  temperature           => this%temperature%data_3d,            &
                  potential_temperature => this%potential_temperature%data_3d )

                  exner = exner_function(pressure)

                  if (associated(this%pressure_interface%data_3d)) then
                      ! this isn't exactly correct, should be distance weighted...
                      ! weight one = (dz2) / (dz1+dz2)
                      ! weight two = (dz1) / (dz1+dz2)
                      pressure_interface(:,1,:) = ( pressure(:,1,:) * 2 - pressure(:,2,:) )
                      do i = 2, size(pressure_interface, 2)
                          pressure_interface(:,i,:) = ( pressure(:,i-1,:) + pressure(:,i,:) ) / 2
                      enddo

                      if (associated(this%surface_pressure%data_2d)) then
                          psfc = pressure_interface(:,1,:)
                      endif
                  endif

                  if (associated(this%temperature%data_3d)) then
                      temperature = potential_temperature * exner
                  endif

        end associate

        if (allocated(this%znw).or.allocated(this%znu)) call init_znu(this)

    end subroutine initialize_internal_variables

    !> -------------------------------
    !! Populare the metadata structure in the domain for later output
    !!
    !! -------------------------------
    subroutine setup_meta_data(this, options)
        implicit none
        class(domain_t), intent(inout) :: this
        type(options_t), intent(in)    :: options
        character*60 :: a_string

        call this%info%add_attribute("comment",options%parameters%comment)
        call this%info%add_attribute("source","ICAR version:"//trim(options%parameters%version))

        ! Add info on grid setting:
        write(a_string,*) options%parameters%space_varying_dz 
        call this%info%add_attribute("space_varying_dz",a_string)
        write(a_string,*) options%parameters%sleve
        call this%info%add_attribute("sleve",a_string)
        if (options%parameters%sleve) then
          write(a_string,*) options%parameters%terrain_smooth_windowsize
          call this%info%add_attribute("terrain_smooth_windowsize",a_string )
          write(a_string,*) options%parameters%terrain_smooth_cycles
          call this%info%add_attribute("terrain_smooth_cycles",a_string )
          write(a_string,*) options%parameters%decay_rate_L_topo
          call this%info%add_attribute("decay_rate_L_topo",a_string )
          write(a_string,*) options%parameters%decay_rate_s_topo
          call this%info%add_attribute("decay_rate_S_topo",a_string )
          write(a_string,*) options%parameters%sleve_n
          call this%info%add_attribute("sleve_n",a_string )
        endif  
        ! Add some more info on physics settings:
        write(a_string,*) options%physics%boundarylayer 
        call this%info%add_attribute("pbl", a_string )
        write(a_string,*) options%physics%landsurface
        call this%info%add_attribute("lsm", a_string )
        write(a_string,*) options%physics%watersurface 
        call this%info%add_attribute("water", a_string )
        write(a_string,*) options%physics%microphysics 
        call this%info%add_attribute("mp", a_string )
        write(a_string,*) options%physics%radiation 
        call this%info%add_attribute("rad", a_string )
        write(a_string,*) options%physics%convection 
        call this%info%add_attribute("conv", a_string )
        write(a_string,*) options%physics%advection 
        call this%info%add_attribute("adv", a_string )
        write(a_string,*) options%physics%windtype
        call this%info%add_attribute("wind", a_string )
        if(options%physics%windtype==2 .and. options%parameters%use_terrain_difference )then ! kCONSERVE_MASS
           write(a_string,*) options%parameters%use_terrain_difference
          call this%info%add_attribute("terrain_difference for wind acceleration:",a_string )
        endif  


        call this%info%add_attribute("ids",str(this%grid%ids))
        call this%info%add_attribute("ide",str(this%grid%ide))
        call this%info%add_attribute("jds",str(this%grid%jds))
        call this%info%add_attribute("jde",str(this%grid%jde))
        call this%info%add_attribute("kds",str(this%grid%kds))
        call this%info%add_attribute("kde",str(this%grid%kde))

        call this%info%add_attribute("ims",str(this%grid%ims))
        call this%info%add_attribute("ime",str(this%grid%ime))
        call this%info%add_attribute("jms",str(this%grid%jms))
        call this%info%add_attribute("jme",str(this%grid%jme))
        call this%info%add_attribute("kms",str(this%grid%kms))
        call this%info%add_attribute("kme",str(this%grid%kme))

        call this%info%add_attribute("its",str(this%grid%its))
        call this%info%add_attribute("ite",str(this%grid%ite))
        call this%info%add_attribute("jts",str(this%grid%jts))
        call this%info%add_attribute("jte",str(this%grid%jte))
        call this%info%add_attribute("kts",str(this%grid%kts))
        call this%info%add_attribute("kte",str(this%grid%kte))

    end subroutine setup_meta_data


    !> -------------------------------
    !! Add variables needed by all domains to the list of requested variables
    !!
    !! -------------------------------
    module subroutine var_request(this, options)
        class(domain_t), intent(inout) :: this
        type(options_t), intent(inout) :: options

        ! List the variables that are required to be allocated for any domain
        call options%alloc_vars(                                                    &
                     [kVARS%z,                      kVARS%z_interface,              &
                      kVARS%dz,                     kVARS%dz_interface,             &
                      kVARS%u,                      kVARS%v,                        &
                      kVARS%surface_pressure,       kVARS%roughness_z0,              &
                      kVARS%terrain,                kVARS%pressure,                 &
                      kVARS%temperature,            kVARS%pressure_interface,       &
                      kVARS%exner,                  kVARS%potential_temperature,    &
                      kVARS%latitude,               kVARS%longitude,                &
                      kVARS%u_latitude,             kVARS%u_longitude,              &
                      kVARS%v_latitude,             kVARS%v_longitude               ])

        ! List the variables that are required for any restart
        call options%restart_vars(                                                  &
                     [kVARS%z,                                                      &
                      kVARS%terrain,                kVARS%potential_temperature,    &
                      kVARS%latitude,               kVARS%longitude,                &
                      kVARS%u_latitude,             kVARS%u_longitude,              &
                      kVARS%v_latitude,             kVARS%v_longitude               ])

        call options%advect_vars([kVARS%potential_temperature])

    end subroutine var_request

    !> -------------------------------
    !! Read in the shape of the domain required and setup the grid objects
    !!
    !! -------------------------------
    subroutine read_domain_shape(this, options)
        implicit none
        class(domain_t), intent(inout)  :: this
        type(options_t), intent(in)     :: options

        real, allocatable :: temporary_data(:,:)
        integer :: nx_global, ny_global, nz_global, nsmooth

        nsmooth = max(1, int(options%parameters%smooth_wind_distance / options%parameters%dx))
        this%nsmooth = nsmooth
        if ((this_image()==1).and.(options%parameters%debug)) write(*,*) "number of gridcells to smooth = ",nsmooth
        ! This doesn't need to read in this variable, it could just request the dimensions
        ! but this is not a performance sensitive part of the code (for now)
        call io_read(options%parameters%init_conditions_file,   &
                     options%parameters%hgt_hi,                 &
                     temporary_data)

        nx_global = size(temporary_data,1)
        ny_global = size(temporary_data,2)
        nz_global = options%parameters%nz

        call this%grid%set_grid_dimensions(         nx_global, ny_global, nz_global)

        call this%u_grid%set_grid_dimensions(       nx_global, ny_global, nz_global, nx_extra = 1)
        call this%v_grid%set_grid_dimensions(       nx_global, ny_global, nz_global, ny_extra = 1)

        ! for 2D mass variables
        call this%grid2d%set_grid_dimensions(       nx_global, ny_global, 0)

        ! setup a 2D lat/lon grid extended by nsmooth grid cells so that smoothing can take place "across" images
        ! This just sets up the fields to interpolate u and v to so that the input data are handled on an extended
        ! grid.  They are then subset to the u_grid and v_grids above before actual use.
        call this%u_grid2d%set_grid_dimensions(     nx_global, ny_global, 0, nx_extra = 1)
        call this%u_grid2d_ext%set_grid_dimensions( nx_global, ny_global, 0, nx_extra = 1)
        ! extend by nsmooth, but bound to the domain grid
        this%u_grid2d_ext%ims = max(this%u_grid2d%ims - nsmooth, this%u_grid2d%ids)
        this%u_grid2d_ext%ime = min(this%u_grid2d%ime + nsmooth, this%u_grid2d%ide)
        this%u_grid2d_ext%jms = max(this%u_grid2d%jms - nsmooth, this%u_grid2d%jds)
        this%u_grid2d_ext%jme = min(this%u_grid2d%jme + nsmooth, this%u_grid2d%jde)
        
        ! handle the v-grid too
        call this%v_grid2d%set_grid_dimensions(     nx_global, ny_global, 0, ny_extra = 1)
        call this%v_grid2d_ext%set_grid_dimensions( nx_global, ny_global, 0, ny_extra = 1)
        ! extend by nsmooth, but bound to the domain grid
        this%v_grid2d_ext%ims = max(this%v_grid2d%ims - nsmooth, this%v_grid2d%ids)
        this%v_grid2d_ext%ime = min(this%v_grid2d%ime + nsmooth, this%v_grid2d%ide)
        this%v_grid2d_ext%jms = max(this%v_grid2d%jms - nsmooth, this%v_grid2d%jds)
        this%v_grid2d_ext%jme = min(this%v_grid2d%jme + nsmooth, this%v_grid2d%jde)


        call this%grid_soil%set_grid_dimensions(    nx_global, ny_global, 4)
        call this%grid_monthly%set_grid_dimensions( nx_global, ny_global, 12)

        
        deallocate(temporary_data)


        this%north_boundary = (this%grid%yimg == this%grid%yimages)
        this%south_boundary = (this%grid%yimg == 1)
        this%east_boundary  = (this%grid%ximg == this%grid%ximages)
        this%west_boundary  = (this%grid%ximg == 1)

        this%ims = this%grid%ims; this%its = this%grid%its; this%ids = this%grid%ids
        this%ime = this%grid%ime; this%ite = this%grid%ite; this%ide = this%grid%ide
        this%kms = this%grid%kms; this%kts = this%grid%kts; this%kds = this%grid%kds
        this%kme = this%grid%kme; this%kte = this%grid%kte; this%kde = this%grid%kde
        this%jms = this%grid%jms; this%jts = this%grid%jts; this%jds = this%grid%jds
        this%jme = this%grid%jme; this%jte = this%grid%jte; this%jde = this%grid%jde

    end subroutine

    !> -------------------------------
    !! Check that a set of variables is within realistic bounds (i.e. >0)
    !!
    !! Need to add more variables to the list
    !!
    !! -------------------------------
    module subroutine enforce_limits(this)
      class(domain_t), intent(inout) :: this
      if (associated(this%water_vapor%data_3d)           ) where(this%water_vapor%data_3d < 0)             this%water_vapor%data_3d = 0
      if (associated(this%potential_temperature%data_3d) ) where(this%potential_temperature%data_3d < 0)   this%potential_temperature%data_3d = 0
      if (associated(this%cloud_water_mass%data_3d)      ) where(this%cloud_water_mass%data_3d < 0)        this%cloud_water_mass%data_3d = 0
      if (associated(this%cloud_number%data_3d)          ) where(this%cloud_number%data_3d < 0)            this%cloud_number%data_3d = 0
      if (associated(this%cloud_ice_mass%data_3d)        ) where(this%cloud_ice_mass%data_3d < 0)          this%cloud_ice_mass%data_3d = 0
      if (associated(this%cloud_ice_number%data_3d)      ) where(this%cloud_ice_number%data_3d < 0)        this%cloud_ice_number%data_3d = 0
      if (associated(this%rain_mass%data_3d)             ) where(this%rain_mass%data_3d < 0)               this%rain_mass%data_3d = 0
      if (associated(this%rain_number%data_3d)           ) where(this%rain_number%data_3d < 0)             this%rain_number%data_3d = 0
      if (associated(this%snow_mass%data_3d)             ) where(this%snow_mass%data_3d < 0)               this%snow_mass%data_3d = 0
      if (associated(this%snow_number%data_3d)           ) where(this%snow_number%data_3d < 0)             this%snow_number%data_3d = 0
      if (associated(this%graupel_mass%data_3d)          ) where(this%graupel_mass%data_3d < 0)            this%graupel_mass%data_3d = 0
      if (associated(this%graupel_number%data_3d)        ) where(this%graupel_number%data_3d < 0)          this%graupel_number%data_3d = 0

    end subroutine


    !> -------------------------------
    !! Setup the Geographic look up tables for interpolating a given forcing data set to each of the grids
    !!
    !! -------------------------------
    subroutine setup_geo_interpolation(this, forcing, options)
        implicit none
        class(domain_t),  intent(inout) :: this
        type(boundary_t), intent(inout) :: forcing
        type(options_t), intent(in)     :: options

        type(interpolable_type) :: forc_u_from_mass, forc_v_from_mass

        integer :: nx, ny, nz, i, ims, ime, jms, jme, AGL_top, AGL_nz

        ! this%geo and forcing%geo have to be of class interpolable
        ! which means they must contain lat, lon, z, geolut, and vLUT components

        call geo_LUT(this%geo_u, forcing%geo_u)
        call geo_LUT(this%geo_v, forcing%geo_v)
        call geo_LUT(this%geo,   forcing%geo)

<<<<<<< HEAD
        if (allocated(forcing%z)) then  ! In case of external 2D forcing data, skip the VLUTs. 

            forc_u_from_mass%lat = forcing%geo%lat
            forc_u_from_mass%lon = forcing%geo%lon
            forc_v_from_mass%lat = forcing%geo%lat
            forc_v_from_mass%lon = forcing%geo%lon

            call geo_LUT(this%geo_u, forc_u_from_mass)
            call geo_LUT(this%geo_v, forc_v_from_mass)

            if (options%parameters%use_agl_height) then

                !! Subtract off terrain from geo_u and geo_v
                ! Find height of level closest to user-specified AGL_cap height
                AGL_top = 0
                AGL_nz = 1
                do while (AGL_top < options%parameters%agl_cap) 
                    AGL_top = AGL_top + options%parameters%dz_levels(AGL_nz)
                    AGL_nz = AGL_nz + 1
                end do

                ! Step in reverse so that the bottom level is preserved until it is no longer needed
                do i=AGL_nz,1,-1
                    ! Multiply subtraction of base-topography by a factor that scales from 1 at surface to 0 at AGL_cap height
                    this%geo_u%z(:,i,:) = this%geo_u%z(:,i,:)-(this%geo_u%z(:,1,:)*((AGL_nz-i)/AGL_nz))
                    this%geo_v%z(:,i,:) = this%geo_v%z(:,i,:)-(this%geo_v%z(:,1,:)*((AGL_nz-i)/AGL_nz))
                    forcing%z(:,i,:) = forcing%z(:,i,:)-(forcing%original_geo%z(:,1,:)*((AGL_nz-i)/AGL_nz))    
                enddo
=======
        if (options%parameters%use_agl_height) then

            !! Subtract off terrain from geo_u and geo_v
            ! Find height of level closest to user-specified AGL_cap height
            AGL_top = 0
            AGL_nz = 1
            do while (AGL_top < options%parameters%agl_cap)
                AGL_top = AGL_top + options%parameters%dz_levels(AGL_nz)
                AGL_nz = AGL_nz + 1
            end do

            ! Step in reverse so that the bottom level is preserved until it is no longer needed
            do i=AGL_nz,1,-1
                ! Multiply subtraction of base-topography by a factor that scales from 1 at surface to 0 at AGL_cap height
                this%geo_u%z(:,i,:) = this%geo_u%z(:,i,:)-(this%geo_u%z(:,1,:)*((AGL_nz-i)/AGL_nz))
                this%geo_v%z(:,i,:) = this%geo_v%z(:,i,:)-(this%geo_v%z(:,1,:)*((AGL_nz-i)/AGL_nz))
                forcing%z(:,i,:) = forcing%z(:,i,:)-(forcing%original_geo%z(:,1,:)*((AGL_nz-i)/AGL_nz))
            enddo
>>>>>>> d6ca2d15

            endif

            nz = size(forcing%z,  2)
            nx = size(this%geo_u%z, 1)
            ny = size(this%geo_u%z, 3)
            allocate(forcing%geo_u%z(nx,nz,ny))
            call geo_interp(forcing%geo_u%z, forcing%z, forc_u_from_mass%geolut)
            call vLUT(this%geo_u, forcing%geo_u)

            nx = size(this%geo_v%z, 1)
            ny = size(this%geo_v%z, 3)
            allocate(forcing%geo_v%z(nx,nz,ny))
            call geo_interp(forcing%geo_v%z, forcing%z, forc_v_from_mass%geolut)
            call vLUT(this%geo_v, forcing%geo_v)

<<<<<<< HEAD
            if (options%parameters%use_agl_height) then
        
                !! Add back terrain-subtracted portions to forcing%z
                do i=AGL_nz,1,-1
                    forcing%z(:,i,:) = forcing%z(:,i,:)+(forcing%original_geo%z(:,1,:)*((AGL_nz-i)/AGL_nz))
                enddo
            endif
            
            nx = size(this%geo%z, 1)
            ny = size(this%geo%z, 3)
            allocate(forcing%geo%z(nx, nz, ny))
            call geo_interp(forcing%geo%z, forcing%z, forcing%geo%geolut)
            call vLUT(this%geo,   forcing%geo)
=======
        if (options%parameters%use_agl_height) then

            !! Add back terrain-subtracted portions to forcing%z

            do i=AGL_nz,1,-1
                forcing%z(:,i,:) = forcing%z(:,i,:)+(forcing%original_geo%z(:,1,:)*((AGL_nz-i)/AGL_nz))
            enddo
        endif

        nx = size(this%geo%z, 1)
        ny = size(this%geo%z, 3)
        allocate(forcing%geo%z(nx, nz, ny))
        call geo_interp(forcing%geo%z, forcing%z, forcing%geo%geolut)
        call vLUT(this%geo,   forcing%geo)
>>>>>>> d6ca2d15

        end if

    end subroutine

    !> -------------------------------
    !! Update the dQdt fields for all forced variables
    !!
    !! This routine is the partner of apply_forcing below.
    !! update_delta_fields normalizes the difference by the time step of that difference field
    !! apply_forcing multiplies that /second value and multiplies it by the current time step before adding it
    !!
    !! -------------------------------
    module subroutine update_delta_fields(this, dt)
        implicit none
        class(domain_t),    intent(inout) :: this
        type(time_delta_t), intent(in)    :: dt

        ! temporary to hold the variable to be interpolated to
        type(variable_t) :: var_to_update

        ! make sure the dictionary is reset to point to the first variable
        call this%variables_to_force%reset_iterator()

        ! Now iterate through the dictionary as long as there are more elements present
        do while (this%variables_to_force%has_more_elements())
            ! get the next variable
            var_to_update = this%variables_to_force%next()

            if (var_to_update%two_d) then
                var_to_update%dqdt_2d = (var_to_update%dqdt_2d - var_to_update%data_2d) / dt%seconds()

            else if (var_to_update%three_d) then

                var_to_update%dqdt_3d = (var_to_update%dqdt_3d - var_to_update%data_3d) / dt%seconds()

            endif

        enddo

        ! w has to be handled separately because it is the only variable that can be updated using the delta fields but is not
        ! actually read from disk. Note that if we move to balancing winds every timestep, then it doesn't matter.
        var_to_update = this%w%meta_data
        var_to_update%dqdt_3d = (var_to_update%dqdt_3d - var_to_update%data_3d) / dt%seconds()


    end subroutine


    !> -------------------------------
    !! Add the forcing update to boundaries and internal diagnosed fields
    !!
    !! This routine is the partner of update_delta_fields above.
    !! update_delta_fields normalizes the difference by the time step of that difference field
    !! apply forcing multiplies that /second value and multiplies it by the current time step before adding it
    !!
    !! -------------------------------
    module subroutine apply_forcing(this, dt)
        implicit none
        class(domain_t),    intent(inout) :: this
        type(time_delta_t), intent(in)    :: dt
        integer :: ims, ime, jms, jme

        ! temporary to hold the variable to be interpolated to
        type(variable_t) :: var_to_update

        ! make sure the dictionary is reset to point to the first variable
        call this%variables_to_force%reset_iterator()

        ! No iterate through the dictionary as long as there are more elements present
        do while (this%variables_to_force%has_more_elements())
            ! get the next variable
            var_to_update = this%variables_to_force%next()

            if (var_to_update%two_d) then
                ! apply forcing throughout the domain for 2D diagnosed variables (e.g. SST, SW)
                var_to_update%data_2d = var_to_update%data_2d + (var_to_update%dqdt_2d * dt%seconds())

            else if (var_to_update%three_d) then
                ! only apply forcing data on the boundaries for advected scalars (e.g. temperature, humidity)
                if (var_to_update%force_boundaries) then
                    ims = lbound(var_to_update%data_3d, 1)
                    ime = ubound(var_to_update%data_3d, 1)
                    jms = lbound(var_to_update%data_3d, 3)
                    jme = ubound(var_to_update%data_3d, 3)

                    if (this%west_boundary) then
                        var_to_update%data_3d(ims,:,jms+1:jme-1) = var_to_update%data_3d(ims,:,jms+1:jme-1) + (var_to_update%dqdt_3d(ims,:,jms+1:jme-1) * dt%seconds())
                    endif
                    if (this%east_boundary) then
                        var_to_update%data_3d(ime,:,jms+1:jme-1) = var_to_update%data_3d(ime,:,jms+1:jme-1) + (var_to_update%dqdt_3d(ime,:,jms+1:jme-1) * dt%seconds())
                    endif
                    if (this%south_boundary) then
                        var_to_update%data_3d(:,:,jms) = var_to_update%data_3d(:,:,jms) + (var_to_update%dqdt_3d(:,:,jms) * dt%seconds())
                    endif
                    if (this%north_boundary) then
                        var_to_update%data_3d(:,:,jme) = var_to_update%data_3d(:,:,jme) + (var_to_update%dqdt_3d(:,:,jme) * dt%seconds())
                    endif

                ! apply forcing throughout the domain for diagnosed variables (e.g. pressure, wind)
                else
                    var_to_update%data_3d = var_to_update%data_3d + (var_to_update%dqdt_3d * dt%seconds())
                endif
            endif

        enddo

        ! w has to be handled separately because it is the only variable that can be updated using the delta fields but is not
        ! actually read from disk. Note that if we move to balancing winds every timestep, then it doesn't matter.
        var_to_update = this%w%meta_data
        var_to_update%data_3d = var_to_update%data_3d + (var_to_update%dqdt_3d * dt%seconds())

    end subroutine

    !> -----------------------------------------------------------------------------------------------------------------
    !! Loop through external variables if supplied and interpolate the external data to the domain
    !!  
    !! -----------------------------------------------------------------------------------------------------------------
    module subroutine interpolate_external(this, external_conditions, options)
        implicit none
        class(domain_t),  intent(inout) :: this
        type(boundary_t), intent(in)    :: external_conditions
        type(options_t), intent(in)     :: options

        integer :: i, nsoil=4
        character(len=99) :: varname
        type(variable_t) :: external_var, external_var2
        ! real, allocatable :: ext_snowheight_int(:,:)

        ! do i = 1, external_conditions%variables%n_vars
        !     print*, "    interpolating external_conditions for ", trim(external_conditions%variables%var_list(i)%name) 
        ! end do
        ! nsoil=4

        ! -------  repeat this code block for other external variables?   -----------------
        if(options%parameters%swe_ext/="") then
          
          varname = options%parameters%swe_ext   !   options%ext_var_list(j)
          
          if (this_image()==1) print*, "    interpolating external var ", trim(varname) , " for initial conditions"
          external_var =external_conditions%variables%get_var(trim(varname))  ! the external variable

          ! if (this_image()==1) print*, "shape swe var: ",(shape(this%snow_water_equivalent%data_2d))
          call geo_interp2d(  this%snow_water_equivalent%data_2d, & ! ( this%grid2d% ids : this%grid2d% ide, this%grid2d% jds : this%grid2d% jde)   ,            & 
                              external_var%data_2d,               & 
                              external_conditions%geo%geolut )
          
        endif

        ! -------  external snow height   -----------------
        if (options%parameters%hsnow_ext/="") then

          varname = options%parameters%hsnow_ext   !   options%ext_var_list(j)
          
          if (this_image()==1) print*, "    interpolating external var ", trim(varname) , " for initial conditions"
          external_var =external_conditions%variables%get_var(trim(varname))  ! the external variable

          call geo_interp2d(  this%snow_height%data_2d, & ! ( this%grid2d% ids : this%grid2d% ide, this%grid2d% jds : this%grid2d% jde)   ,            & 
                              external_var%data_2d,               & 
                              external_conditions%geo%geolut )
        ! -------  external snow height from external swe and density  -----------------
        elseif (options%parameters%swe_ext/="" .AND. options%parameters%rho_snow_ext/="") then

          varname = options%parameters%rho_snow_ext   !   options%ext_var_list(j)
          
          if (this_image()==1) print*, "    interpolating external var ", trim(varname) , " to calculate initial snow height"
          external_var =external_conditions%variables%get_var(trim(varname))  ! the external variable
          external_var2 =external_conditions%variables%get_var(trim(options%parameters%swe_ext))  ! the external swe
          
          call geo_interp2d(  this%snow_height%data_2d, & 
                              external_var2%data_2d / external_var%data_2d,               &  ! ext_swe / rho_snow_swe = hsnow_ext
                              external_conditions%geo%geolut )
        endif

        ! ------ soil temperature  (2D or 3D)_______________________
        if (options%parameters%tsoil2D_ext/="") then

          varname = options%parameters%tsoil2D_ext   !   options%ext_var_list(j)
          
          if (this_image()==1) print*, "    interpolating external var ", trim(varname) , " for initial conditions"
          external_var =external_conditions%variables%get_var(trim(varname))  ! the external variable

          call geo_interp2d(  this%soil_deep_temperature%data_2d, & 
                              external_var%data_2d,               & 
                              external_conditions%geo%geolut )
          do i=1,nsoil
              this%soil_temperature%data_3d(:,i,:) = this%soil_deep_temperature%data_2d
              ! if (this_image()==1) write(*,*) "  max soil_temperature in layer",i," on init: ", maxval(this%soil_temperature%data_3d(:,i,:))
          enddo
       
        elseif (options%parameters%tsoil3D_ext/="") then  ! if 3D soil is provided we take the lowest level only. (can/should be expanded later)

          varname = options%parameters%tsoil3D_ext   
          
          if (this_image()==1) print*, "    interpolating external var ", trim(varname) , " for initial conditions"
          external_var =external_conditions%variables%get_var(trim(varname))  ! the external variable

          ! if (this_image()==1) print*, " shape ext soil 3D: ", shape(external_var%data_3d)
          ! if (this_image()==1) print*, " maxval ext soil 3D: ", MAXVAL(external_var%data_3d(:,size(external_var%data_3d,2),:) )

          call geo_interp2d(  this%soil_deep_temperature%data_2d, & 
                              external_var%data_3d(:,size(external_var%data_3d,2),:)  ,               & 
                              external_conditions%geo%geolut )
          do i=1,nsoil
              this%soil_temperature%data_3d(:,i,:) = this%soil_deep_temperature%data_2d
              ! if (this_image()==1) write(*,*) "  max soil_temperature in layer",i," on init: ", maxval(this%soil_temperature%data_3d(:,i,:))
          enddo

        endif
    
    end subroutine

    !> -------------------------------
    !! Loop through all variables for which forcing data have been supplied and interpolate the forcing data to the domain
    !!
    !! -------------------------------
    module subroutine interpolate_forcing(this, forcing, update)
        implicit none
        class(domain_t),  intent(inout) :: this
        type(boundary_t), intent(in)    :: forcing
        logical,          intent(in),   optional :: update

        ! internal field always present for value of optional "update"
        logical :: update_only
        logical :: var_is_not_pressure
        ! temporary to hold the variable to be interpolated to
        type(variable_t) :: var_to_interpolate
        ! temporary to hold the forcing variable to be interpolated from
        type(variable_t) :: input_data
        ! number of layers has to be used when subsetting for update_pressure (for now)
        integer :: nz
        logical :: var_is_u, var_is_v

        update_only = .False.
        if (present(update)) update_only = update

        ! make sure the dictionary is reset to point to the first variable
        call this%variables_to_force%reset_iterator()

        ! Now iterate through the dictionary as long as there are more elements present
        do while (this%variables_to_force%has_more_elements())
            ! get the next variable
            var_to_interpolate = this%variables_to_force%next()

            ! get the associated forcing data
            input_data = forcing%variables%get_var(var_to_interpolate%forcing_var)

            
            ! interpolate
            if (var_to_interpolate%two_d) then
                if (update_only) then
                    call geo_interp2d(var_to_interpolate%dqdt_2d, input_data%data_2d, forcing%geo%geolut)
                else
                    call geo_interp2d(var_to_interpolate%data_2d, input_data%data_2d, forcing%geo%geolut)
                endif

            else
                ! if this is the pressure variable, then don't perform vertical interpolation, adjust the pressure directly
                var_is_not_pressure = (trim(var_to_interpolate%forcing_var) /= trim(this%pressure%forcing_var))

                var_is_u = (trim(var_to_interpolate%forcing_var) == trim(this%u%meta_data%forcing_var))
                var_is_v = (trim(var_to_interpolate%forcing_var) == trim(this%v%meta_data%forcing_var))

                ! if just updating, use the dqdt variable otherwise use the 3D variable
                if (update_only) then

                    call interpolate_variable(var_to_interpolate%dqdt_3d, input_data, forcing, this, &
                                    vert_interp=var_is_not_pressure, var_is_u=var_is_u, var_is_v=var_is_v, nsmooth=this%nsmooth)
                    if (.not.var_is_not_pressure) then
                        nz = min(size(this%geo%z, 2), size(forcing%geo%z, 2))
                        call update_pressure(var_to_interpolate%dqdt_3d, forcing%geo%z(:,:nz,:), this%geo%z)
                    endif

                else
                    call interpolate_variable(var_to_interpolate%data_3d, input_data, forcing, this, &
                                    vert_interp=var_is_not_pressure, var_is_u=var_is_u, var_is_v=var_is_v, nsmooth=this%nsmooth)

                    if (.not.var_is_not_pressure) then
                        nz = min(size(this%geo%z, 2), size(forcing%geo%z, 2))
                        call update_pressure(var_to_interpolate%data_3d, forcing%geo%z(:,:nz,:), this%geo%z)
                    endif
                endif

            endif
        enddo

    end subroutine


    !> -------------------------------
    !! Interpolate one variable by requesting the forcing data from the boundary data structure then
    !! calling the appropriate interpolation routine (2D vs 3D) with the appropriate grid (mass, u, v)
    !!
    !! -------------------------------
    subroutine interpolate_variable(var_data, input_data, forcing, dom, vert_interp, var_is_u, var_is_v, nsmooth)
        implicit none
        real,               intent(inout) :: var_data(:,:,:)
        type(variable_t),   intent(in)    :: input_data
        type(boundary_t),   intent(in)    :: forcing
        type(domain_t),     intent(in)    :: dom
        logical,            intent(in),   optional :: vert_interp
        logical,            intent(in),   optional :: var_is_u, var_is_v
        integer,            intent(in),   optional :: nsmooth

        ! note that 3D variables have a different number of vertical levels, so they have to first be interpolated
        ! to the high res horizontal grid, then vertically interpolated to the actual icar domain
        real, allocatable :: temp_3d(:,:,:), pre_smooth(:,:,:)
        logical :: interpolate_vertically, uvar, vvar
        integer :: nx, ny, nz
        integer :: windowsize, z

        interpolate_vertically=.True.
        if (present(vert_interp)) interpolate_vertically = vert_interp
        uvar = .False.
        if (present(var_is_u)) uvar = var_is_u
        vvar = .False.
        if (present(var_is_v)) vvar = var_is_v
        windowsize = 0
        if (present(nsmooth)) windowsize = nsmooth


        ! Sequence of if statements to test if this variable needs to be interpolated onto the staggared grids
        ! This could all be combined by passing in the geo data to use, along with a smoothing flag.

        ! Interpolate to the Mass grid
        if ((size(var_data,1) == size(forcing%geo%geolut%x,2)).and.(size(var_data,3) == size(forcing%geo%geolut%x,3))) then
            ! allocate a temporary variable to hold the horizontally interpolated data before vertical interpolation
            allocate(temp_3d(size(var_data,1), size(input_data%data_3d,2), size(var_data,3) ))

            call geo_interp(temp_3d, input_data%data_3d, forcing%geo%geolut)

            ! note that pressure (and possibly other variables?) should not be interpolated, it will be adjusted later
            ! really, it should be interpolated, and the bottom layers (below the forcing model) should be adjusted separately...
            if (interpolate_vertically) then
                call vinterp(var_data, temp_3d, forcing%geo%vert_lut)
            else
                nz = size(var_data,2)
                if (size(temp_3d,2) >=nz) then
                    var_data = temp_3d(:,:nz,:)
                else

                    var_data(:,:size(temp_3d,2),:) = temp_3d
                    do z=size(temp_3d,2), nz
                        var_data(:,z,:) = temp_3d(:,size(temp_3d,2),:)
                    enddo
                endif
            endif

        ! Interpolate to the u staggered grid
        else if (uvar) then

            ! use the alternate allocate below to vertically interpolate to this first, then smooth, then subset to the actual variable
            allocate(temp_3d(size(forcing%geo_u%geolut%x,2), size(var_data,2), size(forcing%geo_u%geolut%x,3)))
            allocate(pre_smooth(size(forcing%geo_u%geolut%x,2), size(input_data%data_3d,2), size(forcing%geo_u%geolut%x,3) ))

            nx = size(forcing%geo_u%geolut%x,2)
            ny = size(forcing%geo_u%geolut%x,3)
            nz = size(var_data,2)

            ! One grid cell smoothing of original input data
            call smooth_array(input_data%data_3d, windowsize=1, ydim=3)
            call geo_interp(pre_smooth, input_data%data_3d, forcing%geo_u%geolut)

            call vinterp(temp_3d, pre_smooth, forcing%geo_u%vert_lut)
            ! temp_3d = pre_smooth(:,:nz,:) ! no vertical interpolation option

            call smooth_array(temp_3d, windowsize=windowsize, ydim=3)

            var_data = temp_3d(dom%u_grid%ims-dom%u_grid2d_ext%ims+1 : dom%u_grid%ime-dom%u_grid2d_ext%ims+1,    &
                                :,   &
                               dom%u_grid%jms-dom%u_grid2d_ext%jms+1 : dom%u_grid%jme-dom%u_grid2d_ext%jms+1)
        ! Interpolate to the v staggered grid
        else if (vvar) then

            ! use the alternate allocate below to vertically interpolate to this first, then smooth, then subset to the actual variable
            allocate(temp_3d(size(forcing%geo_v%geolut%x,2), size(var_data,2), size(forcing%geo_v%geolut%x,3)))
            allocate(pre_smooth(size(forcing%geo_v%geolut%x,2), size(input_data%data_3d,2), size(forcing%geo_v%geolut%x,3) ))

            nx = size(forcing%geo_v%geolut%x,2)
            ny = size(forcing%geo_v%geolut%x,3)
            nz = size(var_data,2)

            ! One grid cell smoothing of original input data
            call smooth_array(input_data%data_3d, windowsize=1, ydim=3)
            call geo_interp(pre_smooth, input_data%data_3d, forcing%geo_v%geolut)
            call vinterp(temp_3d, pre_smooth, forcing%geo_v%vert_lut)
            ! temp_3d = pre_smooth(:,:nz,:) ! no vertical interpolation option
            call smooth_array(temp_3d, windowsize=windowsize, ydim=3)

            var_data = temp_3d(dom%v_grid%ims-dom%v_grid2d_ext%ims+1 : dom%v_grid%ime-dom%v_grid2d_ext%ims+1,    &
                                :,   &
                               dom%v_grid%jms-dom%v_grid2d_ext%jms+1 : dom%v_grid%jme-dom%v_grid2d_ext%jms+1)
        endif

    end subroutine




    !> -------------------------------
    !! This is used to calculate the dzdz slopes based on the difference between forcing terrain and hi-res terrain. 
    !!  Usefull for hi-res simulations over complex terrain, where the forcing data already resolves significant terrain influence. 
    !! 
    !! 
    !! Bert Kruyt may 2020
    !! -------------------------------
    module subroutine calculate_delta_terrain(this, forcing, options)  
        implicit none
        class(domain_t),  intent(inout) :: this
        type(boundary_t), intent(in) :: forcing
        type(options_t), intent(in)     :: options
        

        real, allocatable ::  delta_terrain(:,:)!, delta_dzdx_sc(:,:,:), delta_dzdy_sc(:,:,:) 
        real, allocatable :: zf_interface(:,:,:), dzf_interface(:,:,:), zf(:,:,:), dzf_mass(:,:,:), dzfdx(:,:,:), dzfdy(:,:,:)!, delta_dzdx(:,:,:)
        real, allocatable :: temp_offset(:,:), temp(:,:,:), temp2(:,:)

        real :: wind_top, s1, s2, s, e
        integer :: i

        call read_forcing_terrain(this, options, forcing)

        allocate(this%zfr_u( this%u_grid2d_ext% ims : this%u_grid2d_ext% ime,   &  ! can go to calculate delta terrain ?
                             this%u_grid% kms : this%u_grid% kme,   &
                             this%u_grid2d_ext% jms : this%u_grid2d_ext% jme) )
        
        allocate(this%zfr_v( this%v_grid2d_ext% ims : this%v_grid2d_ext% ime,   &
                             this%v_grid% kms : this%v_grid% kme,   &
                             this%v_grid2d_ext% jms : this%v_grid2d_ext% jme) )
                             
        associate(ims => this%ims,      ime => this%ime,                        &
                  jms => this%jms,      jme => this%jme,                        &
                  kms => this%kms,      kme => this%kme,                        &
                  terrain               => this%terrain%data_2d,                &
                  global_terrain        => this%global_terrain,                 &
                  terrain_u             => this%terrain_u,                      &
                  terrain_v             => this%terrain_v,                      &
                  forcing_terrain       => this%forcing_terrain%data_2d,        &
                  forcing_terrain_u    => this%forcing_terrain_u,               &
                  forcing_terrain_v    => this%forcing_terrain_v,               &
                  n                     => options%parameters%sleve_n,          &
                  dz                    => options%parameters%dz_levels,        &
                  dzdx                  => this%dzdx,                           &
                  dzdy                  => this%dzdy,                           &
                  dz_scl                => this%dz_scl,                         &
                  smooth_height         => this%smooth_height,                  &
                  h1_u                  => this%h1_u,                           &
                  h2_u                  => this%h2_u,                           &
                  h1_v                  => this%h1_v,                           &  
                  h2_v                  => this%h2_v,                           &  
                  ! delta_dzdx_lc         => this%delta_dzdx,                     & 
                  ! delta_dzdy_lc         => this%delta_dzdy,                     & 
                  delta_dzdx_sc         => this%delta_dzdx,                     & 
                  delta_dzdy_sc         => this%delta_dzdy,                     & 
                  zfr_u                 => this%zfr_u,                          &
                  zfr_v                 => this%zfr_v )
 
        
        ! s  =  H / options%parameters%sleve_decay_factor  
        s1 =  smooth_height / options%parameters%decay_rate_L_topo 
        s2 =  smooth_height / options%parameters%decay_rate_S_topo  
        s = s1 ! only for the -currently unused- delta_dzdx_sc calculation (1B)
        ! wind_top = (s1+s2)/2 ! Experiment, lets see what this does. 

        ! To prevent the wind_top (the height below which we hor.accelerate winds) from becoming too low, thus creating 
        !   very large acceleration, we introduce this check. 
        e = 1.2  ! <- first guess
        if (MAXVAL(global_terrain) *e < s1 ) then
            wind_top = s1 
            if (this_image()==1) print*, "  horizontally accelerating winds below:", wind_top, "m. " !,"(Factor H/s:", H/s ,")"
        else
            wind_top = MAXVAL(global_terrain) * e !**2
            if (this_image()==1 )   print*, "  adjusting wind top upward from ",s1 ," to ", wind_top  ,"m. Horizontally accelerating winds below this level."
        endif
        ! if (this_image()==1) print*, "  s_accel max: ", wind_top, "  - h max:", MAXVAL(global_terrain)


        !_________ 1. Calculate delta_dzdx for w_real calculation - CURRENTLY NOT USED- reconsider  _________
        allocate(delta_terrain(this% ims : this% ime, &
                                this% jms : this% jme) )

        if (options%parameters%sleve)then  ! ############# Hybrid or SLEVE coordinates  ##############################

            ! #----------------------- option 1A: calc z levels from forcing terrain -------------------
            ! do i = this%grid%kms, this%grid%kme
            !   if (i<=max_level) then
            !     if (i==this%grid%kms)    zf_interface(:,i,:)   =  forcing_terrain
            !     if (i==this%grid%kme)    dzf_interface(:,i,:)  =  H - zf_interface(:,i,:)  
            !     zf_interface(:,i+1,:)  = sum(dz_scl(1:i))   &
            !                            + forcing_terrain  *  SINH( (H/s)**n - (sum(dz_scl(1:i))/s)**n ) / SINH((H/s)**n) 
            !     if (i/=this%grid%kme)  dzf_interface(:,i,:)  =  zf_interface(:,i+1,:) - zf_interface(:,i,:) 
            !     if (i==this%grid%kms) then
            !         dzf_mass(:,i,:)       = dzf_interface(:,i,:) / 2           ! Diff for k=1
            !         zf(:,i,:)             = forcing_terrain + dzf_mass(:,i,:)          ! Diff for k=1   
            !     endif
            !   else  ! i.e. above flat_z_height
            !     dzf_interface(:,i,:) =   dz(i)
            !     if (i/=this%grid%kme)   zf_interface(:,i+1,:) = zf_interface(:,i,:) + dz(i)
            !   endif  
            !   if (i/=this%grid%kms) then
            !         dzf_mass(:,i,:)   =  dzf_interface(:,i-1,:) / 2  +  dzf_interface(:,i,:) / 2
            !         zf(:,i,:)         =  zf(:,i-1,:)           + dzf_mass(:,i,:)
            !   endif
            !   dzfdx(:,i,:) = (zf(ims+1:ime,i,:) - zf(ims:ime-1,i,:)) / this%dx  
            !   dzfdy(:,i,:) = (zf(:,i,jms+1:jme) - zf(:,i,jms:jme-1)) / this%dx
            ! enddo

            ! ! Then finally:
            ! delta_dzdx_lc(:,:,:) = dzdx(:,:,:)  -  dzfdx(:,:,:)  ! use this for w_real calculation.
            ! delta_dzdy_lc(:,:,:) = dzdy(:,:,:)  -  dzfdy(:,:,:)  ! use this for w_real calculation.
             

            ! _______________ option 1B: the same as the above, but way shorter. ________________
            
            delta_terrain = (terrain - forcing_terrain)

            do  i = this%grid%kms, this%grid%kme
            
              delta_dzdx_sc(:,i,:) =   ( delta_terrain(ims+1:ime,:) - delta_terrain(ims:ime-1,:) )    &
                                      * SINH( (smooth_height/s)**n - (sum(dz_scl(1:i))/s)**n ) / SINH((smooth_height/s)**n)  / this%dx  

              delta_dzdy_sc(:,i,:) =   ( delta_terrain(:,jms+1:jme) - delta_terrain(:, jms:jme-1) )    &
                                      * SINH( (smooth_height/s)**n - (sum(dz_scl(1:i))/s)**n ) / SINH((smooth_height/s)**n)  / this%dx                                        
                   
                   !!! s no longer an input parameter in real SLEVE implementation ! ! ! ????

            enddo



            !_________ 2. Calculate the ratio bewteen z levels from hi-res and forcing data for wind acceleration  _________                                
            

            do i = this%grid%kms, this%grid%kme

              ! a = sum(dz_scl(1:i))
              if ( sum(dz_scl(1:i)) <= wind_top) then
                ! Terrain-induced acceleration only occurs in the lower atmosphere, hence wind_top - h, iso H - h
                zfr_u(:,i,:)  =  (wind_top - terrain_u(:,:) * SINH( (wind_top/s2)**n - (sum(dz_scl(1:i))/s2)**n ) / SINH((wind_top/s2)**n)  ) &  
                      /  (wind_top - forcing_terrain_u(:,:) * SINH( (wind_top/s2)**n - (sum(dz_scl(1:i))/s2)**n ) / SINH((wind_top/s2)**n)  )

                zfr_v(:,i,:)  =  (wind_top - terrain_v * SINH( (wind_top/s2)**n - (sum(dz_scl(1:i))/s2)**n ) / SINH((wind_top/s2)**n)  ) &  
                      /  (wind_top - forcing_terrain_v * SINH( (wind_top/s2)**n - (sum(dz_scl(1:i))/s2)**n ) / SINH((wind_top/s2)**n)  )
              else
                    zfr_u(:,i,:) = 1
                    zfr_v(:,i,:) = 1 
              endif

              ! zfr_u(:,i,:)  =  (H - terrain_u(:,:)  * SINH( (H/s)**n - (sum(dz_scl(1:i))/s)**n ) / SINH((H/s)**n)  ) &  
              !       /  (H - forcing_terrain_u(:,:)  * SINH( (H/s)**n - (sum(dz_scl(1:i))/s)**n ) / SINH((H/s)**n)  )

              ! zfr_v(:,i,:)  =  (H - terrain_v  * SINH( (H/s)**n - (sum(dz_scl(1:i))/s)**n ) / SINH((H/s)**n)  ) &  
              !       /  (H - forcing_terrain_v  * SINH( (H/s)**n - (sum(dz_scl(1:i))/s)**n ) / SINH((H/s)**n)  )

                  ! MAy need to split forcing terrain_u/v into large-scale and small-scale as well for this to work.. 

            enddo 

            ! if (this_image()==1)  call io_write("zfr_u_SLEVE.nc", "zfr_u", zfr_u(:,:,:) ) 
            ! if ((this_image()==1).and.(options%parameters%debug))  call io_write("zfr_u_SLEVE.nc", "zfr_u", zfr_u(:,:,:) ) ! check in plot                   
            ! if ((this_image()==1))  call io_write("zfr_v_SLEVE.nc", "zfr_v", zfr_v(:,:,:) ) ! check in plot                   


        else !########################### no hybrid / SLEVE coordinates:  ###########################
          !_________ 2. Calculate the ratio bewteen z levels from hi-res and forcing data for wind acceleration  _________                          

          i=kms    

          zfr_u(:,i,:) = (smooth_height - terrain_u(:,:)) / (smooth_height - forcing_terrain_u(:,:))
          zfr_v(:,i,:) = (smooth_height - terrain_v(:,:)) / (smooth_height - forcing_terrain_v(:,:))

          do i = kms+1, kme
       
              zfr_u(:,i,:) = zfr_u(:,i-1,:) 
              zfr_v(:,i,:) = zfr_v(:,i-1,:) 
          enddo

          if ((this_image()==1))  call io_write("zfr_u_ns.nc", "zfr_u", zfr_u(:,:,:) ) ! check in plot
          ! if ((this_image()==1).and.(options%parameters%debug))  call io_write("zfr_u_ns.nc", "zfr_u", zfr_u(:,:,:) ) ! check in plot
        
        endif    
        

        ! all calculations are done on the extended grid (because this%geo_u%z=z_u is on the ext grid). 
        !   Here the extended boundaries are cut off again 
        temp =  this%zfr_u
        deallocate(this%zfr_u)
        allocate(this%zfr_u( this%u_grid% ims : this%u_grid% ime,   &
                       this%u_grid% kms : this%u_grid% kme,   &
                       this%u_grid% jms : this%u_grid% jme) )
        this%zfr_u = temp(this%u_grid%ims:this%u_grid%ime, :, this%u_grid%jms:this%u_grid%jme)
        deallocate(temp)

        temp =  this%zfr_v
        deallocate(this%zfr_v)
        allocate(this%zfr_v( this%v_grid% ims : this%v_grid% ime,   &
                       this%v_grid% kms : this%v_grid% kme,   &
                       this%v_grid% jms : this%v_grid% jme) )
        this%zfr_v = temp(this%v_grid%ims:this%v_grid%ime, :, this%v_grid%jms:this%v_grid%jme)
        deallocate(temp)



        !# - - - - - - - - - Write output for debugging   - - - - - - - - - - - - - - - - - - - - - - - - - - - 
        ! if ((this_image()==1).and.(options%parameters%debug)) then  ! Print some diagnostics. Useful for development.         
        !   call io_write("terrain_u.nc", "terrain_u", terrain_u(:,:) ) ! check in plot
        !   ! call io_write("forcing_terrain.nc", "forcing_terrain", forcing_terrain(:,:) ) ! check in plot
        !   call io_write("terrain.nc", "terrain", terrain(:,:) ) ! check in plot        
        !   call io_write("delta_dzdx_sc.nc", "delta_dzdx_sc", delta_dzdx_sc(:,:,:) )
        !   call io_write("delta_dzdx_lc.nc", "delta_dzdx_lc", delta_dzdx_lc(:,:,:) )
        !   call io_write("dzdx.nc", "dzdx", dzdx(:,:,:) )
        !   call io_write("dzfdx.nc", "dzfdx", dzfdx(:,:,:) )
        !   ! call io_write("zfr_u.nc", "zfr_u", zfr_u(:,:,:) ) ! check in plot
        ! endif
        
        end associate
     
    end subroutine


    !> -------------------------------
    !!  forcing terrain needs to be interpolated, then offset onto u and v grids.
    !!
    !> -------------------------------
    
    subroutine read_forcing_terrain(this, options, forcing)
        implicit none
        class(domain_t), intent(inout)  :: this
        type(options_t), intent(in)     :: options
        type(boundary_t), intent(in) :: forcing
        type(interpolable_type) :: forc_u_from_mass, forc_v_from_mass

        type(variable_t) :: forcing_terr
        
        allocate(this%forcing_terrain_u( this%u_grid2d_ext% ims : this%u_grid2d_ext% ime,   &  ! was u_grid2d_ext
                                         this%u_grid2d_ext% jms : this%u_grid2d_ext% jme) )

        allocate(this%forcing_terrain_v( this%v_grid2d_ext% ims : this%v_grid2d_ext% ime,   &
                                         this%v_grid2d_ext% jms : this%v_grid2d_ext% jme) )

 
        ! set up Geo Lookup tables for interpolation:
        forc_u_from_mass%lat = forcing%geo%lat
        forc_u_from_mass%lon = forcing%geo%lon
        forc_v_from_mass%lat = forcing%geo%lat
        forc_v_from_mass%lon = forcing%geo%lon

        call geo_LUT(this%geo_u, forc_u_from_mass)
        call geo_LUT(this%geo_v, forc_v_from_mass)
        
        ! Read the forcing terrain data
        forcing_terr = forcing%variables%get_var(options%parameters%hgtvar)

        !  ------- Interpolate onto (hi-res) u, v and mass grids:  ------
        call geo_interp2d(this%forcing_terrain_u, forcing_terr%data_2d, forc_u_from_mass%geolut) ! interpolate onto u grid 
        call geo_interp2d(this%forcing_terrain_v, forcing_terr%data_2d, forc_v_from_mass%geolut) ! interpolate onto v grid 
        call geo_interp2d(this%forcing_terrain%data_2d, forcing_terr%data_2d, forcing%geo%geolut) ! interpolate onto mass grid 
        
        !if ((this_image()==1).and.(options%parameters%debug))  call io_write("forcing_terrain.nc", "forcing_terrain", this%forcing_terrain%data_2d(:,:) ) 
        !if ((this_image()==1).and.(options%parameters%debug))  call io_write("forcing_terrain_u.nc", "forcing_terrain_u", this%forcing_terrain_u(:,:) ) ! check in plot
        
    end subroutine


    !> -------------------------------
    !! Used to interpolate an exchangeable type, just gets the meta_data structure from it and uses interpolate_variable
    !!
    !! This is not used presently since the meta_data structures are added directly to the variables_to_force dictionary
    !!
    !! -------------------------------
    ! subroutine interpolate_exchangeable(var, forcing)
    !     implicit none
    !     class(exchangeable_t), intent(inout) :: var
    !     class(boundary_t),     intent(in)    :: forcing
    !
    !     type(variable_t) :: input_data
    !
    !     input_data = forcing%variables%get_var(var%meta_data%forcing_var)
    !     ! exchangeables all have a meta_data variable_t component with a pointer to the 3D local data
    !     ! call interpolate_variable(var%meta_data%data_3d, input_data, forcing)
    !
    ! end subroutine


end submodule<|MERGE_RESOLUTION|>--- conflicted
+++ resolved
@@ -1808,7 +1808,7 @@
         call geo_LUT(this%geo_v, forcing%geo_v)
         call geo_LUT(this%geo,   forcing%geo)
 
-<<<<<<< HEAD
+! <<<<<<< HEAD
         if (allocated(forcing%z)) then  ! In case of external 2D forcing data, skip the VLUTs. 
 
             forc_u_from_mass%lat = forcing%geo%lat
@@ -1837,26 +1837,26 @@
                     this%geo_v%z(:,i,:) = this%geo_v%z(:,i,:)-(this%geo_v%z(:,1,:)*((AGL_nz-i)/AGL_nz))
                     forcing%z(:,i,:) = forcing%z(:,i,:)-(forcing%original_geo%z(:,1,:)*((AGL_nz-i)/AGL_nz))    
                 enddo
-=======
-        if (options%parameters%use_agl_height) then
-
-            !! Subtract off terrain from geo_u and geo_v
-            ! Find height of level closest to user-specified AGL_cap height
-            AGL_top = 0
-            AGL_nz = 1
-            do while (AGL_top < options%parameters%agl_cap)
-                AGL_top = AGL_top + options%parameters%dz_levels(AGL_nz)
-                AGL_nz = AGL_nz + 1
-            end do
-
-            ! Step in reverse so that the bottom level is preserved until it is no longer needed
-            do i=AGL_nz,1,-1
-                ! Multiply subtraction of base-topography by a factor that scales from 1 at surface to 0 at AGL_cap height
-                this%geo_u%z(:,i,:) = this%geo_u%z(:,i,:)-(this%geo_u%z(:,1,:)*((AGL_nz-i)/AGL_nz))
-                this%geo_v%z(:,i,:) = this%geo_v%z(:,i,:)-(this%geo_v%z(:,1,:)*((AGL_nz-i)/AGL_nz))
-                forcing%z(:,i,:) = forcing%z(:,i,:)-(forcing%original_geo%z(:,1,:)*((AGL_nz-i)/AGL_nz))
-            enddo
->>>>>>> d6ca2d15
+! =======
+!         if (options%parameters%use_agl_height) then
+
+!             !! Subtract off terrain from geo_u and geo_v
+!             ! Find height of level closest to user-specified AGL_cap height
+!             AGL_top = 0
+!             AGL_nz = 1
+!             do while (AGL_top < options%parameters%agl_cap)
+!                 AGL_top = AGL_top + options%parameters%dz_levels(AGL_nz)
+!                 AGL_nz = AGL_nz + 1
+!             end do
+
+!             ! Step in reverse so that the bottom level is preserved until it is no longer needed
+!             do i=AGL_nz,1,-1
+!                 ! Multiply subtraction of base-topography by a factor that scales from 1 at surface to 0 at AGL_cap height
+!                 this%geo_u%z(:,i,:) = this%geo_u%z(:,i,:)-(this%geo_u%z(:,1,:)*((AGL_nz-i)/AGL_nz))
+!                 this%geo_v%z(:,i,:) = this%geo_v%z(:,i,:)-(this%geo_v%z(:,1,:)*((AGL_nz-i)/AGL_nz))
+!                 forcing%z(:,i,:) = forcing%z(:,i,:)-(forcing%original_geo%z(:,1,:)*((AGL_nz-i)/AGL_nz))
+!             enddo
+! >>>>>>> v2
 
             endif
 
@@ -1873,7 +1873,7 @@
             call geo_interp(forcing%geo_v%z, forcing%z, forc_v_from_mass%geolut)
             call vLUT(this%geo_v, forcing%geo_v)
 
-<<<<<<< HEAD
+! <<<<<<< HEAD
             if (options%parameters%use_agl_height) then
         
                 !! Add back terrain-subtracted portions to forcing%z
@@ -1887,22 +1887,22 @@
             allocate(forcing%geo%z(nx, nz, ny))
             call geo_interp(forcing%geo%z, forcing%z, forcing%geo%geolut)
             call vLUT(this%geo,   forcing%geo)
-=======
-        if (options%parameters%use_agl_height) then
-
-            !! Add back terrain-subtracted portions to forcing%z
-
-            do i=AGL_nz,1,-1
-                forcing%z(:,i,:) = forcing%z(:,i,:)+(forcing%original_geo%z(:,1,:)*((AGL_nz-i)/AGL_nz))
-            enddo
-        endif
-
-        nx = size(this%geo%z, 1)
-        ny = size(this%geo%z, 3)
-        allocate(forcing%geo%z(nx, nz, ny))
-        call geo_interp(forcing%geo%z, forcing%z, forcing%geo%geolut)
-        call vLUT(this%geo,   forcing%geo)
->>>>>>> d6ca2d15
+! =======
+!         if (options%parameters%use_agl_height) then
+
+!             !! Add back terrain-subtracted portions to forcing%z
+
+!             do i=AGL_nz,1,-1
+!                 forcing%z(:,i,:) = forcing%z(:,i,:)+(forcing%original_geo%z(:,1,:)*((AGL_nz-i)/AGL_nz))
+!             enddo
+!         endif
+
+!         nx = size(this%geo%z, 1)
+!         ny = size(this%geo%z, 3)
+!         allocate(forcing%geo%z(nx, nz, ny))
+!         call geo_interp(forcing%geo%z, forcing%z, forcing%geo%geolut)
+!         call vLUT(this%geo,   forcing%geo)
+! >>>>>>> v2
 
         end if
 
