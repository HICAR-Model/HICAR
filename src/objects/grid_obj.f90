submodule(grid_interface) grid_implementation
    use assertions_mod, only : assert, assertions

    implicit none

contains

    !> -------------------------------
    !! Return the dimensions of this grid as an n element array
    !!
    !! -------------------------------
    module function get_dims(this) result(dims)
        class(grid_t), intent(in) :: this
        integer, allocatable :: dims(:)

        if (this%is2d) then
            allocate(dims(2))
            dims(1) = this%ime - this%ims + 1
            dims(2) = this%jme - this%jms + 1
        endif
        if (this%is3d) then
            allocate(dims(3))
            dims(1) = this%ime - this%ims + 1
            dims(2) = this%kme - this%kms + 1
            dims(3) = this%jme - this%jms + 1
        endif
    end function

    !> -------------------------------
    !! Decompose the domain into as even a set of tiles as possible in two dimensions
    !!
    !! Searches through possible numbers of x and y tiles that multiple evenly to
    !! give the total number of images requested.
    !!
    !! For each x/y split compute the number of grid cells in both dimensions in each tile
    !! return the split that provides the closest match between the number of x and y grid cells
    !!
    !! -------------------------------
    module subroutine domain_decomposition(this, nx, ny, nimages, ratio, for_image)
        class(grid_t),  intent(inout) :: this
        integer,        intent(in)    :: nx, ny, nimages
        real,           intent(in), optional :: ratio
        integer,        intent(in), optional :: for_image
        real    :: multiplier
        integer :: ysplit, xsplit, xs, ys, i
        real    :: best, current, x, y
        integer :: image

        multiplier=1
        if (present(ratio)) multiplier = ratio

        image = this_image()
        if (present(for_image)) image = for_image

        xsplit = 1
        ysplit = nimages
        xs = xsplit
        ys = ysplit

        x = (nx/real(xsplit))
        y = (ny/real(ysplit))

        if (y > (multiplier*x)) then
            best = abs(1 - ( y / (multiplier*x) ))
        else
            best = abs(1 - ( (multiplier*x) / y ))
        endif

        do i=nimages,1,-1
            if (mod(nimages,i)==0) then
                ysplit = i
                xsplit = nimages / i

                x = (nx/float(xsplit))
                y = (ny/float(ysplit))

                if (y > (multiplier*x)) then
                    current = abs(1 - ( y / (multiplier*x) ))
                else
                    current = abs(1 - ( (multiplier*x) / y ))
                endif

                if (current < best) then
                    best = current
                    xs = xsplit
                    ys = ysplit
                endif
            endif
        enddo

        this%ximages = xs
        this%yimages = ys

        this%ximg = mod(image-1,  this%ximages)+1
        this%yimg = floor(real(image-1) / this%ximages)+1

        x = (nx/float(xs))
        y = (ny/float(ys))

        if (assertions) call assert((xs*ys) == nimages, "Number of tiles does not sum to number of images")
        ! if (image==1) print*, "ximgs=",xs, "yimgs=",ys

    end subroutine domain_decomposition

    !> -------------------------------
    !! Compute the number of grid cells in the current image along a dimension
    !!
    !! This takes care of the fact that generally the number of images will not evenly divide the number of grid cells
    !! In this case the extra grid cells need to be evenly distributed among all images
    !!
    !! n_global should be the full domain size of the dimension
    !! me should be this images image number along this dimension
    !! nimg should be the number of images this dimension will be divided into
    !!
    !! -------------------------------
    function my_n(n_global, me, nimg) result(n_local)
       integer, intent(in) :: n_global, me, nimg
       integer :: n_local

       ! add 1 if this image is less than the remainder that need an extra grid cell
       n_local = n_global / nimg + merge(1,0,me <= mod(n_global,nimg)  )
    end function

    !> -------------------------------
    !! Return the starting coordinate in the global domain coordinate system for a given image (me)
    !!
    !! -------------------------------
    function my_start(n_global, me, nimg) result(memory_start)
        implicit none
        integer, intent(in) :: n_global, me, nimg
        integer :: memory_start
        integer :: base_n

        base_n = n_global / nimg

        memory_start = (me-1)*(base_n) + min(me-1,mod(n_global,nimg)) + 1

    end function my_start

    !> -------------------------------
    !! Generate the domain decomposition mapping and compute the indicies for local memory
    !!
    !! -------------------------------
    module subroutine set_grid_dimensions(this, nx, ny, nz, nx_extra, ny_extra, halo_width, for_image)
      class(grid_t),   intent(inout) :: this
      integer,         intent(in)    :: nx, ny, nz
      integer,         intent(in), optional :: nx_extra, ny_extra, halo_width, for_image

      integer :: nx_e, ny_e, halo_size
      integer :: image

      halo_size = kDEFAULT_HALO_SIZE
      if (present(halo_width)) halo_size = halo_width

      image = this_image()
      if (present(for_image)) image = for_image

      nx_e = 0
      ny_e = 0
      if (present(nx_extra)) nx_e = nx_extra ! used to add 1 to the u-field staggered grid
      if (present(ny_extra)) ny_e = ny_extra ! used to add 1 to the v-field staggered grid

      call this%domain_decomposition(nx, ny, num_images(), for_image=image)

      if (nz<1) then
          this%is2d = .True.
          this%is3d = .False.
          if (allocated(this%dimensions)) deallocate(this%dimensions)
          allocate(this%dimensions(2))
          this%dimensions(1) = "lat"
          this%dimensions(2) = "lon"
      else
          this%is2d = .False.
          this%is3d = .True.
          if (allocated(this%dimensions)) deallocate(this%dimensions)
          allocate(this%dimensions(3))
          this%dimensions(1) = "lat"
          this%dimensions(2) = "height"
          this%dimensions(3) = "lon"
      endif

      this%ny_global  = ny + ny_e                                     ! global model domain grid size
      this%nx_global  = nx + nx_e                                     ! global model domain grid size
      this%nz         = nz                                            ! note nz is both global and local
      this%nx         = my_n(this%nx_global-nx_e, this%ximg, this%ximages) ! local grid size
      this%ny         = my_n(this%ny_global-ny_e, this%yimg, this%yimages) ! local grid size

      ! define the bounds needed for memory to store the data local to this image
      this%ims        = my_start(this%nx_global-nx_e, this%ximg, this%ximages)
      this%ime        = this%ims + this%nx + nx_e - 1

      this%jms        = my_start(this%ny_global-ny_e, this%yimg, this%yimages)
      this%jme        = this%jms + this%ny + ny_e - 1

      this%kms        = 1
      this%kme        = this%nz

      ! Now define the tile of data to process in physics routines
      this%kts = this%kms
      this%kte = this%kme

      ! The entire model domain begins at 1 and ends at nx,y,z
      this%ids = 1
      this%jds = 1
      this%kds = 1
      this%ide = this%nx_global
      this%jde = this%ny_global
      this%kde = this%nz

      this%halo_nz    = this%nz

      this%halo_size = halo_size
      call update_with_halos(this, halo_size)

      ! define the halo needed to manage communications between images
      ! perhaps this should be defined in exchangeable instead though?
<<<<<<< HEAD
=======

>>>>>>> 73de22b3
      this%ns_halo_nx = this%nx_global / this%ximages + 1 + nx_e  ! number of grid cells in x in the ns halo
      this%ew_halo_ny = this%ny_global / this%yimages + 1 + ny_e  ! number of grid cells in y in the ew halo


  end subroutine

  !> -------------------------------
  !! updates the grid memory dimensions with halo sizes if necessary
  !!
  !! -------------------------------
  subroutine update_with_halos(grid, halo_size)
      type(grid_t), intent(inout)   :: grid
      integer,      intent(in)      :: halo_size

      logical :: north_boundary, south_boundary, &
                 east_boundary,  west_boundary

      north_boundary = (grid%yimg == grid%yimages)
      south_boundary = (grid%yimg == 1)
      east_boundary  = (grid%ximg == grid%ximages)
      west_boundary  = (grid%ximg == 1)

      ! if this is on a given boundary, then add 0, if it is not a boundary than add/subtract halo_size
      grid%ims = grid%ims - merge(0, halo_size, west_boundary)
      grid%ime = grid%ime + merge(0, halo_size, east_boundary)
      grid%jms = grid%jms - merge(0, halo_size, south_boundary)
      grid%jme = grid%jme + merge(0, halo_size, north_boundary)

      ! if this is on a boundary, we should skip 1 grid cell (the boundary conditions) else we should skip the halo
      grid%its = grid%ims + merge(1, halo_size, west_boundary)
      grid%ite = grid%ime - merge(1, halo_size, east_boundary)
      grid%jts = grid%jms + merge(1, halo_size, south_boundary)
      grid%jte = grid%jme - merge(1, halo_size, north_boundary)

      grid%nx = grid%ime - grid%ims + 1
      grid%ny = grid%jme - grid%jms + 1

  end subroutine

end submodule<|MERGE_RESOLUTION|>--- conflicted
+++ resolved
@@ -214,10 +214,7 @@
 
       ! define the halo needed to manage communications between images
       ! perhaps this should be defined in exchangeable instead though?
-<<<<<<< HEAD
-=======
-
->>>>>>> 73de22b3
+
       this%ns_halo_nx = this%nx_global / this%ximages + 1 + nx_e  ! number of grid cells in x in the ns halo
       this%ew_halo_ny = this%ny_global / this%yimages + 1 + ny_e  ! number of grid cells in y in the ew halo
 
