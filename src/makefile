--- conflicted
+++ resolved
@@ -868,12 +868,8 @@
 						$(BUILD)lsm_noahmpdrv.o $(BUILD)lsm_noahmplsm.o \
 						$(BUILD)water_simple.o $(BUILD)water_lake.o		\
 						$(BUILD)domain_h.o $(BUILD)options_h.o			\
-<<<<<<< HEAD
-						$(BUILD)atm_utilities.o $(BUILD)ra_simple.o $(BUILD)lsm_FSMdrv.o
-=======
-						$(BUILD)atm_utilities.o $(BUILD)ra_simple.o		\
+						$(BUILD)atm_utilities.o $(BUILD)ra_simple.o $(BUILD)lsm_FSMdrv.o	\
 						$(BUILD)opt_types.o	$(BUILD)icar_constants.o
->>>>>>> 3eeb668c
 
 # $(BUILD)lsm_basic.o $(BUILD)lsm_simple.o
 
