--- conflicted
+++ resolved
@@ -111,15 +111,14 @@
 LIBNETCDF = -L$(NCDF_PATH)/lib -lnetcdff -lnetcdf
 INCNETCDF = -I$(NCDF_PATH)/include
 
-<<<<<<< HEAD
 ifdef PETSC_DIR
 	PETSC=$(PETSC_DIR)
 	include $(PETSC)/lib/petsc/conf/variables
-=======
+endif
+
 ifdef NETCDFF
        LIBNETCDF += -L$(NETCDFF)/lib
        INCNETCDF += -I$(NETCDFF)/include
->>>>>>> 73de22b3
 endif
 
 USE_ASSERTIONS:=.false.
@@ -520,27 +519,6 @@
 					$(BUILD)icar_constants.o	$(BUILD)assertions.o
 	${LINKER} $^ -o $@ ${LFLAGS}
 
-
-<<<<<<< HEAD
-caf_options_test: $(BUILD)test_caf_options.o				  	\
-				$(BUILD)options_h.o      $(BUILD)options_obj.o	\
-				$(BUILD)icar_constants.o $(BUILD)string.o     	\
-				$(BUILD)io_routines.o    $(BUILD)time_io.o  	\
-				$(BUILD)time_delta_obj.o $(BUILD)time_obj.o 	\
-				$(BUILD)time_h.o		 $(BUILD)atm_utilities.o\
-				$(BUILD)model_tracking.o $(BUILD)opt_types.o	\
-				$(BUILD)co_utilities.o   $(BUILD)default_output_metadata.o \
-				$(BUILD)ra_driver.o      $(BUILD)ra_simple.o	\
-				$(BUILD)pbl_driver.o     $(BUILD)pbl_simple.o	\
-				$(BUILD)mp_driver.o      $(BUILD)mp_simple.o	$(BUILD)mp_morrison.o\
-				$(BUILD)mp_thompson.o	 $(BUILD)mp_thompson_aer.o   $(BUILD)mp_wsm6.o\
-				$(BUILD)cu_driver.o		 $(BUILD)cu_tiedtke.o	\
-				$(BUILD)advection_driver.o						\
-				$(BUILD)advect.o		 $(BUILD)lsm_driver.o	\
-				$(BUILD)lsm_noahdrv.o 	 $(BUILD)lsm_noahlsm.o \
-				$(BUILD)water_simple.o
-	${LINKER} $^ -o $@ ${LFLAGS}
-
 caf_output_test: $(BUILD)test_caf_output.o						\
 				$(BUILD)output_h.o		$(BUILD)output_obj.o	\
 				$(BUILD)variable_h.o 	$(BUILD)variable_obj.o  \
@@ -552,40 +530,10 @@
 				$(BUILD)assertions.o	$(BUILD)default_output_metadata.o
 	${LINKER} $^ -o $@ ${LFLAGS}
 
-caf_write_domain_test: $(BUILD)test_caf_write_domain.o					\
-	 				$(BUILD)domain_h.o		 $(BUILD)domain_obj.o		\
-					$(BUILD)boundary_h.o	 $(BUILD)boundary_obj.o		\
-					$(BUILD)options_h.o		 $(BUILD)options_obj.o		\
-					$(BUILD)opt_types.o      $(BUILD)time_io.o          \
-					$(BUILD)grid_h.o		 $(BUILD)grid_obj.o			\
-					$(BUILD)output_h.o		 $(BUILD)output_obj.o		\
-					$(BUILD)meta_data_h.o    $(BUILD)meta_data_obj.o	\
-					$(BUILD)variable_h.o	 $(BUILD)variable_obj.o		\
-					$(BUILD)variable_dict_h.o $(BUILD)variable_dict_obj.o	\
-					$(BUILD)time_delta_obj.o $(BUILD)time_obj.o    		\
-					$(BUILD)time_h.o	\
-					$(BUILD)exchangeable_h.o $(BUILD)exchangeable_obj.o \
-					$(BUILD)icar_constants.o $(BUILD)io_routines.o		\
-					$(BUILD)model_tracking.o $(BUILD)string.o           \
-					$(BUILD)assertions.o	 $(BUILD)atm_utilities.o    \
-					$(BUILD)co_utilities.o   $(BUILD)default_output_metadata.o\
-					$(BUILD)ra_driver.o      $(BUILD)ra_simple.o		\
-					$(BUILD)pbl_driver.o     $(BUILD)pbl_simple.o		\
-					$(BUILD)mp_driver.o      $(BUILD)mp_simple.o	$(BUILD)mp_morrison.o\
-					$(BUILD)mp_thompson.o	 $(BUILD)mp_thompson_aer.o   $(BUILD)mp_wsm6.o\
-					$(BUILD)cu_driver.o		 $(BUILD)cu_tiedtke.o		\
-					$(BUILD)advection_driver.o							\
-					$(BUILD)advect.o		$(BUILD)data_structures.o	\
-					$(BUILD)geo_reader.o	$(BUILD)array_utilities.o	\
-					$(BUILD)vinterp.o		$(BUILD)lsm_driver.o		\
-					$(BUILD)lsm_noahdrv.o 	 $(BUILD)lsm_noahlsm.o \
-					$(BUILD)water_simple.o
-=======
 caf_options_test: $(BUILD)test_caf_options.o $(OBJS)
 	${LINKER} $^ -o $@ ${LFLAGS}
 
 caf_write_domain_test: $(BUILD)test_caf_write_domain.o	$(OBJS)
->>>>>>> 73de22b3
 	${LINKER} $^ -o $@ ${LFLAGS}
 
 caf_no_forcing_test: $(BUILD)test_caf_no_forcing.o							\
@@ -619,97 +567,6 @@
 					$(BUILD)water_simple.o
 	${LINKER} $^ -o $@ ${LFLAGS}
 
-<<<<<<< HEAD
-caf_domain_init_test: $(BUILD)test_caf_domain_init.o                \
-				$(BUILD)icar_constants.o $(BUILD)io_routines.o      \
-				$(BUILD)model_tracking.o $(BUILD)string.o           \
-				$(BUILD)time_delta_obj.o $(BUILD)time_obj.o         \
-				$(BUILD)time_h.o	\
-				$(BUILD)opt_types.o      $(BUILD)time_io.o          \
-				$(BUILD)options_h.o      $(BUILD)options_obj.o      \
-				$(BUILD)meta_data_h.o    $(BUILD)meta_data_obj.o    \
-				$(BUILD)variable_h.o     $(BUILD)variable_obj.o     \
-				$(BUILD)variable_dict_h.o $(BUILD)variable_dict_obj.o	\
-				$(BUILD)grid_h.o         $(BUILD)grid_obj.o         \
-				$(BUILD)exchangeable_h.o $(BUILD)exchangeable_obj.o \
-				$(BUILD)domain_h.o       $(BUILD)domain_obj.o		\
-				$(BUILD)boundary_h.o	 $(BUILD)boundary_obj.o		\
-				$(BUILD)assertions.o	 $(BUILD)atm_utilities.o    \
-				$(BUILD)co_utilities.o   $(BUILD)default_output_metadata.o \
-				$(BUILD)ra_driver.o      $(BUILD)ra_simple.o		\
-				$(BUILD)pbl_driver.o     $(BUILD)pbl_simple.o		\
-				$(BUILD)mp_driver.o      $(BUILD)mp_simple.o	$(BUILD)mp_morrison.o\
-				$(BUILD)mp_thompson.o	 $(BUILD)mp_thompson_aer.o   $(BUILD)mp_wsm6.o\
-				$(BUILD)cu_driver.o		 $(BUILD)cu_tiedtke.o		\
-				$(BUILD)advection_driver.o							\
-				$(BUILD)advect.o		 $(BUILD)lsm_driver.o		\
-				$(BUILD)io_routines.o	 $(BUILD)data_structures.o	\
-				$(BUILD)geo_reader.o	 $(BUILD)array_utilities.o	\
-				$(BUILD)vinterp.o	\
-				$(BUILD)lsm_noahdrv.o 	 $(BUILD)lsm_noahlsm.o \
-				$(BUILD)water_simple.o
-	${LINKER} $^ -o $@ ${LFLAGS}
-
-caf_init_test: $(BUILD)test_caf_init.o                              \
-				$(BUILD)icar_constants.o $(BUILD)io_routines.o      \
-				$(BUILD)model_tracking.o $(BUILD)string.o           \
-				$(BUILD)time_delta_obj.o $(BUILD)time_obj.o         \
-				$(BUILD)time_h.o	\
-				$(BUILD)opt_types.o      $(BUILD)time_io.o          \
-				$(BUILD)options_h.o      $(BUILD)options_obj.o      \
-				$(BUILD)meta_data_h.o    $(BUILD)meta_data_obj.o    \
-				$(BUILD)variable_h.o     $(BUILD)variable_obj.o     \
-				$(BUILD)variable_dict_h.o $(BUILD)variable_dict_obj.o	\
-				$(BUILD)grid_h.o         $(BUILD)grid_obj.o         \
-				$(BUILD)exchangeable_h.o $(BUILD)exchangeable_obj.o \
-				$(BUILD)domain_h.o       $(BUILD)domain_obj.o		\
-				$(BUILD)boundary_h.o	 $(BUILD)boundary_obj.o		\
-				$(BUILD)assertions.o	 $(BUILD)atm_utilities.o    \
-				$(BUILD)co_utilities.o   $(BUILD)default_output_metadata.o \
-				$(BUILD)ra_driver.o      $(BUILD)ra_simple.o		\
-				$(BUILD)pbl_driver.o     $(BUILD)pbl_simple.o		\
-				$(BUILD)mp_driver.o      $(BUILD)mp_simple.o	$(BUILD)mp_morrison.o\
-				$(BUILD)mp_thompson.o	 $(BUILD)mp_thompson_aer.o   $(BUILD)mp_wsm6.o\
-				$(BUILD)cu_driver.o		 $(BUILD)cu_tiedtke.o		\
-				$(BUILD)advection_driver.o							\
-				$(BUILD)advect.o		 $(BUILD)geo_reader.o		\
-				$(BUILD)io_routines.o	 $(BUILD)data_structures.o	\
-				$(BUILD)vinterp.o		 $(BUILD)array_utilities.o	\
-				$(BUILD)lsm_driver.o	\
-				$(BUILD)lsm_noahdrv.o 	 $(BUILD)lsm_noahlsm.o \
-				$(BUILD)water_simple.o
-	${LINKER} $^ -o $@ ${LFLAGS}
-
-caf_init-write_test: $(BUILD)test_caf_init-write.o                  \
-				$(BUILD)icar_constants.o $(BUILD)io_routines.o      \
-				$(BUILD)model_tracking.o $(BUILD)string.o           \
-				$(BUILD)time_delta_obj.o $(BUILD)time_obj.o         \
-				$(BUILD)time_h.o	\
-				$(BUILD)opt_types.o      $(BUILD)time_io.o          \
-				$(BUILD)options_h.o      $(BUILD)options_obj.o      \
-				$(BUILD)meta_data_h.o    $(BUILD)meta_data_obj.o    \
-				$(BUILD)variable_h.o     $(BUILD)variable_obj.o     \
-				$(BUILD)variable_dict_h.o $(BUILD)variable_dict_obj.o	\
-				$(BUILD)grid_h.o         $(BUILD)grid_obj.o         \
-				$(BUILD)exchangeable_h.o $(BUILD)exchangeable_obj.o \
-				$(BUILD)domain_h.o       $(BUILD)domain_obj.o		\
-				$(BUILD)boundary_h.o	 $(BUILD)boundary_obj.o		\
-				$(BUILD)assertions.o	 $(BUILD)atm_utilities.o    \
-				$(BUILD)co_utilities.o   $(BUILD)default_output_metadata.o \
-				$(BUILD)output_h.o		 $(BUILD)output_obj.o		\
-				$(BUILD)ra_driver.o      $(BUILD)ra_simple.o		\
-				$(BUILD)pbl_driver.o     $(BUILD)pbl_simple.o		\
-				$(BUILD)mp_driver.o      $(BUILD)mp_simple.o	$(BUILD)mp_morrison.o\
-				$(BUILD)mp_thompson.o	 $(BUILD)mp_thompson_aer.o   $(BUILD)mp_wsm6.o\
-				$(BUILD)cu_driver.o		 $(BUILD)cu_tiedtke.o		\
-				$(BUILD)advection_driver.o							\
-				$(BUILD)advect.o		 $(BUILD)geo_reader.o		\
-				$(BUILD)io_routines.o	 $(BUILD)data_structures.o	\
-				$(BUILD)vinterp.o		 $(BUILD)array_utilities.o	\
-				$(BUILD)lsm_driver.o	\
-				$(BUILD)lsm_noahdrv.o 	 $(BUILD)lsm_noahlsm.o \
-				$(BUILD)water_simple.o
-=======
 caf_domain_init_test: $(BUILD)test_caf_domain_init.o $(OBJS)
 	${LINKER} $^ -o $@ ${LFLAGS}
 
@@ -717,102 +574,12 @@
 	${LINKER} $^ -o $@ ${LFLAGS}
 
 caf_init-write_test: $(BUILD)test_caf_init-write.o $(OBJS)
->>>>>>> 73de22b3
 	${LINKER} $^ -o $@ ${LFLAGS}
 
 caf_bcast_test: $(BUILD)test_caf_bcast.o	\
 				$(BUILD)co_utilities.o $(BUILD)icar_constants.o
 	${LINKER} $^ -o $@ ${LFLAGS}
 
-<<<<<<< HEAD
-caf_boundary_test: $(BUILD)test_caf_boundary.o						\
-				$(BUILD)icar_constants.o $(BUILD)io_routines.o      \
-				$(BUILD)model_tracking.o $(BUILD)string.o           \
-				$(BUILD)time_delta_obj.o $(BUILD)time_obj.o         \
-				$(BUILD)time_h.o	\
-				$(BUILD)opt_types.o      $(BUILD)time_io.o          \
-				$(BUILD)options_h.o      $(BUILD)options_obj.o      \
-				$(BUILD)meta_data_h.o    $(BUILD)meta_data_obj.o    \
-				$(BUILD)variable_h.o     $(BUILD)variable_obj.o     \
-				$(BUILD)variable_dict_h.o $(BUILD)variable_dict_obj.o\
-				$(BUILD)grid_h.o         $(BUILD)grid_obj.o         \
-				$(BUILD)exchangeable_h.o $(BUILD)exchangeable_obj.o \
-				$(BUILD)boundary_h.o     $(BUILD)boundary_obj.o		\
-				$(BUILD)assertions.o	 $(BUILD)atm_utilities.o    \
-				$(BUILD)co_utilities.o   $(BUILD)default_output_metadata.o \
-				$(BUILD)ra_driver.o      $(BUILD)ra_simple.o		\
-				$(BUILD)pbl_driver.o     $(BUILD)pbl_simple.o		\
-				$(BUILD)mp_driver.o      $(BUILD)mp_simple.o	$(BUILD)mp_morrison.o\
-				$(BUILD)mp_thompson.o	 $(BUILD)mp_thompson_aer.o   $(BUILD)mp_wsm6.o\
-				$(BUILD)cu_driver.o		 $(BUILD)cu_tiedtke.o		\
-				$(BUILD)advection_driver.o							\
-				$(BUILD)advect.o		 $(BUILD)geo_reader.o		\
-				$(BUILD)io_routines.o	 $(BUILD)data_structures.o	\
-				$(BUILD)vinterp.o 		 $(BUILD)array_utilities.o	\
-				$(BUILD)lsm_driver.o								\
-				$(BUILD)lsm_noahdrv.o 	 $(BUILD)lsm_noahlsm.o \
-				$(BUILD)water_simple.o
-	${LINKER} $^ -o $@ ${LFLAGS}
-
-caf_boundary_init_test: $(BUILD)test_caf_boundary_init.o				    \
-				$(BUILD)icar_constants.o $(BUILD)io_routines.o      \
-				$(BUILD)model_tracking.o $(BUILD)string.o           \
-				$(BUILD)time_delta_obj.o $(BUILD)time_obj.o         \
-				$(BUILD)time_h.o	\
-				$(BUILD)opt_types.o      $(BUILD)time_io.o          \
-				$(BUILD)options_h.o      $(BUILD)options_obj.o      \
-				$(BUILD)meta_data_h.o    $(BUILD)meta_data_obj.o    \
-				$(BUILD)variable_h.o     $(BUILD)variable_obj.o     \
-				$(BUILD)variable_dict_h.o $(BUILD)variable_dict_obj.o\
-				$(BUILD)grid_h.o         $(BUILD)grid_obj.o         \
-				$(BUILD)exchangeable_h.o $(BUILD)exchangeable_obj.o \
-				$(BUILD)boundary_h.o     $(BUILD)boundary_obj.o		\
-				$(BUILD)assertions.o	 $(BUILD)atm_utilities.o    \
-				$(BUILD)co_utilities.o   $(BUILD)default_output_metadata.o \
-				$(BUILD)ra_driver.o      $(BUILD)ra_simple.o		\
-				$(BUILD)pbl_driver.o     $(BUILD)pbl_simple.o		\
-				$(BUILD)mp_driver.o      $(BUILD)mp_simple.o	$(BUILD)mp_morrison.o\
-				$(BUILD)mp_thompson.o	 $(BUILD)mp_thompson_aer.o   $(BUILD)mp_wsm6.o\
-				$(BUILD)cu_driver.o		 $(BUILD)cu_tiedtke.o		\
-				$(BUILD)advection_driver.o							\
-				$(BUILD)advect.o		 $(BUILD)geo_reader.o		\
-				$(BUILD)io_routines.o	 $(BUILD)data_structures.o	\
-				$(BUILD)vinterp.o 		 $(BUILD)array_utilities.o	\
-				$(BUILD)lsm_driver.o								\
-				$(BUILD)lsm_noahdrv.o 	 $(BUILD)lsm_noahlsm.o \
-				$(BUILD)water_simple.o
-	${LINKER} $^ -o $@ ${LFLAGS}
-
-caf_linear_winds_setup_test: $(BUILD)test_caf_linear_winds_setup.o	\
-				$(BUILD)icar_constants.o $(BUILD)io_routines.o      \
-				$(BUILD)model_tracking.o $(BUILD)string.o           \
-				$(BUILD)time_delta_obj.o $(BUILD)time_obj.o         \
-				$(BUILD)time_h.o	\
-				$(BUILD)opt_types.o      $(BUILD)time_io.o          \
-				$(BUILD)options_h.o      $(BUILD)options_obj.o      \
-				$(BUILD)meta_data_h.o    $(BUILD)meta_data_obj.o    \
-				$(BUILD)variable_h.o     $(BUILD)variable_obj.o     \
-				$(BUILD)variable_dict_h.o $(BUILD)variable_dict_obj.o	\
-				$(BUILD)grid_h.o         $(BUILD)grid_obj.o         \
-				$(BUILD)exchangeable_h.o $(BUILD)exchangeable_obj.o \
-				$(BUILD)domain_h.o       $(BUILD)domain_obj.o		\
-				$(BUILD)boundary_h.o	 $(BUILD)boundary_obj.o		\
-				$(BUILD)assertions.o	 $(BUILD)atm_utilities.o    \
-				$(BUILD)co_utilities.o   $(BUILD)default_output_metadata.o \
-				$(BUILD)ra_driver.o      $(BUILD)ra_simple.o		\
-				$(BUILD)pbl_driver.o     $(BUILD)pbl_simple.o		\
-				$(BUILD)cu_driver.o		 $(BUILD)cu_tiedtke.o		\
-				$(BUILD)mp_driver.o      $(BUILD)mp_simple.o	$(BUILD)mp_morrison.o\
-				$(BUILD)mp_thompson.o	 $(BUILD)mp_thompson_aer.o   $(BUILD)mp_wsm6.o\
-				$(BUILD)advection_driver.o $(BUILD)advect.o			\
-				$(BUILD)data_structures.o							\
-				$(BUILD)geo_reader.o	 $(BUILD)array_utilities.o	\
-				$(BUILD)fftshift.o 		 $(BUILD)fftw.o  			\
-				$(BUILD)vinterp.o		 $(BUILD)linear_winds.o		\
-				$(BUILD)lt_lut_io.o		 $(BUILD)lsm_driver.o		\
-				$(BUILD)lsm_noahdrv.o	 $(BUILD)lsm_noahlsm.o \
-				$(BUILD)water_simple.o
-=======
 caf_boundary_test: $(BUILD)test_caf_boundary.o $(OBJS)
 	${LINKER} $^ -o $@ ${LFLAGS}
 
@@ -820,7 +587,6 @@
 	${LINKER} $^ -o $@ ${LFLAGS}
 
 caf_linear_winds_setup_test: $(BUILD)test_caf_linear_winds_setup.o $(OBJS)
->>>>>>> 73de22b3
 	${LINKER} $^ -o $@ ${LFLAGS}
 
 
@@ -1003,13 +769,8 @@
 #	Microphysics code
 ###################################################################
 $(BUILD)mp_driver.o:$(PHYS)mp_driver.f90 $(BUILD)mp_simple.o $(BUILD)mp_thompson_aer.o $(BUILD)mp_thompson.o $(BUILD)mp_wsm6.o\
-<<<<<<< HEAD
-					$(BUILD)mp_morrison.o $(BUILD)data_structures.o $(BUILD)time.o $(BUILD)domain_h.o  \
+					$(BUILD)mp_morrison.o $(BUILD)data_structures.o $(BUILD)domain_h.o  \
 					$(BUILD)icar_constants.o $(BUILD)wrf_constants.o
-=======
-					$(BUILD)data_structures.o $(BUILD)domain_h.o  $(BUILD)icar_constants.o\
-					$(BUILD)wrf_constants.o
->>>>>>> 73de22b3
 
 # $(BUILD)mp_driver.o:$(PHYS)mp_driver.f90 $(BUILD)mp_thompson.o $(BUILD)mp_simple.o \
 # 					$(BUILD)mp_morrison.o $(BUILD)data_structures.o $(BUILD)mp_wsm6.o
