--- conflicted
+++ resolved
@@ -198,11 +198,7 @@
 
 # Cray fortran
 ifeq ($(COMPILER), cray)
-<<<<<<< HEAD
 	COMP= -h omp vector2 -O3 -c -hfp2 -eI
-=======
-	COMP= -h omp vector2 -O2 -c -eI -hfp0
->>>>>>> c0fd7a11
 	LINK= -fopenmp
 	PREPROC= -eZ
 	MODOUTPUT= -J $(BUILD) -em
@@ -236,13 +232,8 @@
 		LINK=
 	endif
 	ifeq ($(COMPILER), cray)
-<<<<<<< HEAD
-		COMP=-h omp -O2 -c -g
-		LINK=-fopenmp
-=======
 		COMP=-O2 -h noomp -c -g -hfp0
 		LINK=-h noomp
->>>>>>> c0fd7a11
 		PREPROC=-eZ
 		MODOUTPUT=-e m -J $(BUILD)
 	endif
@@ -258,13 +249,8 @@
 		LINK= -fopenmp -lgomp
 	endif
 	ifeq ($(COMPILER), cray)
-<<<<<<< HEAD
-		COMP=-c -g -m 0 -hfp2 -h omp develop -R bcsp -M 399
-		LINK=-fopenmp
-=======
 		COMP=-c -g -m 0 -h develop -R bcsp -M 399 -hfp0
 		LINK=
->>>>>>> c0fd7a11
 		PREPROC=-eZ
 		MODOUTPUT=-e m -J $(BUILD)
 	endif
@@ -280,13 +266,8 @@
 		 # -Wall -Wno-unused-variable -Wno-unused-dummy-argument
 	endif
 	ifeq ($(COMPILER), cray)
-<<<<<<< HEAD
-		COMP=-c -g -h omp develop
-		LINK=-fopenmp
-=======
 		COMP=-O1 -c -g -hfp0
 		LINK=
->>>>>>> c0fd7a11
 		PREPROC=-eZ
 		MODOUTPUT=-e m -J $(BUILD)
 	endif
@@ -812,22 +793,12 @@
 ###################################################################
 #	Microphysics code
 ###################################################################
-<<<<<<< HEAD
 $(BUILD)mp_driver.o:$(PHYS)mp_driver.f90 $(BUILD)mp_simple.o $(BUILD)mp_thompson_aer.o $(BUILD)wind.o $(BUILD)mp_thompson.o $(BUILD)mp_wsm6.o\
 					$(BUILD)mp_wsm3.o $(BUILD)mp_morrison.o $(BUILD)mp_jensen_ishmael.o $(BUILD)data_structures.o $(BUILD)domain_h.o  \
 					$(BUILD)icar_constants.o $(BUILD)wrf_constants.o
 
-# $(BUILD)mp_driver.o:$(PHYS)mp_driver.f90 $(BUILD)mp_thompson.o $(BUILD)mp_simple.o \
-# 					$(BUILD)mp_morrison.o $(BUILD)data_structures.o $(BUILD)mp_wsm6.o
-# 	${F90} ${FFLAGS} $(PHYS)mp_driver.f90 -o $(BUILD)mp_driver.o
 
 $(BUILD)mp_morrison.o:$(PHYS)mp_morrison.f90 $(BUILD)wrf_constants.o
-=======
-$(BUILD)mp_driver.o:$(PHYS)mp_driver.f90 $(BUILD)mp_simple.o $(BUILD)mp_thompson_aer.o $(BUILD)mp_thompson.o \
-					$(BUILD)mp_wsm6.o $(BUILD)mp_wsm3.o \
-					$(BUILD)data_structures.o $(BUILD)domain_h.o  $(BUILD)icar_constants.o\
-					$(BUILD)wrf_constants.o $(BUILD)options_h.o
->>>>>>> c0fd7a11
 
 $(BUILD)mp_jensen_ishmael.o:$(PHYS)mp_jensen_ishmael.f90 $(BUILD)io_routines.o
 
@@ -884,11 +855,7 @@
 
 # $(BUILD)lsm_basic.o $(BUILD)lsm_simple.o
 
-<<<<<<< HEAD
 $(BUILD)water_simple.o: $(PHYS)water_simple.f90 $(BUILD)options_h.o $(BUILD)data_structures.o
-=======
-$(BUILD)water_simple.o: $(PHYS)water_simple.f90 $(BUILD)data_structures.o $(BUILD)options_h.o
->>>>>>> c0fd7a11
 
 $(BUILD)water_lake.o: $(PHYS)water_lake.f90 $(BUILD)data_structures.o
 
@@ -913,14 +880,8 @@
 ###################################################################
 #	Planetary Boundary Layer code
 ###################################################################
-<<<<<<< HEAD
 $(BUILD)pbl_driver.o: $(PHYS)pbl_driver.f90 $(BUILD)pbl_diagnostic.o $(BUILD)pbl_ysu.o $(BUILD)lsm_driver.o $(BUILD)pbl_simple.o \
 	                                    $(BUILD)domain_h.o $(BUILD)options_h.o $(BUILD)data_structures.o  $(BUILD)atm_utilities.o $(BUILD)pbl_utilities.o
-=======
-$(BUILD)pbl_driver.o: $(PHYS)pbl_driver.f90 $(BUILD)pbl_simple.o $(BUILD)pbl_ysu.o $(BUILD)domain_h.o \
-					$(BUILD)options_h.o $(BUILD)lsm_driver.o $(BUILD)data_structures.o 				  \
-					$(BUILD)atm_utilities.o $(BUILD)pbl_utilities.o
->>>>>>> c0fd7a11
 
 $(BUILD)pbl_simple.o: $(PHYS)pbl_simple.f90 $(BUILD)domain_h.o $(BUILD)options_h.o $(BUILD)data_structures.o
 
