!>------------------------------------------------------------
!!  Basic file input/output routines
!!
!!  @details
!!  Primary use is io_read2d/3d
!!  io_write* routines are more used for debugging
!!  model output is performed in the output module
!!
!!  Generic interfaces are supplied for io_read and io_write
!!  but most code still uses the explicit read/write 2d/3d/etc.
!!  this keeps the code a little more obvious (at least 2D vs 3D)
!!
!!  @author
!!  Ethan Gutmann (gutmann@ucar.edu)
!!
!!------------------------------------------------------------
module io_routines
    use netcdf
    use iso_fortran_env, only: real64, real128

    implicit none
    ! maximum number of dimensions for a netCDF file
    integer,parameter::io_maxDims=10
    ! maximum length of a dimension name not this could be in data_structures, but that simply adds
    ! one more dependency on data_structures and prevents this being compiled in parallel
    integer,parameter::MAXDIMLENGTH=255
    !>------------------------------------------------------------
    !! Generic interface to the netcdf read routines
    !!------------------------------------------------------------
    interface io_read
<<<<<<< HEAD
        module procedure io_read6d, io_read5d, io_read4d, io_read3d, io_read2d, io_read1d, io_read2di, io_read1dd, io_read_scalar_d
=======
        module procedure io_read6d, io_read5d, io_read4d, io_read3d, io_read2d, io_read1d, io_read2di, io_read1dd, io_read_scalar_d, io_read0d, io_read0di
>>>>>>> 7e70c09f
    end interface

    !>------------------------------------------------------------
    !! Generic interface to the netcdf write routines
    !!------------------------------------------------------------
    interface io_write
        module procedure io_write6d, io_write5d, io_write4d, io_write3d, io_write2d, io_write4di, io_write3di
    end interface

    !>------------------------------------------------------------
    !! Generic interface to the netcdf read_attribute_TYPE routines
    !!------------------------------------------------------------
    interface io_read_attribute
        module procedure io_read_attribute_r, io_read_attribute_i, io_read_attribute_c
    end interface
    ! to be added as necessary
    !, io_read_attribute_d

    !>------------------------------------------------------------
    !! Generic interface to the netcdf add_attribute_TYPE routines
    !!------------------------------------------------------------
    interface io_add_attribute
        module procedure io_add_attribute_r, io_add_attribute_i, io_add_attribute_c
    end interface
    ! to be added as necessary
    !, io_add_attribute_d

!   All routines are public
contains

    !>------------------------------------------------------------
    !! Tests to see if a file exists
    !!
    !! @param filename name of file to look for
    !! @retval logical true if file exists, false if it doesn't
    !!
    !!------------------------------------------------------------
    logical function file_exists(filename)
        character(len=*), intent(in) :: filename
        inquire(file=filename,exist=file_exists)
    end function file_exists

    !>------------------------------------------------------------
    !! Tests to see if a variable is present in a netcdf file
    !! returns true of it is, false if it isn't
    !!
    !! @param filename name of NetCDF file
    !! @param variable_name name of variable to search for in filename
    !! @retval logical True if variable_name is present in filename
    !!
    !!------------------------------------------------------------
    logical function io_variable_is_present(filename,variable_name)
        character(len=*), intent(in) :: filename
        character(len=*), intent(in) :: variable_name
        integer :: ncid,err,varid

        call check(nf90_open(filename, NF90_NOWRITE, ncid))
        err = nf90_inq_varid(ncid, variable_name, varid)
        call check( nf90_close(ncid),filename )

        io_variable_is_present = (err==NF90_NOERR)
    end function io_variable_is_present

    !>------------------------------------------------------------
    !! Finds the nearest time step in a file to a given MJD
    !! Uses the "time" variable from filename.
    !!
    !! @param filename  Name of an ICAR NetCDF output file
    !! @param mjd       Modified Julian day to find.
    !!                  If on a noleap calendar, it assumes MJD is days since 1900
    !! @retval integer  Index into the time dimension (last dim)
    !!
    !!------------------------------------------------------------
    integer function io_nearest_time_step(filename, mjd)
        character(len=*),intent(in) :: filename
        real(real128), intent(in) :: mjd
        real(real64), allocatable, dimension(:) :: time_data
        integer :: ncid,varid,dims(1),ntimes,i

        call check(nf90_open(filename, NF90_NOWRITE, ncid),filename)
        ! Get the varid of the data_in variable, based on its name.
        call check(nf90_inq_varid(ncid, "time", varid),                 trim(filename)//" : time")
        call check(nf90_inquire_variable(ncid, varid, dimids = dims),   trim(filename)//" : time dims")
        call check(nf90_inquire_dimension(ncid, dims(1), len = ntimes), trim(filename)//" : inq time dim")

        allocate(time_data(ntimes))
        call check(nf90_get_var(ncid, varid, time_data),trim(filename)//"reading time")
        ! Close the file, freeing all resources.
        call check( nf90_close(ncid),filename)

        io_nearest_time_step=1
        do i=1,ntimes
            ! keep track of every time that occurs before the mjd we are looking for
            ! the last one will be the date we want to use.
            if ((mjd - time_data(i)) > -1e-4) then
                io_nearest_time_step=i
            endif
        end do
        deallocate(time_data)
    end function io_nearest_time_step


    !>------------------------------------------------------------
    !! Read the dimensions of a variable in a given netcdf file
    !!
    !! @param   filename    Name of NetCDF file to look at
    !! @param   varname     Name of the NetCDF variable to find the dimensions of
    !! @param[out] dims     Allocated array to store output
    !! @retval dims(:) dims[1]=ndims, dims[i+1]=length of dimension i for a given variable
    !!
    !!------------------------------------------------------------
    subroutine io_getdims(filename,varname,dims)
        implicit none
        character(len=*), intent(in) :: filename,varname
        integer,intent(out) :: dims(:)

        ! internal variables
        integer :: ncid,varid,numDims,dimlen,i
        integer,dimension(io_maxDims) :: dimIds

        ! open the netcdf file
        call check(nf90_open(filename, NF90_NOWRITE, ncid),filename)
        ! Get the varid of the variable, based on its name.
        call check(nf90_inq_varid(ncid, varname, varid),varname)
        ! find the number of dimensions
        call check(nf90_inquire_variable(ncid, varid, ndims = numDims),varname)
        ! find the dimension IDs
        call check(nf90_inquire_variable(ncid, varid, dimids = dimIds(:numDims)),varname)
        dims(1)=numDims
        ! finally, find the length of each dimension
        do i=1,numDims
            call check(nf90_inquire_dimension(ncid, dimIds(i), len = dimlen))
            dims(i+1)=dimlen
        end do
        ! Close the file, freeing all resources.
        call check( nf90_close(ncid),filename )

    end subroutine io_getdims

    !>------------------------------------------------------------
    !! Reads in a variable from a netcdf file, allocating memory in data_in for it.
    !!
    !! if extradim is provided specifies this index for any extra dimensions (dims>6)
    !!   e.g. we may only want one time slice from a 6d variable
    !!
    !! @param   filename    Name of NetCDF file to look at
    !! @param   varname     Name of the NetCDF variable to read
    !! @param[out] data_in     Allocatable 6-dimensional array to store output
    !! @param   extradim    OPTIONAL: specify the position to read for any extra (e.g. time) dimension
    !! @retval data_in     Allocated 6-dimensional array with the netCDF data
    !!
    !!------------------------------------------------------------
    subroutine io_read6d(filename, varname, data_in, extradim)
        implicit none
        ! This is the name of the data_in file and variable we will read.
        character(len=*),  intent(in)  :: filename, varname
        real, allocatable, intent(inout) :: data_in(:,:,:,:,:,:)[:]
        integer, optional, intent(in)  :: extradim

        integer, dimension(io_maxDims)  :: diminfo !will hold dimension lengths
        integer, dimension(io_maxDims)  :: dimstart
        ! This will be the netCDF ID for the file and data_in variable.
        integer :: ncid, varid,i

        if (present(extradim)) then
            dimstart=extradim
            dimstart(1:6)=1
        else
            dimstart=1
        endif

        ! Read the dimension lengths
        call io_getdims(filename,varname,diminfo)

        if (allocated(data_in)) deallocate(data_in)
        allocate(data_in(diminfo(2),diminfo(3),diminfo(4),diminfo(5),diminfo(6),diminfo(7))[*])

        ! Open the file. NF90_NOWRITE tells netCDF we want read-only access to the file.
        call check(nf90_open(filename, NF90_NOWRITE, ncid),filename)
        ! Get the varid of the data_in variable, based on its name.
        call check(nf90_inq_varid(ncid, varname, varid),trim(filename)//":"//trim(varname))

        ! Read the data_in. skip the slowest varying indices if there are more than 6 dimensions (typically this will be time)
        ! and good luck if you have more than 6 dimensions...
        if (diminfo(1)>6) then
            diminfo(8:diminfo(1)+1)=1 ! set count for extra dims to 1
            call check(nf90_get_var(ncid, varid, data_in,&
                                    dimstart(1:diminfo(1)), &               ! start  = 1 or extradim
                                    [ (diminfo(i+1), i=1,diminfo(1)) ],&    ! count=n or 1 created through an implied do loop
                                    [ (1,            i=1,diminfo(1)) ]),&   ! for all dims, stride = 1     "  implied do loop
                                    trim(filename)//":"//trim(varname)) !pass file:var to check so it can give us more info
        else
            call check(nf90_get_var(ncid, varid, data_in),trim(filename)//":"//trim(varname))
        endif
        ! Close the file, freeing all resources.
        call check( nf90_close(ncid),filename)

    end subroutine io_read6d
    !>------------------------------------------------------------
    !! Same as io_read6d but for 5-dimensional data
    !!
    !! Reads in a variable from a netcdf file, allocating memory in data_in for it.
    !!
    !! if extradim is provided specifies this index for any extra dimensions (dims>3)
    !!   e.g. we may only want one time slice from a 3d variable
    !!
    !! @param   filename    Name of NetCDF file to look at
    !! @param   varname     Name of the NetCDF variable to read
    !! @param[out] data_in     Allocatable 3-dimensional array to store output
    !! @param   extradim    OPTIONAL: specify the position to read for any extra (e.g. time) dimension
    !! @retval data_in     Allocated 3-dimensional array with the netCDF data
    !!
    !!------------------------------------------------------------
    subroutine io_read5d(filename,varname,data_in,extradim)
        implicit none
        ! This is the name of the data_in file and variable we will read.
        character(len=*), intent(in) :: filename, varname
        real,intent(out),allocatable :: data_in(:,:,:,:,:)
        integer, intent(in),optional :: extradim
        integer, dimension(io_maxDims)  :: diminfo !will hold dimension lengths
        integer, dimension(io_maxDims)  :: dimstart
        ! This will be the netCDF ID for the file and data_in variable.
        integer :: ncid, varid,i, err
        real :: scale, offset

        if (present(extradim)) then
            dimstart=extradim
            dimstart(1:5)=1
        else
            dimstart=1
        endif

        ! Read the dimension lengths
        call io_getdims(filename,varname,diminfo)

        if (allocated(data_in)) deallocate(data_in)
        allocate(data_in(diminfo(2),diminfo(3),diminfo(4),diminfo(5),diminfo(6)))

        ! Open the file. NF90_NOWRITE tells netCDF we want read-only access to
        ! the file.
        call check(nf90_open(filename, NF90_NOWRITE, ncid),filename)
        ! Get the varid of the data_in variable, based on its name.
        call check(nf90_inq_varid(ncid, varname, varid),trim(filename)//":"//trim(varname))
        err = nf90_get_att(ncid,varid,'scale_factor', scale)
        if (err/=0) scale=1
        err = nf90_get_att(ncid,varid,'add_offset', offset)
        if (err/=0) offset=0


        ! Read the data_in. skip the slowest varying indices if there are more than 3 dimensions (typically this will be time)
        if (diminfo(1)>5) then
            diminfo(7:diminfo(1)+1)=1 ! set count for extra dims to 1
            call check(nf90_get_var(ncid, varid, data_in,&
                                    dimstart(1:diminfo(1)), &               ! start  = 1 or extradim
                                    [ (diminfo(i+1), i=1,diminfo(1)) ],&    ! count=n or 1 created through an implied do loop
                                    [ (1,            i=1,diminfo(1)) ]),&   ! for all dims, stride = 1     "  implied do loop
                                    trim(filename)//":"//trim(varname)) !pass file:var to check so it can give us more info
        else
            call check(nf90_get_var(ncid, varid, data_in),trim(filename)//":"//trim(varname))
        endif

        data_in = data_in * scale + offset
        ! Close the file, freeing all resources.
        call check( nf90_close(ncid),filename)

    end subroutine io_read5d
    
    
    

    !>------------------------------------------------------------
    !! Same as io_read6d but for 4-dimensional data
    !!
    !! Reads in a variable from a netcdf file, allocating memory in data_in for it.
    !!
    !! if extradim is provided specifies this index for any extra dimensions (dims>4)
    !!   e.g. we may only want one time slice from a 4d variable
    !!
    !! @param   filename    Name of NetCDF file to look at
    !! @param   varname     Name of the NetCDF variable to read
    !! @param[out] data_in     Allocatable 4-dimensional array to store output
    !! @param   extradim    OPTIONAL: specify the position to read for any extra (e.g. time) dimension
    !! @retval data_in     Allocated 4-dimensional array with the netCDF data
    !!
    !!------------------------------------------------------------
    subroutine io_read4d(filename,varname,data_in,extradim)
        implicit none
        ! This is the name of the data_in file and variable we will read.
        character(len=*), intent(in) :: filename, varname
        real,intent(out),allocatable :: data_in(:,:,:,:)
        integer, intent(in),optional :: extradim
        integer, dimension(io_maxDims)  :: diminfo !will hold dimension lengths
        integer, dimension(io_maxDims)  :: dimstart
        ! This will be the netCDF ID for the file and data_in variable.
        integer :: ncid, varid,i, err
        real :: scale, offset

        if (present(extradim)) then
            dimstart=extradim
            dimstart(1:4)=1
        else
            dimstart=1
        endif

        ! Read the dimension lengths
        call io_getdims(filename,varname,diminfo)

        if (allocated(data_in)) deallocate(data_in)
        allocate(data_in(diminfo(2),diminfo(3),diminfo(4),diminfo(5)))

        ! Open the file. NF90_NOWRITE tells netCDF we want read-only access to
        ! the file.
        call check(nf90_open(filename, NF90_NOWRITE, ncid),filename)
        ! Get the varid of the data_in variable, based on its name.
        call check(nf90_inq_varid(ncid, varname, varid),trim(filename)//":"//trim(varname))
        err = nf90_get_att(ncid,varid,'scale_factor', scale)
        if (err/=0) scale=1
        err = nf90_get_att(ncid,varid,'add_offset', offset)
        if (err/=0) offset=0


        ! Read the data_in. skip the slowest varying indices if there are more than 3 dimensions (typically this will be time)
        if (diminfo(1)>5) then
            diminfo(6:diminfo(1)+1)=1 ! set count for extra dims to 1
            call check(nf90_get_var(ncid, varid, data_in,&
                                    dimstart(1:diminfo(1)), &               ! start  = 1 or extradim
                                    [ (diminfo(i+1), i=1,diminfo(1)) ],&    ! count=n or 1 created through an implied do loop
                                    [ (1,            i=1,diminfo(1)) ]),&   ! for all dims, stride = 1     "  implied do loop
                                    trim(filename)//":"//trim(varname)) !pass file:var to check so it can give us more info
        else
            call check(nf90_get_var(ncid, varid, data_in),trim(filename)//":"//trim(varname))
        endif
        data_in = data_in * scale + offset
        ! Close the file, freeing all resources.
        call check( nf90_close(ncid),filename)

    end subroutine io_read4d


    !>------------------------------------------------------------
    !! Same as io_read6d but for 4-dimensional data
    !!
    !! Reads in a variable from a netcdf file, allocating memory in data_in for it.
    !!
    !! if extradim is provided specifies this index for any extra dimensions (dims>3)
    !!   e.g. we may only want one time slice from a 3d variable
    !!
    !! @param   filename    Name of NetCDF file to look at
    !! @param   varname     Name of the NetCDF variable to read
    !! @param[out] data_in     Allocatable 3-dimensional array to store output
    !! @param   extradim    OPTIONAL: specify the position to read for any extra (e.g. time) dimension
    !! @retval data_in     Allocated 3-dimensional array with the netCDF data
    !!
    !!------------------------------------------------------------
    subroutine io_read4d(filename,varname,data_in,extradim)
        implicit none
        ! This is the name of the data_in file and variable we will read.
        character(len=*), intent(in) :: filename, varname
        real,intent(out),allocatable :: data_in(:,:,:,:)
        integer, intent(in),optional :: extradim
        integer, dimension(io_maxDims)  :: diminfo !will hold dimension lengths
        integer, dimension(io_maxDims)  :: dimstart
        ! This will be the netCDF ID for the file and data_in variable.
        integer :: ncid, varid,i, err
        real :: scale, offset

        if (present(extradim)) then
            dimstart=extradim
            dimstart(1:4)=1
        else
            dimstart=1
        endif

        ! Read the dimension lengths
        call io_getdims(filename,varname,diminfo)

        if (allocated(data_in)) deallocate(data_in)
        allocate(data_in(diminfo(2),diminfo(3),diminfo(4),diminfo(5)))

        ! Open the file. NF90_NOWRITE tells netCDF we want read-only access to
        ! the file.
        call check(nf90_open(filename, NF90_NOWRITE, ncid),filename)
        ! Get the varid of the data_in variable, based on its name.
        call check(nf90_inq_varid(ncid, varname, varid),trim(filename)//":"//trim(varname))
        err = nf90_get_att(ncid,varid,'scale_factor', scale)
        if (err/=0) scale=1
        err = nf90_get_att(ncid,varid,'add_offset', offset)
        if (err/=0) offset=0


        ! Read the data_in. skip the slowest varying indices if there are more than 3 dimensions (typically this will be time)
        if (diminfo(1)>4) then
            diminfo(6:diminfo(1)+1)=1 ! set count for extra dims to 1
            call check(nf90_get_var(ncid, varid, data_in,&
                                    dimstart(1:diminfo(1)), &               ! start  = 1 or extradim
                                    [ (diminfo(i+1), i=1,diminfo(1)) ],&    ! count=n or 1 created through an implied do loop
                                    [ (1,            i=1,diminfo(1)) ]),&   ! for all dims, stride = 1     "  implied do loop
                                    trim(filename)//":"//trim(varname)) !pass file:var to check so it can give us more info
        else
            call check(nf90_get_var(ncid, varid, data_in),trim(filename)//":"//trim(varname))
        endif

        data_in = data_in * scale + offset
        ! Close the file, freeing all resources.
        call check( nf90_close(ncid),filename)

    end subroutine io_read4d

    !>------------------------------------------------------------
    !! Same as io_read6d but for 3-dimensional data
    !!
    !! Reads in a variable from a netcdf file, allocating memory in data_in for it.
    !!
    !! if extradim is provided specifies this index for any extra dimensions (dims>3)
    !!   e.g. we may only want one time slice from a 3d variable
    !!
    !! @param   filename    Name of NetCDF file to look at
    !! @param   varname     Name of the NetCDF variable to read
    !! @param[out] data_in     Allocatable 3-dimensional array to store output
    !! @param   extradim    OPTIONAL: specify the position to read for any extra (e.g. time) dimension
    !! @retval data_in     Allocated 3-dimensional array with the netCDF data
    !!
    !!------------------------------------------------------------
    subroutine io_read3d(filename,varname,data_in,extradim)
        implicit none
        ! This is the name of the data_in file and variable we will read.
        character(len=*), intent(in) :: filename, varname
        real,intent(out),allocatable :: data_in(:,:,:)
        integer, intent(in),optional :: extradim
        integer, dimension(io_maxDims)  :: diminfo !will hold dimension lengths
        integer, dimension(io_maxDims)  :: dimstart
        ! This will be the netCDF ID for the file and data_in variable.
        integer :: ncid, varid,i, err
        real :: scale, offset

        if (present(extradim)) then
            dimstart=extradim
            dimstart(1:3)=1
        else
            dimstart=1
        endif

        ! Read the dimension lengths
        call io_getdims(filename,varname,diminfo)

        if (allocated(data_in)) deallocate(data_in)
        allocate(data_in(diminfo(2),diminfo(3),diminfo(4)))

        ! Open the file. NF90_NOWRITE tells netCDF we want read-only access to
        ! the file.
        call check(nf90_open(filename, NF90_NOWRITE, ncid),filename)
        ! Get the varid of the data_in variable, based on its name.
        call check(nf90_inq_varid(ncid, varname, varid),trim(filename)//":"//trim(varname))
        err = nf90_get_att(ncid,varid,'scale_factor', scale)
        if (err/=0) scale=1
        err = nf90_get_att(ncid,varid,'add_offset', offset)
        if (err/=0) offset=0


        ! Read the data_in. skip the slowest varying indices if there are more than 3 dimensions (typically this will be time)
        if (diminfo(1)>3) then
            diminfo(5:diminfo(1)+1)=1 ! set count for extra dims to 1
            call check(nf90_get_var(ncid, varid, data_in,&
                                    dimstart(1:diminfo(1)), &               ! start  = 1 or extradim
                                    [ (diminfo(i+1), i=1,diminfo(1)) ],&    ! count=n or 1 created through an implied do loop
                                    [ (1,            i=1,diminfo(1)) ]),&   ! for all dims, stride = 1     "  implied do loop
                                    trim(filename)//":"//trim(varname)) !pass file:var to check so it can give us more info
        else
            call check(nf90_get_var(ncid, varid, data_in),trim(filename)//":"//trim(varname))
        endif
        data_in = data_in * scale + offset
        ! Close the file, freeing all resources.
        call check( nf90_close(ncid),filename)

    end subroutine io_read3d

    !>------------------------------------------------------------
    !! Same as io_read3d but for 2-dimensional data
    !!
    !! Reads in a variable from a netcdf file, allocating memory in data_in for it.
    !!
    !! if extradim is provided specifies this index for any extra dimensions (dims>2)
    !!   e.g. we may only want one time slice from a 2d variable
    !!
    !! @param   filename    Name of NetCDF file to look at
    !! @param   varname     Name of the NetCDF variable to read
    !! @param[out] data_in     Allocatable 2-dimensional array to store output
    !! @param   extradim    OPTIONAL: specify the position to read for any extra (e.g. time) dimension
    !! @retval data_in     Allocated 2-dimensional array with the netCDF data
    !!
    !!------------------------------------------------------------
    subroutine io_read2d(filename,varname,data_in,extradim)
        implicit none
        ! This is the name of the data_in file and variable we will read.
        character(len=*), intent(in) :: filename, varname
        real,intent(out),allocatable :: data_in(:,:)
        integer, intent(in),optional :: extradim
        integer, dimension(io_maxDims)  :: diminfo ! will hold dimension lengths
        integer, dimension(io_maxDims)  :: dimstart
        ! This will be the netCDF ID for the file and data_in variable.
        integer :: ncid, varid,i, err
        real :: scale, offset

        if (present(extradim)) then
            dimstart=extradim
            dimstart(1:2)=1
        else
            dimstart=1
        endif

        diminfo = 1
        ! Read the dimension lengths
        call io_getdims(filename,varname,diminfo)

        if (allocated(data_in)) deallocate(data_in)
        allocate(data_in(diminfo(2),diminfo(3)))

        ! Open the file. NF90_NOWRITE tells netCDF we want read-only access to
        ! the file.
        call check(nf90_open(filename, NF90_NOWRITE, ncid),filename)
        ! Get the varid of the data_in variable, based on its name.
        call check(nf90_inq_varid(ncid, varname, varid),trim(filename)//":"//trim(varname))
        err = nf90_get_att(ncid,varid,'scale_factor', scale)
        if (err/=0) scale=1
        err = nf90_get_att(ncid,varid,'add_offset', offset)
        if (err/=0) offset=0



        ! Read the data_in. skip the slowest varying indices if there are more than 3 dimensions (typically this will be time)
        if (diminfo(1)>2) then
            diminfo(4:diminfo(1)+1)=1 ! set count for extra dims to 1
            call check(nf90_get_var(ncid, varid, data_in,&
                                    dimstart(1:diminfo(1)), &               ! start  = 1 or extradim
                                    [ (diminfo(i+1), i=1,diminfo(1)) ],&    ! count=n or 1 created through an implied do loop
                                    [ (1,            i=1,diminfo(1)) ] ), & ! for all dims, stride = 1      " implied do loop
                                    trim(filename)//":"//trim(varname)) !pass varname to check so it can give us more info
        elseif (diminfo(1)==1) then
            call check(nf90_get_var(ncid, varid, data_in(:,1)),trim(filename)//":"//trim(varname))
        else
            call check(nf90_get_var(ncid, varid, data_in),trim(filename)//":"//trim(varname))
        endif
        data_in = data_in * scale + offset

        ! Close the file, freeing all resources.
        call check( nf90_close(ncid),filename)

    end subroutine io_read2d

    !>------------------------------------------------------------
    !! Same as io_read2d but for integer data
    !!
    !! Reads in a variable from a netcdf file, allocating memory in data_in for it.
    !!
    !! if extradim is provided specifies this index for any extra dimensions (dims>2)
    !!   e.g. we may only want one time slice from a 2d variable
    !!
    !! @param   filename    Name of NetCDF file to look at
    !! @param   varname     Name of the NetCDF variable to read
    !! @param[out] data_in     Allocatable 2-dimensional array to store output
    !! @param   extradim    OPTIONAL: specify the position to read for any extra (e.g. time) dimension
    !! @retval data_in     Allocated 2-dimensional array with the netCDF data
    !!
    !!------------------------------------------------------------
    subroutine io_read2di(filename,varname,data_in,extradim)
        implicit none
        ! This is the name of the data_in file and variable we will read.
        character(len=*), intent(in) :: filename, varname
        integer,intent(out),allocatable :: data_in(:,:)
        integer, intent(in),optional :: extradim
        integer, dimension(io_maxDims)  :: diminfo ! will hold dimension lengths
        integer, dimension(io_maxDims)  :: dimstart
        ! This will be the netCDF ID for the file and data_in variable.
        integer :: ncid, varid,i

        if (present(extradim)) then
            dimstart=extradim
            dimstart(1:2)=1
        else
            dimstart=1
        endif

        ! Read the dimension lengths
        call io_getdims(filename,varname,diminfo)

        if (allocated(data_in)) deallocate(data_in)
        allocate(data_in(diminfo(2),diminfo(3)))

        ! Open the file. NF90_NOWRITE tells netCDF we want read-only access to
        ! the file.
        call check(nf90_open(filename, NF90_NOWRITE, ncid),filename)
        ! Get the varid of the data_in variable, based on its name.
        call check(nf90_inq_varid(ncid, varname, varid),trim(filename)//":"//trim(varname))

        ! Read the data_in. skip the slowest varying indices if there are more than 3 dimensions (typically this will be time)
        if (diminfo(1)>2) then
            diminfo(4:diminfo(1)+1)=1 ! set count for extra dims to 1
            call check(nf90_get_var(ncid, varid, data_in,&
                                    dimstart(1:diminfo(1)), &               ! start  = 1 or extradim
                                    [ (diminfo(i+1), i=1,diminfo(1)) ],&    ! count=n or 1 created through an implied do loop
                                    [ (1,            i=1,diminfo(1)) ] ), & ! for all dims, stride = 1      " implied do loop
                                    trim(filename)//":"//trim(varname)) !pass varname to check so it can give us more info
        else
            call check(nf90_get_var(ncid, varid, data_in),varname)
        endif

        ! Close the file, freeing all resources.
        call check( nf90_close(ncid),filename)

    end subroutine io_read2di

    !>------------------------------------------------------------
    !! Same as io_read3d but for 1-dimensional data
    !!
    !! Reads in a variable from a netcdf file, allocating memory in data_in for it.
    !!
    !! if extradim is provided specifies this index for any extra dimensions (dims>1)
    !!   e.g. we may only want one time slice from a 1d variable
    !!
    !! @param   filename    Name of NetCDF file to look at
    !! @param   varname     Name of the NetCDF variable to read
    !! @param[out] data_in     Allocatable 1-dimensional array to store output
    !! @param   extradim    OPTIONAL: specify the position to read for any extra (e.g. time) dimension
    !! @retval data_in     Allocated 1-dimensional array with the netCDF data
    !!
    !!------------------------------------------------------------
    subroutine io_read1d(filename,varname,data_in,extradim)
        implicit none
        ! This is the name of the data_in file and variable we will read.
        character(len=*), intent(in) :: filename, varname
        real,intent(out),allocatable :: data_in(:)
        integer, intent(in),optional :: extradim
        integer, dimension(io_maxDims)  :: diminfo ! will hold dimension lengths
        integer, dimension(io_maxDims)  :: dimstart
        ! This will be the netCDF ID for the file and data_in variable.
        integer :: ncid, varid,i

        if (present(extradim)) then
            dimstart=extradim
            dimstart(1)=1
        else
            dimstart=1
        endif

        ! Read the dimension lengths
        call io_getdims(filename,varname,diminfo)

        if (allocated(data_in)) deallocate(data_in)
        allocate(data_in(diminfo(2)))

        ! Open the file. NF90_NOWRITE tells netCDF we want read-only access to
        ! the file.
        call check(nf90_open(filename, NF90_NOWRITE, ncid),filename)
        ! Get the varid of the data_in variable, based on its name.
        call check(nf90_inq_varid(ncid, varname, varid),trim(filename)//":"//trim(varname))

        ! Read the data_in. skip the slowest varying indices if there are more than 1 dimensions (typically this will be time)
        if (diminfo(1)>1) then
            diminfo(3:diminfo(1)+1)=1 ! set count for extra dims to 1
            call check(nf90_get_var(ncid, varid, data_in,&
                                    dimstart(1:diminfo(1)), &               ! start  = 1 or extradim
                                    [ (diminfo(i+1), i=1,diminfo(1)) ],&    ! count=n or 1 created through an implied do loop
                                    [ (1,            i=1,diminfo(1)) ] ), & ! for all dims, stride = 1      " implied do loop
                                    trim(filename)//":"//trim(varname)) !pass varname to check so it can give us more info
        else
            call check(nf90_get_var(ncid, varid, data_in),trim(filename)//":"//trim(varname))
        endif

        ! Close the file, freeing all resources.
        call check( nf90_close(ncid),filename)

    end subroutine io_read1d

!>------------------------------------------------------------
    !! Same as io_read3d but for 0-dimensional data
    !!
    !! Reads in a variable from a netcdf file, allocating memory in data_in for it.
    !!
    !! if extradim is provided specifies this index for any extra dimensions (dims>1)
    !!   e.g. we may only want one time slice from a 1d variable
    !!
    !! @param   filename    Name of NetCDF file to look at
    !! @param   varname     Name of the NetCDF variable to read
    !! @param[out] data_in     Allocatable 1-dimensional array to store output
    !! @param   extradim    OPTIONAL: specify the position to read for any extra (e.g. time) dimension
    !! @retval data_in     Allocated 1-dimensional array with the netCDF data
    !!
    !!------------------------------------------------------------
    subroutine io_read0d(filename,varname,data_in,extradim)
        implicit none
        ! This is the name of the data_in file and variable we will read.
        character(len=*), intent(in) :: filename, varname
        real,intent(out) :: data_in
        integer, intent(in),optional :: extradim
        integer, dimension(io_maxDims)  :: diminfo ! will hold dimension lengths
        integer, dimension(io_maxDims)  :: dimstart
        ! This will be the netCDF ID for the file and data_in variable.
        integer :: ncid, varid,i

        if (present(extradim)) then
            dimstart=extradim
            dimstart(1)=1
        else
            dimstart=1
        endif

        ! Read the dimension lengths
        call io_getdims(filename,varname,diminfo)

        ! Open the file. NF90_NOWRITE tells netCDF we want read-only access to
        ! the file.
        call check(nf90_open(filename, NF90_NOWRITE, ncid),filename)
        ! Get the varid of the data_in variable, based on its name.
        call check(nf90_inq_varid(ncid, varname, varid),trim(filename)//":"//trim(varname))

        call check(nf90_get_var(ncid, varid, data_in),trim(filename)//":"//trim(varname))

        ! Close the file, freeing all resources.
        call check( nf90_close(ncid),filename)

    end subroutine io_read0d

!>------------------------------------------------------------
    !! Same as io_read3d but for 0-dimensional integer
    !!
    !! Reads in a variable from a netcdf file, allocating memory in data_in for it.
    !!
    !! if extradim is provided specifies this index for any extra dimensions (dims>1)
    !!   e.g. we may only want one time slice from a 1d variable
    !!
    !! @param   filename    Name of NetCDF file to look at
    !! @param   varname     Name of the NetCDF variable to read
    !! @param[out] data_in     Allocatable 1-dimensional array to store output
    !! @param   extradim    OPTIONAL: specify the position to read for any extra (e.g. time) dimension
    !! @retval data_in     Allocated 1-dimensional array with the netCDF data
    !!
    !!------------------------------------------------------------
    subroutine io_read0di(filename,varname,data_in,extradim)
        implicit none
        ! This is the name of the data_in file and variable we will read.
        character(len=*), intent(in) :: filename, varname
        integer,intent(out) :: data_in
        integer, intent(in),optional :: extradim
        integer, dimension(io_maxDims)  :: diminfo ! will hold dimension lengths
        integer, dimension(io_maxDims)  :: dimstart
        ! This will be the netCDF ID for the file and data_in variable.
        integer :: ncid, varid,i

        if (present(extradim)) then
            dimstart=extradim
            dimstart(1)=1
        else
            dimstart=1
        endif

        ! Read the dimension lengths
        call io_getdims(filename,varname,diminfo)


        ! Open the file. NF90_NOWRITE tells netCDF we want read-only access to
        ! the file.
        call check(nf90_open(filename, NF90_NOWRITE, ncid),filename)
        ! Get the varid of the data_in variable, based on its name.
        call check(nf90_inq_varid(ncid, varname, varid),trim(filename)//":"//trim(varname))

        call check(nf90_get_var(ncid, varid, data_in),trim(filename)//":"//trim(varname))

        ! Close the file, freeing all resources.
        call check( nf90_close(ncid),filename)

    end subroutine io_read0di

    !>------------------------------------------------------------
    !! Same as io_read1d but for real(real64) data
    !!
    !! Reads in a variable from a netcdf file, allocating memory in data_in for it.
    !!
    !! if extradim is provided specifies this index for any extra dimensions (dims>1)
    !!   e.g. we may only want one time slice from a 1d variable
    !!
    !! @param   filename    Name of NetCDF file to look at
    !! @param   varname     Name of the NetCDF variable to read
    !! @param[out] data_in     Allocatable 1-dimensional array to store output
    !! @param   extradim    OPTIONAL: specify the position to read for any extra (e.g. time) dimension
    !! @param   curstep     OPTIONAL: specify the position to read for the primary dimension
    !! @retval data_in     Allocated 1-dimensional array with the netCDF data
    !!
    !!------------------------------------------------------------
    subroutine io_read1dd(filename, varname, data_in, extradim, curstep)
        implicit none
        ! This is the name of the data_in file and variable we will read.
        character(len=*), intent(in) :: filename, varname
        real(real64),intent(out),allocatable :: data_in(:)
        integer, intent(in),optional :: extradim
        integer, intent(in),optional :: curstep
        integer, dimension(io_maxDims)  :: diminfo ! will hold dimension lengths
        integer, dimension(io_maxDims)  :: dimstart
        ! This will be the netCDF ID for the file and data_in variable.
        integer :: ncid, varid,i

        if (present(extradim)) then
            dimstart=extradim
            dimstart(1)=1
        else
            dimstart=1
        endif

        ! Read the dimension lengths
        diminfo = 1
        call io_getdims(filename,varname,diminfo)

        if (allocated(data_in)) deallocate(data_in)
        if (present(curstep)) then
            allocate(data_in(1))
        else
            allocate(data_in(diminfo(2)))
        endif


        ! Open the file. NF90_NOWRITE tells netCDF we want read-only access to
        ! the file.
        call check(nf90_open(filename, NF90_NOWRITE, ncid),filename)
        ! Get the varid of the data_in variable, based on its name.
        call check(nf90_inq_varid(ncid, varname, varid),trim(filename)//":"//trim(varname))

        ! Read the data_in. skip the slowest varying indices if there are more than 1 dimensions (typically this will be time)
        if (diminfo(1)>1) then
            diminfo(3:diminfo(1)+1)=1 ! set count for extra dims to 1
            call check(nf90_get_var(ncid, varid, data_in,&
                                    dimstart(1:diminfo(1)), &               ! start  = 1 or extradim
                                    [ (diminfo(i+1), i=1,diminfo(1)) ],&    ! count=n or 1 created through an implied do loop
                                    [ (1,            i=1,diminfo(1)) ] ), & ! for all dims, stride = 1      " implied do loop
                                    trim(filename)//":"//trim(varname)) !pass varname to check so it can give us more info
        else
            if (present(curstep)) then
                call check(nf90_get_var(ncid, varid, data_in,   &
                            [curstep], [1], [1] ),trim(filename)//":"//trim(varname))
            else
                call check(nf90_get_var(ncid, varid, data_in),trim(filename)//":"//trim(varname))
            endif
        endif

        ! Close the file, freeing all resources.
        call check( nf90_close(ncid),filename)

    end subroutine io_read1dd

    !>------------------------------------------------------------
    !! Read a real(real64) scalar
    !!
    !! Reads in a scalar variable from a netcdf file (primarily time).
    !!
    !! @param   filename    Name of NetCDF file to look at
    !! @param   varname     Name of the NetCDF variable to read
    !! @param[out] result   real(real64) scalar to store the data in
    !! @param   step        specify the position to read from a 1D array
    !!
    !!------------------------------------------------------------
    subroutine io_read_scalar_d(filename, varname, result, step)
        implicit none
        ! This is the name of the data_in file and variable we will read.
        character(len=*), intent(in)  :: filename, varname
        real(real64), intent(out) :: result
        integer,          intent(in)  :: step

        real(real64), allocatable :: data_in(:)
        ! This will be the netCDF ID for the file and data_in variable.
        integer :: ncid, varid,i

        ! Open the file. NF90_NOWRITE tells netCDF we want read-only access to
        ! the file.
        call check(nf90_open(filename, NF90_NOWRITE, ncid),filename)

        ! Get the varid of the data_in variable, based on its name.
        call check(nf90_inq_varid(ncid, varname, varid),trim(filename)//":"//trim(varname))

        ! Read the data_in. Just reads a scalar from the 1D array
        call check(nf90_get_var(ncid, varid, data_in), &
                    trim(filename)//":"//trim(varname))

        result = data_in(step)
        deallocate(data_in)

        ! Close the file, freeing all resources.
        call check( nf90_close(ncid),filename)

    end subroutine io_read_scalar_d


    !>------------------------------------------------------------
    !! Write a 6-dimensional variable to a netcdf file
    !!
    !! Create a netcdf file:filename with a variable:varname and write data_out to it
    !!
    !! @param   filename    Name of NetCDF file to write/create
    !! @param   varname     Name of the NetCDF variable to write
    !! @param   data_out    6-dimensional array to write to the file
    !!
    !!------------------------------------------------------------
    subroutine io_write6d(filename,varname,data_out, dimnames)
        implicit none
        ! This is the name of the file and variable we will write.
        character(len=*), intent(in) :: filename, varname
        real,intent(in) :: data_out(:,:,:,:,:,:)
        character(len=*), optional, dimension(6), intent(in) :: dimnames

        ! We are writing 6D data, a nx, nz, ny, na, nb, nc grid.
        integer :: nx,ny,nz, na,nb,nc
        integer, parameter :: ndims = 6
        ! This will be the netCDF ID for the file and data variable.
        integer :: ncid, varid,temp_dimid,dimids(ndims)
        character(len=MAXDIMLENGTH), dimension(6) :: dims

        if (present(dimnames)) then
            dims = dimnames
        else
            dims = ["x","y","z","a","b","c"]
        endif

        nx=size(data_out,1)
        nz=size(data_out,2)
        ny=size(data_out,3)
        na=size(data_out,4)
        nb=size(data_out,5)
        nc=size(data_out,6)

        ! Open the file. NF90_CLOBBER tells netCDF we want overwrite existing files
        call check( nf90_create(filename, NF90_CLOBBER, ncid), filename)
        ! define the dimensions
        call check( nf90_def_dim(ncid, dims(1), nx, temp_dimid) )
        dimids(1)=temp_dimid
        call check( nf90_def_dim(ncid, dims(2), nz, temp_dimid) )
        dimids(2)=temp_dimid
        call check( nf90_def_dim(ncid, dims(3), ny, temp_dimid) )
        dimids(3)=temp_dimid
        call check( nf90_def_dim(ncid, dims(4), na, temp_dimid) )
        dimids(4)=temp_dimid
        call check( nf90_def_dim(ncid, dims(5), nb, temp_dimid) )
        dimids(5)=temp_dimid
        call check( nf90_def_dim(ncid, dims(6), nc, temp_dimid) )
        dimids(6)=temp_dimid

        ! Create the variable returns varid of the data variable
        call check( nf90_def_var(ncid, varname, NF90_REAL, dimids, varid), trim(filename)//":"//trim(varname))
        ! End define mode. This tells netCDF we are done defining metadata.
        call check( nf90_enddef(ncid) )

        !write the actual data to the file
        call check( nf90_put_var(ncid, varid, data_out), trim(filename)//":"//trim(varname))

        ! Close the file, freeing all resources.
        call check( nf90_close(ncid), filename)
    end subroutine io_write6d

    !>------------------------------------------------------------
    !! Same as io_write6d but for 5-dimensional data
    !!
    !! Write a 5-dimensional variable to a netcdf file
    !!
    !! Create a netcdf file:filename with a variable:varname and write data_out to it
    !!
    !! @param   filename    Name of NetCDF file to write/create
    !! @param   varname     Name of the NetCDF variable to write
    !! @param   data_out    5-dimensional array to write to the file
    !!
    !!------------------------------------------------------------
    subroutine io_write5d(filename,varname,data_out, dimnames)
        implicit none
        ! This is the name of the file and variable we will write.
        character(len=*), intent(in) :: filename, varname
        real,intent(in) :: data_out(:,:,:,:,:)
        character(len=*), optional, dimension(5), intent(in) :: dimnames

        ! We are writing 5D data, a nx, nz, ny, na, nb, nc grid.
        integer :: nx,ny,nz, na,nb
        integer, parameter :: ndims = 5
        ! This will be the netCDF ID for the file and data variable.
        integer :: ncid, varid,temp_dimid,dimids(ndims)
        character(len=MAXDIMLENGTH), dimension(5) :: dims

        if (present(dimnames)) then
            dims = dimnames
        else
            dims = ["x","y","z","a","b"]
        endif

        nx=size(data_out,1)
        nz=size(data_out,2)
        ny=size(data_out,3)
        na=size(data_out,4)
        nb=size(data_out,5)

        ! Open the file. NF90_CLOBBER tells netCDF we want overwrite existing files
        call check( nf90_create(filename, NF90_CLOBBER, ncid), filename)
        ! define the dimensions
        call check( nf90_def_dim(ncid, dims(1), nx, temp_dimid) )
        dimids(1)=temp_dimid
        call check( nf90_def_dim(ncid, dims(2), nz, temp_dimid) )
        dimids(2)=temp_dimid
        call check( nf90_def_dim(ncid, dims(3), ny, temp_dimid) )
        dimids(3)=temp_dimid
        call check( nf90_def_dim(ncid, dims(4), na, temp_dimid) )
        dimids(4)=temp_dimid
        call check( nf90_def_dim(ncid, dims(5), nb, temp_dimid) )
        dimids(5)=temp_dimid

        ! Create the variable returns varid of the data variable
        call check( nf90_def_var(ncid, varname, NF90_REAL, dimids, varid), trim(filename)//":"//trim(varname))
        ! End define mode. This tells netCDF we are done defining metadata.
        call check( nf90_enddef(ncid) )

        !write the actual data to the file
        call check( nf90_put_var(ncid, varid, data_out), trim(filename)//":"//trim(varname))

        ! Close the file, freeing all resources.
        call check( nf90_close(ncid), filename)
    end subroutine io_write5d


    !>------------------------------------------------------------
    !! Same as io_write6d but for 4-dimensional data
    !!
    !! Write a 4-dimensional variable to a netcdf file
    !!
    !! Create a netcdf file:filename with a variable:varname and write data_out to it
    !!
    !! @param   filename    Name of NetCDF file to write/create
    !! @param   varname     Name of the NetCDF variable to write
    !! @param   data_out    4-dimensional array to write to the file
    !!
    !!------------------------------------------------------------
    subroutine io_write4d(filename,varname,data_out)
        implicit none
        ! This is the name of the file and variable we will write.
        character(len=*), intent(in) :: filename, varname
        real,intent(in) :: data_out(:,:,:,:)

        ! We are writing 4D data, assume a nx x nz x ny x nr grid.
        integer :: nx,ny,nz,nr
        integer, parameter :: ndims = 4
        ! This will be the netCDF ID for the file and data variable.
        integer :: ncid, varid,temp_dimid,dimids(ndims)

        nx=size(data_out,1)
        nz=size(data_out,2)
        ny=size(data_out,3)
        nr=size(data_out,4)

        ! Open the file. NF90_NOWRITE tells netCDF we want read-only access to
        ! the file.
        call check( nf90_create(filename, NF90_CLOBBER, ncid), filename)
        ! define the dimensions
        call check( nf90_def_dim(ncid, "x", nx, temp_dimid) )
        dimids(1)=temp_dimid
        call check( nf90_def_dim(ncid, "z", nz, temp_dimid) )
        dimids(2)=temp_dimid
        call check( nf90_def_dim(ncid, "y", ny, temp_dimid) )
        dimids(3)=temp_dimid
        call check( nf90_def_dim(ncid, "r", nr, temp_dimid) )
        dimids(4)=temp_dimid

        ! Create the variable returns varid of the data variable
        call check( nf90_def_var(ncid, varname, NF90_REAL, dimids, varid), trim(filename)//":"//trim(varname))
        ! End define mode. This tells netCDF we are done defining metadata.
        call check( nf90_enddef(ncid) )

        ! write the actual data to the file
        call check( nf90_put_var(ncid, varid, data_out), trim(filename)//":"//trim(varname))

        ! Close the file, freeing all resources.
        call check( nf90_close(ncid), filename)
    end subroutine io_write4d

    !>------------------------------------------------------------
    !! Same as io_write4d but for integer data
    !!
    !! Write a 4-dimensional variable to a netcdf file
    !!
    !! Create a netcdf file:filename with a variable:varname and write data_out to it
    !!
    !! @param   filename    Name of NetCDF file to write/create
    !! @param   varname     Name of the NetCDF variable to write
    !! @param   data_out    4-dimensional array to write to the file
    !!
    !!------------------------------------------------------------
    subroutine io_write4di(filename,varname,data_out)
        implicit none
        ! This is the name of the file and variable we will write.
        character(len=*), intent(in) :: filename, varname
        integer,intent(in) :: data_out(:,:,:,:)

        ! We are writing 4D data, assume a nx x nz x ny x nr grid.
        integer :: nx,ny,nz,nr
        integer, parameter :: ndims = 4
        ! This will be the netCDF ID for the file and data variable.
        integer :: ncid, varid,temp_dimid,dimids(ndims)

        nx=size(data_out,1)
        nz=size(data_out,2)
        ny=size(data_out,3)
        nr=size(data_out,4)

        ! Open the file. NF90_NOWRITE tells netCDF we want read-only access to
        ! the file.
        call check( nf90_create(filename, NF90_CLOBBER, ncid), filename)
        ! define the dimensions
        call check( nf90_def_dim(ncid, "x", nx, temp_dimid) )
        dimids(1)=temp_dimid
        call check( nf90_def_dim(ncid, "z", nz, temp_dimid) )
        dimids(2)=temp_dimid
        call check( nf90_def_dim(ncid, "y", ny, temp_dimid) )
        dimids(3)=temp_dimid
        call check( nf90_def_dim(ncid, "r", nr, temp_dimid) )
        dimids(4)=temp_dimid

        ! Create the variable returns varid of the data variable
        call check( nf90_def_var(ncid, varname, NF90_INT, dimids, varid), trim(filename)//":"//trim(varname))
        ! End define mode. This tells netCDF we are done defining metadata.
        call check( nf90_enddef(ncid) )

        ! write the actual data to the file
        call check( nf90_put_var(ncid, varid, data_out), trim(filename)//":"//trim(varname))

        ! Close the file, freeing all resources.
        call check( nf90_close(ncid), filename)
    end subroutine io_write4di


    !>------------------------------------------------------------
    !! Same as io_write6d but for 3-dimensional data
    !!
    !! Write a 3-dimensional variable to a netcdf file
    !!
    !! Create a netcdf file:filename with a variable:varname and write data_out to it
    !!
    !! @param   filename    Name of NetCDF file to write/create
    !! @param   varname     Name of the NetCDF variable to write
    !! @param   data_out    3-dimensional array to write to the file
    !!
    !!------------------------------------------------------------
    subroutine io_write3d(filename,varname,data_out)
        implicit none
        ! This is the name of the file and variable we will write.
        character(len=*), intent(in) :: filename, varname
        real,intent(in) :: data_out(:,:,:)

        ! We are reading 2D data, a nx x ny grid.
        integer :: nx,ny,nz
        integer, parameter :: ndims = 3
        ! This will be the netCDF ID for the file and data variable.
        integer :: ncid, varid,temp_dimid,dimids(ndims)

        nx=size(data_out,1)
        nz=size(data_out,2)
        ny=size(data_out,3)

        ! Open the file. NF90_NOWRITE tells netCDF we want read-only access to
        ! the file.
        call check( nf90_create(filename, NF90_CLOBBER, ncid), filename)
        ! define the dimensions
        call check( nf90_def_dim(ncid, "x", nx, temp_dimid) )
        dimids(1)=temp_dimid
        call check( nf90_def_dim(ncid, "z", nz, temp_dimid) )
        dimids(2)=temp_dimid
        call check( nf90_def_dim(ncid, "y", ny, temp_dimid) )
        dimids(3)=temp_dimid

        ! Create the variable returns varid of the data variable
        call check( nf90_def_var(ncid, varname, NF90_REAL, dimids, varid), trim(filename)//":"//trim(varname))
        ! End define mode. This tells netCDF we are done defining metadata.
        call check( nf90_enddef(ncid) )

        ! write the actual data to the file
        call check( nf90_put_var(ncid, varid, data_out), trim(filename)//":"//trim(varname))

        ! Close the file, freeing all resources.
        call check( nf90_close(ncid), filename)
    end subroutine io_write3d

    !>------------------------------------------------------------
    !! Same as io_write3d but for integer arrays
    !!
    !! Write a 3-dimensional variable to a netcdf file
    !!
    !! Create a netcdf file:filename with a variable:varname and write data_out to it
    !!
    !! @param   filename    Name of NetCDF file to write/create
    !! @param   varname     Name of the NetCDF variable to write
    !! @param   data_out    3-dimensional array to write to the file
    !!
    !!------------------------------------------------------------
    subroutine io_write3di(filename,varname,data_out)
        implicit none
        ! This is the name of the data file and variable we will read.
        character(len=*), intent(in) :: filename, varname
        integer,intent(in) :: data_out(:,:,:)

        ! We are reading 2D data, a nx x ny grid.
        integer :: nx,ny,nz
        integer, parameter :: ndims = 3
        ! This will be the netCDF ID for the file and data variable.
        integer :: ncid, varid,temp_dimid,dimids(ndims)

        nx=size(data_out,1)
        nz=size(data_out,2)
        ny=size(data_out,3)

        ! Open the file. NF90_NOWRITE tells netCDF we want read-only access to
        ! the file.
        call check( nf90_create(filename, NF90_CLOBBER, ncid) )
        ! define the dimensions
        call check( nf90_def_dim(ncid, "x", nx, temp_dimid) )
        dimids(1)=temp_dimid
        call check( nf90_def_dim(ncid, "z", nz, temp_dimid) )
        dimids(2)=temp_dimid
        call check( nf90_def_dim(ncid, "y", ny, temp_dimid) )
        dimids(3)=temp_dimid

        ! Create the variable returns varid of the data variable
        call check( nf90_def_var(ncid, varname, NF90_INT, dimids, varid), trim(filename)//":"//trim(varname) )
        ! End define mode. This tells netCDF we are done defining metadata.
        call check( nf90_enddef(ncid) )

        call check( nf90_put_var(ncid, varid, data_out),trim(filename)//":"//trim(varname) )

        ! Close the file, freeing all resources.
        call check( nf90_close(ncid) )
    end subroutine io_write3di

    !>------------------------------------------------------------
    !! Same as io_write3d but for 2-dimensional arrays
    !!
    !! Write a 2-dimensional variable to a netcdf file
    !!
    !! Create a netcdf file:filename with a variable:varname and write data_out to it
    !!
    !! @param   filename    Name of NetCDF file to write/create
    !! @param   varname     Name of the NetCDF variable to write
    !! @param   data_out    2-dimensional array to write to the file
    !!
    !!------------------------------------------------------------
    subroutine io_write2d(filename,varname,data_out)
        implicit none
        ! This is the name of the data file and variable we will read.
        character(len=*), intent(in) :: filename, varname
        real,intent(in) :: data_out(:,:)

        ! We are reading 2D data, a nx x ny grid.
        integer :: nx,ny
        integer, parameter :: ndims = 2
        ! This will be the netCDF ID for the file and data variable.
        integer :: ncid, varid,temp_dimid,dimids(ndims)

        nx=size(data_out,1)
        ny=size(data_out,2)

        ! Open the file. NF90_NOWRITE tells netCDF we want read-only access to
        ! the file.
        call check( nf90_create(filename, NF90_CLOBBER, ncid) )
        ! define the dimensions
        call check( nf90_def_dim(ncid, "x", nx, temp_dimid) )
        dimids(1)=temp_dimid
        call check( nf90_def_dim(ncid, "y", ny, temp_dimid) )
        dimids(2)=temp_dimid

        ! Create the variable returns varid of the data variable
        call check( nf90_def_var(ncid, varname, NF90_REAL, dimids, varid), trim(filename)//":"//trim(varname))
        ! End define mode. This tells netCDF we are done defining metadata.
        call check( nf90_enddef(ncid) )

        call check( nf90_put_var(ncid, varid, data_out), trim(filename)//":"//trim(varname))

        ! Close the file, freeing all resources.
        call check( nf90_close(ncid) )
    end subroutine io_write2d

    !>------------------------------------------------------------
    !! Read a real type attribute from a named file from an optional variable
    !!
    !! If a variable name is given reads the named attribute of that variable
    !! otherwise the named attribute is assumed to be a global attribute
    !!
    !! @param   filename    netcdf file to read the attribute from
    !! @param   att_name    name of attribute to read
    !! @param   att_value   output value to be returned (real*4)
    !! @param   var_name    OPTIONAL name of variable to read attribute from
    !!
    !!------------------------------------------------------------
    subroutine io_read_attribute_r(filename, att_name, att_value, var_name, error)
        implicit none
        character(len=*), intent(in)  :: filename
        character(len=*), intent(in)  :: att_name
        real*4,           intent(out) :: att_value
        character(len=*), intent(in), optional :: var_name
        integer,          intent(out),optional :: error

        integer :: internal_error
        integer :: ncid, varid

        ! open the netcdf file
        call check(nf90_open(filename, NF90_NOWRITE, ncid),filename)

        ! If a variable name was specified, get the varid of the variable
        ! else search for a global attribute
        if (present(var_name)) then
            call check(nf90_inq_varid(ncid, var_name, varid),var_name)
        else
            varid=NF90_GLOBAL
        endif

        ! Finally get the attribute data
        internal_error = nf90_get_att(ncid, varid, att_name, att_value)
        if (present(error)) then
            error = internal_error
        else
            call check(internal_error, att_name)
        endif

        call check( nf90_close(ncid), "closing:"//trim(filename))
    end subroutine  io_read_attribute_r

    !>------------------------------------------------------------
    !! Read a integer type attribute from a named file from an optional variable
    !!
    !! If a variable name is given reads the named attribute of that variable
    !! otherwise the named attribute is assumed to be a global attribute
    !!
    !! @param   filename    netcdf file to read the attribute from
    !! @param   att_name    name of attribute to read
    !! @param   att_value   output value to be returned (integer)
    !! @param   var_name    OPTIONAL name of variable to read attribute from
    !!
    !!------------------------------------------------------------
    subroutine io_read_attribute_i(filename, att_name, att_value, var_name, error)
        implicit none
        character(len=*), intent(in) :: filename
        character(len=*), intent(in) :: att_name
        integer,          intent(out):: att_value
        character(len=*), intent(in), optional :: var_name
        integer,          intent(out),optional :: error

        integer :: internal_error
        integer :: ncid, varid

        ! open the netcdf file
        call check(nf90_open(filename, NF90_NOWRITE, ncid),filename)

        ! If a variable name was specified, get the varid of the variable
        ! else search for a global attribute
        if (present(var_name)) then
            call check(nf90_inq_varid(ncid, var_name, varid),var_name)
        else
            varid=NF90_GLOBAL
        endif

        ! Finally get the attribute data
        internal_error = nf90_get_att(ncid, varid, att_name, att_value)
        if (present(error)) then
            error = internal_error
        else
            call check(internal_error, att_name)
        endif

        call check( nf90_close(ncid), "closing:"//trim(filename))
    end subroutine  io_read_attribute_i

    !>------------------------------------------------------------
    !! Read a character type attribute from a named file from an optional variable
    !!
    !! If a variable name is given reads the named attribute of that variable
    !! otherwise the named attribute is assumed to be a global attribute
    !!
    !! @param   filename    netcdf file to read the attribute from
    !! @param   att_name    name of attribute to read
    !! @param   att_value   output value to be returned (character)
    !! @param   var_name    OPTIONAL name of variable to read attribute from
    !!
    !!------------------------------------------------------------
    subroutine io_read_attribute_c(filename, att_name, att_value, var_name, error)
        implicit none
        character(len=*), intent(in) :: filename
        character(len=*), intent(in) :: att_name
        character(len=*), intent(out) :: att_value
        character(len=*), intent(in), optional :: var_name
        integer,          intent(out),optional :: error

        integer :: internal_error
        integer :: ncid, varid

        ! open the netcdf file
        call check(nf90_open(filename, NF90_NOWRITE, ncid),filename)

        ! If a variable name was specified, get the varid of the variable
        ! else search for a global attribute
        if (present(var_name)) then
            call check(nf90_inq_varid(ncid, var_name, varid),var_name)
        else
            varid=NF90_GLOBAL
        endif

        ! Finally get the attribute data
        internal_error = nf90_get_att(ncid, varid, att_name, att_value)
        if (present(error)) then
            error = internal_error
        else
            call check(internal_error, att_name)
        endif

        call check( nf90_close(ncid), "closing:"//trim(filename))
    end subroutine  io_read_attribute_c


    !>------------------------------------------------------------
    !! Write a real type attribute to a named file for an optional variable
    !!
    !! If a variable name is given writes the named attribute to that variable
    !! otherwise the named attribute is assumed to be a global attribute
    !!
    !! @param   filename    netcdf file to write the attribute to
    !! @param   att_name    name of attribute to write
    !! @param   att_value   output value to be written (real*4)
    !! @param   var_name    OPTIONAL name of variable to write attribute to
    !!
    !!------------------------------------------------------------
    subroutine io_add_attribute_r(filename, att_name, att_value, varname)
        implicit none
        character(len=*), intent(in)           :: filename
        character(len=*), intent(in)           :: att_name
        real*4,           intent(in)           :: att_value
        character(len=*), intent(in), optional :: varname

        integer :: ncid
        integer :: varid

        ! open the netcdf file to add the attribute to
        call check (nf90_open(filename, NF90_WRITE, ncid), "opening:"//trim(filename))
        call check( nf90_redef(ncid) )

        ! if given a variable name find that variable ID to write the attribute to
        ! else the attribute will be global
        if (present(varname)) then
            call check( nf90_inq_varid(ncid, varname, varid))
        else
            varid = NF90_GLOBAL
        endif

        ! write the attribute to the file
        call check( nf90_put_att(ncid, varid, att_name, att_value), "writing attribute:"//trim(att_name)//" to:"//trim(filename))

        call check( nf90_close(ncid), "closing:"//trim(filename))
    end subroutine io_add_attribute_r


    !>------------------------------------------------------------
    !! Write an integer type attribute to a named file for an optional variable
    !!
    !! If a variable name is given writes the named attribute to that variable
    !! otherwise the named attribute is assumed to be a global attribute
    !!
    !! @param   filename    netcdf file to write the attribute to
    !! @param   att_name    name of attribute to write
    !! @param   att_value   output value to be written (integer)
    !! @param   var_name    OPTIONAL name of variable to write attribute to
    !!
    !!------------------------------------------------------------
    subroutine io_add_attribute_i(filename, att_name, att_value, varname)
        implicit none
        character(len=*), intent(in)           :: filename
        character(len=*), intent(in)           :: att_name
        integer,          intent(in)           :: att_value
        character(len=*), intent(in), optional :: varname

        integer :: ncid
        integer :: varid

        ! open the netcdf file to add the attribute to
        call check (nf90_open(filename, NF90_WRITE, ncid), "opening:"//trim(filename))
        call check( nf90_redef(ncid) )

        ! if given a variable name find that variable ID to write the attribute to
        ! else the attribute will be global
        if (present(varname)) then
            call check( nf90_inq_varid(ncid, varname, varid))
        else
            varid = NF90_GLOBAL
        endif

        ! write the attribute to the file
        call check( nf90_put_att(ncid, varid, att_name, att_value), "writing attribute:"//trim(att_name)//" to:"//trim(filename))

        call check( nf90_close(ncid), "closing:"//trim(filename))
    end subroutine io_add_attribute_i


    !>------------------------------------------------------------
    !! Write an character type attribute to a named file for an optional variable
    !!
    !! If a variable name is given writes the named attribute to that variable
    !! otherwise the named attribute is assumed to be a global attribute
    !!
    !! @param   filename    netcdf file to write the attribute to
    !! @param   att_name    name of attribute to write
    !! @param   att_value   output value to be written (character)
    !! @param   var_name    OPTIONAL name of variable to write attribute to
    !!
    !!------------------------------------------------------------
    subroutine io_add_attribute_c(filename, att_name, att_value, varname)
        implicit none
        character(len=*), intent(in)           :: filename
        character(len=*), intent(in)           :: att_name
        character(len=*), intent(in)           :: att_value
        character(len=*), intent(in), optional :: varname

        integer :: ncid
        integer :: varid

        ! open the netcdf file to add the attribute to
        call check (nf90_open(filename, NF90_WRITE, ncid), "opening:"//trim(filename))
        call check( nf90_redef(ncid) )

        ! if given a variable name find that variable ID to write the attribute to
        ! else the attribute will be global
        if (present(varname)) then
            call check( nf90_inq_varid(ncid, varname, varid))
        else
            varid = NF90_GLOBAL
        endif

        ! write the attribute to the file
        call check( nf90_put_att(ncid, varid, att_name, att_value), "writing attribute:"//trim(att_name)//" to:"//trim(filename))

        call check( nf90_close(ncid), "closing:"//trim(filename))
    end subroutine io_add_attribute_c


    !>------------------------------------------------------------
    !! Simple error handling for common netcdf file errors
    !!
    !! If status does not equal nf90_noerr, then print an error message and STOP
    !! the entire program.
    !!
    !! @param   status  integer return code from nc_* routines
    !! @param   extra   OPTIONAL string with extra context to print in case of an error
    !!
    !!------------------------------------------------------------
    subroutine check(status,extra)
        implicit none
        integer, intent ( in) :: status
        character(len=*), optional, intent(in) :: extra

        ! check for errors
        if(status /= nf90_noerr) then
            ! print a useful message
            !$omp critical (print_lock)
            write(*,*) trim(nf90_strerror(status))
            if(present(extra)) then
                ! print any optionally provided context
                write(*,*) trim(extra)
            endif
            ! STOP the program execution
            stop "Stopped"
            !$omp end critical (print_lock)
        end if
    end subroutine check

    !>------------------------------------------------------------
    !! Find an available file unit number.
    !!
    !! LUN_MIN and LUN_MAX define the range of possible LUNs to check.
    !! The UNIT value is returned by the function, and also by the optional
    !! argument. This allows the function to be used directly in an OPEN
    !! statement, and optionally save the result in a local variable.
    !! If no units are available, -1 is returned.
    !! Newer versions of fortran can do this automatically, but this keeps one thing
    !! a little more backwards compatible
    !!
    !! @param[out]  unit    OPTIONAL integer to store the file logical unit number
    !! @retval      integer a file logical unit number
    !!
    !!------------------------------------------------------------
    integer function io_newunit(unit)
        implicit none
        integer, intent(out), optional :: unit
        ! local
        integer, parameter :: LUN_MIN=10, LUN_MAX=1000
        logical :: opened
        integer :: lun

        io_newunit=-1
        ! loop over all possible units until a non-open unit is found, then exit
        ! this should be re-written as a while loop instead of a do loop with an exit
        ! but it ain't broke so...
        do lun=LUN_MIN,LUN_MAX
            inquire(unit=lun,opened=opened)
            if (.not. opened) then
                io_newunit=lun
                exit
            end if
        end do
        if (present(unit)) unit=io_newunit
    end function io_newunit

end module io_routines<|MERGE_RESOLUTION|>--- conflicted
+++ resolved
@@ -28,11 +28,7 @@
     !! Generic interface to the netcdf read routines
     !!------------------------------------------------------------
     interface io_read
-<<<<<<< HEAD
-        module procedure io_read6d, io_read5d, io_read4d, io_read3d, io_read2d, io_read1d, io_read2di, io_read1dd, io_read_scalar_d
-=======
         module procedure io_read6d, io_read5d, io_read4d, io_read3d, io_read2d, io_read1d, io_read2di, io_read1dd, io_read_scalar_d, io_read0d, io_read0di
->>>>>>> 7e70c09f
     end interface
 
     !>------------------------------------------------------------
@@ -301,77 +297,6 @@
     end subroutine io_read5d
     
     
-    
-
-    !>------------------------------------------------------------
-    !! Same as io_read6d but for 4-dimensional data
-    !!
-    !! Reads in a variable from a netcdf file, allocating memory in data_in for it.
-    !!
-    !! if extradim is provided specifies this index for any extra dimensions (dims>4)
-    !!   e.g. we may only want one time slice from a 4d variable
-    !!
-    !! @param   filename    Name of NetCDF file to look at
-    !! @param   varname     Name of the NetCDF variable to read
-    !! @param[out] data_in     Allocatable 4-dimensional array to store output
-    !! @param   extradim    OPTIONAL: specify the position to read for any extra (e.g. time) dimension
-    !! @retval data_in     Allocated 4-dimensional array with the netCDF data
-    !!
-    !!------------------------------------------------------------
-    subroutine io_read4d(filename,varname,data_in,extradim)
-        implicit none
-        ! This is the name of the data_in file and variable we will read.
-        character(len=*), intent(in) :: filename, varname
-        real,intent(out),allocatable :: data_in(:,:,:,:)
-        integer, intent(in),optional :: extradim
-        integer, dimension(io_maxDims)  :: diminfo !will hold dimension lengths
-        integer, dimension(io_maxDims)  :: dimstart
-        ! This will be the netCDF ID for the file and data_in variable.
-        integer :: ncid, varid,i, err
-        real :: scale, offset
-
-        if (present(extradim)) then
-            dimstart=extradim
-            dimstart(1:4)=1
-        else
-            dimstart=1
-        endif
-
-        ! Read the dimension lengths
-        call io_getdims(filename,varname,diminfo)
-
-        if (allocated(data_in)) deallocate(data_in)
-        allocate(data_in(diminfo(2),diminfo(3),diminfo(4),diminfo(5)))
-
-        ! Open the file. NF90_NOWRITE tells netCDF we want read-only access to
-        ! the file.
-        call check(nf90_open(filename, NF90_NOWRITE, ncid),filename)
-        ! Get the varid of the data_in variable, based on its name.
-        call check(nf90_inq_varid(ncid, varname, varid),trim(filename)//":"//trim(varname))
-        err = nf90_get_att(ncid,varid,'scale_factor', scale)
-        if (err/=0) scale=1
-        err = nf90_get_att(ncid,varid,'add_offset', offset)
-        if (err/=0) offset=0
-
-
-        ! Read the data_in. skip the slowest varying indices if there are more than 3 dimensions (typically this will be time)
-        if (diminfo(1)>5) then
-            diminfo(6:diminfo(1)+1)=1 ! set count for extra dims to 1
-            call check(nf90_get_var(ncid, varid, data_in,&
-                                    dimstart(1:diminfo(1)), &               ! start  = 1 or extradim
-                                    [ (diminfo(i+1), i=1,diminfo(1)) ],&    ! count=n or 1 created through an implied do loop
-                                    [ (1,            i=1,diminfo(1)) ]),&   ! for all dims, stride = 1     "  implied do loop
-                                    trim(filename)//":"//trim(varname)) !pass file:var to check so it can give us more info
-        else
-            call check(nf90_get_var(ncid, varid, data_in),trim(filename)//":"//trim(varname))
-        endif
-        data_in = data_in * scale + offset
-        ! Close the file, freeing all resources.
-        call check( nf90_close(ncid),filename)
-
-    end subroutine io_read4d
-
-
     !>------------------------------------------------------------
     !! Same as io_read6d but for 4-dimensional data
     !!
