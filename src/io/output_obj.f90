submodule(output_interface) output_implementation
    use icar_constants,           only : kREAL, kDOUBLE
    use output_metadata,          only : get_metadata
    implicit none

contains

    module subroutine set_domain(this, domain)
        class(output_t),  intent(inout)  :: this
        type(domain_t),   intent(in)     :: domain
        integer :: i

        if (.not.this%is_initialized) call this%init()

        do i=1,domain%info%n_attrs
            call this%add_attribute(domain%info%attributes(i)%name, domain%info%attributes(i)%value)
        enddo

    end subroutine


    module subroutine add_to_output(this, variable)
        class(output_t),   intent(inout) :: this
        type(variable_t),  intent(in)     :: variable

        if (.not.this%is_initialized) call this%init()

        if (associated(variable%data_2d).or.associated(variable%data_2dd).or.associated(variable%data_3d)) then

            if (this%n_variables == size(this%variables)) call this%increase_var_capacity()

            this%n_variables = this%n_variables + 1

            this%variables(this%n_variables) = variable
        endif

    end subroutine


    module subroutine save_file(this, filename, current_step, time)
        class(output_t),  intent(inout) :: this
        character(len=*), intent(in)    :: filename
        integer,          intent(in)    :: current_step
        type(Time_type),  intent(in)    :: time
        integer :: err

        if (.not.this%is_initialized) call this%init()

        ! open file
        this%filename = filename
        err = nf90_open(filename, NF90_WRITE, this%ncfile_id)
        if (err /= NF90_NOERR) then
            call check( nf90_create(filename, NF90_CLOBBER, this%ncfile_id), "Opening:"//trim(filename))
            this%creating=.True.
        else
            ! in case we need to add a new variable when setting up variables
            call check(nf90_redef(this%ncfile_id), "Setting redefine mode for: "//trim(filename))
        endif

        ! define variables or find variable IDs (and dimensions)
        call setup_variables(this, time)

        if (this%creating) then
            ! add global attributes such as the image number, domain dimension, creation time
            call add_global_attributes(this)

        endif
        ! End define mode. This tells netCDF we are done defining metadata.
        call check( nf90_enddef(this%ncfile_id), "end define mode" )

        ! store output
        call save_data(this, current_step, time)

        this%creating = .false.
        ! close file
        call check(nf90_close(this%ncfile_id), "Closing file "//trim(filename))
    end subroutine

    module subroutine add_variables(this, var_list, domain)
        class(output_t), intent(inout)  :: this
        integer,         intent(in)     :: var_list(:)
        type(domain_t),  intent(in)     :: domain

        if (0<var_list( kVARS%u) )                          call this%add_to_output( get_metadata( kVARS%u                            , domain%u%data_3d))
        if (0<var_list( kVARS%v) )                          call this%add_to_output( get_metadata( kVARS%v                            , domain%v%data_3d))
        if (0<var_list( kVARS%w) )                          call this%add_to_output( get_metadata( kVARS%w                            , domain%w%data_3d))
        if (0<var_list( kVARS%w) )                          call this%add_to_output( get_metadata( kVARS%w_real                       , domain%w_real%data_3d))
        if (0<var_list( kVARS%nsquared) )                   call this%add_to_output( get_metadata( kVARS%nsquared                     , domain%nsquared%data_3d))
        if (0<var_list( kVARS%water_vapor) )                call this%add_to_output( get_metadata( kVARS%water_vapor                  , domain%water_vapor%data_3d))
        if (0<var_list( kVARS%potential_temperature) )      call this%add_to_output( get_metadata( kVARS%potential_temperature        , domain%potential_temperature%data_3d))
        if (0<var_list( kVARS%cloud_water) )                call this%add_to_output( get_metadata( kVARS%cloud_water                  , domain%cloud_water_mass%data_3d))
        if (0<var_list( kVARS%cloud_number_concentration))  call this%add_to_output( get_metadata( kVARS%cloud_number_concentration   , domain%cloud_number%data_3d))
        if (0<var_list( kVARS%cloud_ice) )                  call this%add_to_output( get_metadata( kVARS%cloud_ice                    , domain%cloud_ice_mass%data_3d))
        if (0<var_list( kVARS%ice_number_concentration))    call this%add_to_output( get_metadata( kVARS%ice_number_concentration     , domain%cloud_ice_number%data_3d))
        if (0<var_list( kVARS%rain_in_air) )                call this%add_to_output( get_metadata( kVARS%rain_in_air                  , domain%rain_mass%data_3d))
        if (0<var_list( kVARS%rain_number_concentration))   call this%add_to_output( get_metadata( kVARS%rain_number_concentration    , domain%rain_number%data_3d))
        if (0<var_list( kVARS%snow_in_air) )                call this%add_to_output( get_metadata( kVARS%snow_in_air                  , domain%snow_mass%data_3d))
        if (0<var_list( kVARS%snow_number_concentration) )  call this%add_to_output( get_metadata( kVARS%snow_number_concentration    , domain%snow_number%data_3d))
        if (0<var_list( kVARS%graupel_in_air) )             call this%add_to_output( get_metadata( kVARS%graupel_in_air               , domain%graupel_mass%data_3d))
        if (0<var_list( kVARS%graupel_number_concentration))call this%add_to_output( get_metadata( kVARS%graupel_number_concentration , domain%graupel_number%data_3d))
        if (0<var_list( kVARS%precipitation) )              call this%add_to_output( get_metadata( kVARS%precipitation                , domain%accumulated_precipitation%data_2dd))
        if (0<var_list( kVARS%convective_precipitation) )   call this%add_to_output( get_metadata( kVARS%convective_precipitation     , domain%accumulated_convective_pcp%data_2d))
        if (0<var_list( kVARS%snowfall) )                   call this%add_to_output( get_metadata( kVARS%snowfall                     , domain%accumulated_snowfall%data_2d))
        if (0<var_list( kVARS%graupel) )                    call this%add_to_output( get_metadata( kVARS%graupel                      , domain%graupel%data_2d))
        if (0<var_list( kVARS%pressure) )                   call this%add_to_output( get_metadata( kVARS%pressure                     , domain%pressure%data_3d))
        if (0<var_list( kVARS%temperature) )                call this%add_to_output( get_metadata( kVARS%temperature                  , domain%temperature%data_3d))
        if (0<var_list( kVARS%exner) )                      call this%add_to_output( get_metadata( kVARS%exner                        , domain%exner%data_3d))
        if (0<var_list( kVARS%z) )                          call this%add_to_output( get_metadata( kVARS%z                            , domain%z%data_3d))
        if (0<var_list( kVARS%dz_interface) )               call this%add_to_output( get_metadata( kVARS%dz_interface                 , domain%dz_interface%data_3d))
        if (0<var_list( kVARS%z_interface) )                call this%add_to_output( get_metadata( kVARS%z_interface                  , domain%z_interface%data_3d))
        if (0<var_list( kVARS%dz) )                         call this%add_to_output( get_metadata( kVARS%dz                           , domain%dz_mass%data_3d))
        if (0<var_list( kVARS%density) )                    call this%add_to_output( get_metadata( kVARS%density                      , domain%density%data_3d))
        if (0<var_list( kVARS%pressure_interface) )         call this%add_to_output( get_metadata( kVARS%pressure_interface           , domain%pressure_interface%data_3d))
        if (0<var_list( kVARS%cloud_fraction) )             call this%add_to_output( get_metadata( kVARS%cloud_fraction               , domain%cloud_fraction%data_2d))
        if (0<var_list( kVARS%shortwave) )                  call this%add_to_output( get_metadata( kVARS%shortwave                    , domain%shortwave%data_2d))
        if (0<var_list( kVARS%shortwave_direct) )           call this%add_to_output( get_metadata( kVARS%shortwave_direct             , domain%shortwave_direct%data_2d))
        if (0<var_list( kVARS%shortwave_diffuse) )          call this%add_to_output( get_metadata( kVARS%shortwave_diffuse            , domain%shortwave_diffuse%data_2d))
        if (0<var_list( kVARS%longwave) )                   call this%add_to_output( get_metadata( kVARS%longwave                     , domain%longwave%data_2d))
        if (0<var_list( kVARS%vegetation_fraction) )        call this%add_to_output( get_metadata( kVARS%vegetation_fraction          , domain%vegetation_fraction%data_3d))
        if (0<var_list( kVARS%vegetation_fraction_max) )    call this%add_to_output( get_metadata( kVARS%vegetation_fraction_max      , domain%vegetation_fraction_max%data_2d))
        if (0<var_list( kVARS%vegetation_fraction_out) )    call this%add_to_output( get_metadata( kVARS%vegetation_fraction_out      , domain%vegetation_fraction_out%data_2d))
        if (0<var_list( kVARS%lai) )                        call this%add_to_output( get_metadata( kVARS%lai                          , domain%lai%data_2d))
        if (0<var_list( kVARS%sai) )                        call this%add_to_output( get_metadata( kVARS%sai                          , domain%sai%data_2d))
        if (0<var_list( kVARS%crop_type) )                  call this%add_to_output( get_metadata( kVARS%crop_type                    , domain%crop_type%data_3d))
        if (0<var_list( kVARS%date_planting) )              call this%add_to_output( get_metadata( kVARS%date_planting                , domain%date_planting%data_2d))
        if (0<var_list( kVARS%date_harvest) )               call this%add_to_output( get_metadata( kVARS%date_harvest                 , domain%date_harvest%data_2d))
        if (0<var_list( kVARS%growing_season_gdd) )         call this%add_to_output( get_metadata( kVARS%growing_season_gdd           , domain%growing_season_gdd%data_2d))
        if (0<var_list( kVARS%irr_frac_total) )             call this%add_to_output( get_metadata( kVARS%irr_frac_total               , domain%irr_frac_total%data_2d))
        if (0<var_list( kVARS%irr_frac_sprinkler) )         call this%add_to_output( get_metadata( kVARS%irr_frac_sprinkler           , domain%irr_frac_sprinkler%data_2d))
        if (0<var_list( kVARS%irr_frac_micro) )             call this%add_to_output( get_metadata( kVARS%irr_frac_micro               , domain%irr_frac_micro%data_2d))
        if (0<var_list( kVARS%irr_frac_flood) )             call this%add_to_output( get_metadata( kVARS%irr_frac_flood               , domain%irr_frac_flood%data_2d))
        if (0<var_list( kVARS%irr_alloc_sprinkler) )        call this%add_to_output( get_metadata( kVARS%irr_alloc_sprinkler          , domain%irr_alloc_sprinkler%data_2d))
        if (0<var_list( kVARS%irr_alloc_micro) )            call this%add_to_output( get_metadata( kVARS%irr_alloc_micro              , domain%irr_alloc_micro%data_2d))
        if (0<var_list( kVARS%irr_alloc_flood) )            call this%add_to_output( get_metadata( kVARS%irr_alloc_flood              , domain%irr_alloc_flood%data_2d))
        if (0<var_list( kVARS%irr_evap_loss_sprinkler) )    call this%add_to_output( get_metadata( kVARS%irr_evap_loss_sprinkler      , domain%irr_evap_loss_sprinkler%data_2d))
        if (0<var_list( kVARS%irr_amt_sprinkler) )          call this%add_to_output( get_metadata( kVARS%irr_amt_sprinkler            , domain%irr_amt_sprinkler%data_2d))
        if (0<var_list( kVARS%irr_amt_micro) )              call this%add_to_output( get_metadata( kVARS%irr_amt_micro                , domain%irr_amt_micro%data_2d))
        if (0<var_list( kVARS%irr_amt_flood) )              call this%add_to_output( get_metadata( kVARS%irr_amt_flood                , domain%irr_amt_flood%data_2d))
        if (0<var_list( kVARS%evap_heat_sprinkler) )        call this%add_to_output( get_metadata( kVARS%evap_heat_sprinkler          , domain%evap_heat_sprinkler%data_2d))
        if (0<var_list( kVARS%mass_ag_grain) )              call this%add_to_output( get_metadata( kVARS%mass_ag_grain                , domain%mass_ag_grain%data_2d))
        if (0<var_list( kVARS%growing_degree_days) )        call this%add_to_output( get_metadata( kVARS%growing_degree_days          , domain%growing_degree_days%data_2d))
        if (0<var_list( kVARS%net_ecosystem_exchange) )     call this%add_to_output( get_metadata( kVARS%net_ecosystem_exchange       , domain%net_ecosystem_exchange%data_2d))
        if (0<var_list( kVARS%gross_primary_prod) )         call this%add_to_output( get_metadata( kVARS%gross_primary_prod           , domain%gross_primary_prod%data_2d))
        if (0<var_list( kVARS%net_primary_prod) )           call this%add_to_output( get_metadata( kVARS%net_primary_prod             , domain%net_primary_prod%data_2d))
        if (0<var_list( kVARS%apar) )                       call this%add_to_output( get_metadata( kVARS%apar                         , domain%apar%data_2d))
        if (0<var_list( kVARS%photosynthesis_total) )       call this%add_to_output( get_metadata( kVARS%photosynthesis_total         , domain%photosynthesis_total%data_2d))
        if (0<var_list( kVARS%stomatal_resist_total) )      call this%add_to_output( get_metadata( kVARS%stomatal_resist_total        , domain%stomatal_resist_total%data_2d))
        if (0<var_list( kVARS%stomatal_resist_sun) )        call this%add_to_output( get_metadata( kVARS%stomatal_resist_sun          , domain%stomatal_resist_sun%data_2d))
        if (0<var_list( kVARS%stomatal_resist_shade) )      call this%add_to_output( get_metadata( kVARS%stomatal_resist_shade        , domain%stomatal_resist_shade%data_2d))
        if (0<var_list( kVARS%gecros_state) )               call this%add_to_output( get_metadata( kVARS%gecros_state                 , domain%gecros_state%data_3d))
        if (0<var_list( kVARS%canopy_water) )               call this%add_to_output( get_metadata( kVARS%canopy_water                 , domain%canopy_water%data_2d))
        if (0<var_list( kVARS%canopy_water_ice) )           call this%add_to_output( get_metadata( kVARS%canopy_water_ice             , domain%canopy_water_ice%data_2d))
        if (0<var_list( kVARS%canopy_water_liquid) )        call this%add_to_output( get_metadata( kVARS%canopy_water_liquid          , domain%canopy_water_liquid%data_2d))
        if (0<var_list( kVARS%canopy_vapor_pressure) )      call this%add_to_output( get_metadata( kVARS%canopy_vapor_pressure        , domain%canopy_vapor_pressure%data_2d))
        if (0<var_list( kVARS%canopy_temperature) )         call this%add_to_output( get_metadata( kVARS%canopy_temperature           , domain%canopy_temperature%data_2d))
        if (0<var_list( kVARS%canopy_fwet) )                call this%add_to_output( get_metadata( kVARS%canopy_fwet                  , domain%canopy_fwet%data_2d))
        if (0<var_list( kVARS%veg_leaf_temperature) )       call this%add_to_output( get_metadata( kVARS%veg_leaf_temperature         , domain%veg_leaf_temperature%data_2d))
        if (0<var_list( kVARS%ground_surf_temperature) )    call this%add_to_output( get_metadata( kVARS%ground_surf_temperature      , domain%ground_surf_temperature%data_2d))
        if (0<var_list( kVARS%frac_within_gap) )            call this%add_to_output( get_metadata( kVARS%frac_within_gap              , domain%frac_within_gap%data_2d))
        if (0<var_list( kVARS%frac_between_gap) )           call this%add_to_output( get_metadata( kVARS%frac_between_gap             , domain%frac_between_gap%data_2d))
        if (0<var_list( kVARS%ground_temperature_bare) )    call this%add_to_output( get_metadata( kVARS%ground_temperature_bare      , domain%ground_temperature_bare%data_2d))
        if (0<var_list( kVARS%ground_temperature_canopy) )  call this%add_to_output( get_metadata( kVARS%ground_temperature_canopy    , domain%ground_temperature_canopy%data_2d))
        if (0<var_list( kVARS%snowfall_ground) )            call this%add_to_output( get_metadata( kVARS%snowfall_ground              , domain%snowfall_ground%data_2d))
        if (0<var_list( kVARS%rainfall_ground) )            call this%add_to_output( get_metadata( kVARS%rainfall_ground              , domain%rainfall_ground%data_2d))
        if (0<var_list( kVARS%snow_water_equivalent) )      call this%add_to_output( get_metadata( kVARS%snow_water_equivalent        , domain%snow_water_equivalent%data_2d))
        if (0<var_list( kVARS%snow_water_eq_prev) )         call this%add_to_output( get_metadata( kVARS%snow_water_eq_prev           , domain%snow_water_eq_prev%data_2d))
        if (0<var_list( kVARS%snow_albedo_prev) )           call this%add_to_output( get_metadata( kVARS%snow_albedo_prev             , domain%snow_albedo_prev%data_2d))
        if (0<var_list( kVARS%snow_temperature) )           call this%add_to_output( get_metadata( kVARS%snow_temperature             , domain%snow_temperature%data_3d))
        if (0<var_list( kVARS%snow_layer_depth) )           call this%add_to_output( get_metadata( kVARS%snow_layer_depth             , domain%snow_layer_depth%data_3d))
        if (0<var_list( kVARS%snow_layer_ice) )             call this%add_to_output( get_metadata( kVARS%snow_layer_ice               , domain%snow_layer_ice%data_3d))
        if (0<var_list( kVARS%snow_layer_liquid_water) )    call this%add_to_output( get_metadata( kVARS%snow_layer_liquid_water      , domain%snow_layer_liquid_water%data_3d))
        if (0<var_list( kVARS%snow_age_factor) )            call this%add_to_output( get_metadata( kVARS%snow_age_factor              , domain%snow_age_factor%data_2d))
        if (0<var_list( kVARS%snow_height) )                call this%add_to_output( get_metadata( kVARS%snow_height                  , domain%snow_height%data_2d))
        if (0<var_list( kVARS%skin_temperature) )           call this%add_to_output( get_metadata( kVARS%skin_temperature             , domain%skin_temperature%data_2d))
        if (0<var_list( kVARS%soil_water_content) )         call this%add_to_output( get_metadata( kVARS%soil_water_content           , domain%soil_water_content%data_3d))
        if (0<var_list( kVARS%eq_soil_moisture) )           call this%add_to_output( get_metadata( kVARS%eq_soil_moisture             , domain%eq_soil_moisture%data_3d))
        if (0<var_list( kVARS%smc_watertable_deep) )        call this%add_to_output( get_metadata( kVARS%smc_watertable_deep          , domain%smc_watertable_deep%data_2d))
        if (0<var_list( kVARS%recharge) )                   call this%add_to_output( get_metadata( kVARS%recharge                     , domain%recharge%data_2d))
        if (0<var_list( kVARS%recharge_deep) )              call this%add_to_output( get_metadata( kVARS%recharge_deep                , domain%recharge_deep%data_2d))
        if (0<var_list( kVARS%soil_temperature) )           call this%add_to_output( get_metadata( kVARS%soil_temperature             , domain%soil_temperature%data_3d))
        if (0<var_list( kVARS%latitude) )                   call this%add_to_output( get_metadata( kVARS%latitude                     , domain%latitude%data_2d))
        if (0<var_list( kVARS%longitude) )                  call this%add_to_output( get_metadata( kVARS%longitude                    , domain%longitude%data_2d))
        if (0<var_list( kVARS%u_latitude) )                 call this%add_to_output( get_metadata( kVARS%u_latitude                   , domain%u_latitude%data_2d))
        if (0<var_list( kVARS%u_longitude) )                call this%add_to_output( get_metadata( kVARS%u_longitude                  , domain%u_longitude%data_2d))
        if (0<var_list( kVARS%v_latitude) )                 call this%add_to_output( get_metadata( kVARS%v_latitude                   , domain%v_latitude%data_2d))
        if (0<var_list( kVARS%v_longitude) )                call this%add_to_output( get_metadata( kVARS%v_longitude                  , domain%v_longitude%data_2d))
        if (0<var_list( kVARS%terrain) )                    call this%add_to_output( get_metadata( kVARS%terrain                      , domain%terrain%data_2d))
        if (0<var_list( kVARS%sensible_heat) )              call this%add_to_output( get_metadata( kVARS%sensible_heat                , domain%sensible_heat%data_2d))
        if (0<var_list( kVARS%latent_heat) )                call this%add_to_output( get_metadata( kVARS%latent_heat                  , domain%latent_heat%data_2d))
        if (0<var_list( kVARS%u_10m) )                      call this%add_to_output( get_metadata( kVARS%u_10m                        , domain%u_10m%data_2d))
        if (0<var_list( kVARS%v_10m) )                      call this%add_to_output( get_metadata( kVARS%v_10m                        , domain%v_10m%data_2d))
        if (0<var_list( kVARS%coeff_momentum_drag) )        call this%add_to_output( get_metadata( kVARS%coeff_momentum_drag          , domain%coeff_momentum_drag%data_2d))
        if (0<var_list( kVARS%coeff_heat_exchange) )        call this%add_to_output( get_metadata( kVARS%coeff_heat_exchange          , domain%coeff_heat_exchange%data_2d))
        if (0<var_list( kVARS%surface_rad_temperature) )    call this%add_to_output( get_metadata( kVARS%surface_rad_temperature      , domain%surface_rad_temperature%data_2d))
        if (0<var_list( kVARS%temperature_2m) )             call this%add_to_output( get_metadata( kVARS%temperature_2m               , domain%temperature_2m%data_2d))
        if (0<var_list( kVARS%humidity_2m) )                call this%add_to_output( get_metadata( kVARS%humidity_2m                  , domain%humidity_2m%data_2d))
        if (0<var_list( kVARS%temperature_2m_veg) )         call this%add_to_output( get_metadata( kVARS%temperature_2m_veg           , domain%temperature_2m_veg%data_2d))
        if (0<var_list( kVARS%temperature_2m_bare) )        call this%add_to_output( get_metadata( kVARS%temperature_2m_bare          , domain%temperature_2m_bare%data_2d))
        if (0<var_list( kVARS%mixing_ratio_2m_veg) )        call this%add_to_output( get_metadata( kVARS%mixing_ratio_2m_veg          , domain%mixing_ratio_2m_veg%data_2d))
        if (0<var_list( kVARS%mixing_ratio_2m_bare) )       call this%add_to_output( get_metadata( kVARS%mixing_ratio_2m_bare         , domain%mixing_ratio_2m_bare%data_2d))
        if (0<var_list( kVARS%surface_pressure) )           call this%add_to_output( get_metadata( kVARS%surface_pressure             , domain%surface_pressure%data_2d))
        if (0<var_list( kVARS%rad_absorbed_total) )         call this%add_to_output( get_metadata( kVARS%rad_absorbed_total           , domain%rad_absorbed_total%data_2d))
        if (0<var_list( kVARS%rad_absorbed_veg) )           call this%add_to_output( get_metadata( kVARS%rad_absorbed_veg             , domain%rad_absorbed_veg%data_2d))
        if (0<var_list( kVARS%rad_absorbed_bare) )          call this%add_to_output( get_metadata( kVARS%rad_absorbed_bare            , domain%rad_absorbed_bare%data_2d))
        if (0<var_list( kVARS%rad_net_longwave) )           call this%add_to_output( get_metadata( kVARS%rad_net_longwave             , domain%rad_net_longwave%data_2d))
        if (0<var_list( kVARS%longwave_up) )                call this%add_to_output( get_metadata( kVARS%longwave_up                  , domain%longwave_up%data_2d))
        if (0<var_list( kVARS%ground_heat_flux) )           call this%add_to_output( get_metadata( kVARS%ground_heat_flux             , domain%ground_heat_flux%data_2d))
        if (0<var_list( kVARS%soil_deep_temperature) )      call this%add_to_output( get_metadata( kVARS%soil_deep_temperature        , domain%soil_deep_temperature%data_2d))
        if (0<var_list( kVARS%evap_canopy) )                call this%add_to_output( get_metadata( kVARS%evap_canopy                  , domain%evap_canopy%data_2d))
        if (0<var_list( kVARS%evap_soil_surface) )          call this%add_to_output( get_metadata( kVARS%evap_soil_surface            , domain%evap_soil_surface%data_2d))
        if (0<var_list( kVARS%transpiration_rate) )         call this%add_to_output( get_metadata( kVARS%transpiration_rate           , domain%transpiration_rate%data_2d))
        if (0<var_list( kVARS%ch_veg) )                     call this%add_to_output( get_metadata( kVARS%ch_veg                       , domain%ch_veg%data_2d))
        if (0<var_list( kVARS%ch_veg_2m) )                  call this%add_to_output( get_metadata( kVARS%ch_veg_2m                    , domain%ch_veg_2m%data_2d))
        if (0<var_list( kVARS%ch_bare) )                    call this%add_to_output( get_metadata( kVARS%ch_bare                      , domain%ch_bare%data_2d))
        if (0<var_list( kVARS%ch_bare_2m) )                 call this%add_to_output( get_metadata( kVARS%ch_bare_2m                   , domain%ch_bare_2m%data_2d))
        if (0<var_list( kVARS%ch_under_canopy) )            call this%add_to_output( get_metadata( kVARS%ch_under_canopy              , domain%ch_under_canopy%data_2d))
        if (0<var_list( kVARS%ch_leaf) )                    call this%add_to_output( get_metadata( kVARS%ch_leaf                      , domain%ch_leaf%data_2d))
        if (0<var_list( kVARS%sensible_heat_veg) )          call this%add_to_output( get_metadata( kVARS%sensible_heat_veg            , domain%sensible_heat_veg%data_2d))
        if (0<var_list( kVARS%sensible_heat_bare) )         call this%add_to_output( get_metadata( kVARS%sensible_heat_bare           , domain%sensible_heat_bare%data_2d))
        if (0<var_list( kVARS%sensible_heat_canopy) )       call this%add_to_output( get_metadata( kVARS%sensible_heat_canopy         , domain%sensible_heat_canopy%data_2d))
        if (0<var_list( kVARS%evap_heat_veg) )              call this%add_to_output( get_metadata( kVARS%evap_heat_veg                , domain%evap_heat_veg%data_2d))
        if (0<var_list( kVARS%evap_heat_bare) )             call this%add_to_output( get_metadata( kVARS%evap_heat_bare               , domain%evap_heat_bare%data_2d))
        if (0<var_list( kVARS%evap_heat_canopy) )           call this%add_to_output( get_metadata( kVARS%evap_heat_canopy             , domain%evap_heat_canopy%data_2d))
        if (0<var_list( kVARS%transpiration_heat) )         call this%add_to_output( get_metadata( kVARS%transpiration_heat           , domain%transpiration_heat%data_2d))
        if (0<var_list( kVARS%ground_heat_veg) )            call this%add_to_output( get_metadata( kVARS%ground_heat_veg              , domain%ground_heat_veg%data_2d))
        if (0<var_list( kVARS%ground_heat_bare) )           call this%add_to_output( get_metadata( kVARS%ground_heat_bare             , domain%ground_heat_bare%data_2d))
        if (0<var_list( kVARS%net_longwave_veg) )           call this%add_to_output( get_metadata( kVARS%net_longwave_veg             , domain%net_longwave_veg%data_2d))
        if (0<var_list( kVARS%net_longwave_bare) )          call this%add_to_output( get_metadata( kVARS%net_longwave_bare            , domain%net_longwave_bare%data_2d))
        if (0<var_list( kVARS%net_longwave_canopy) )        call this%add_to_output( get_metadata( kVARS%net_longwave_canopy          , domain%net_longwave_canopy%data_2d))
        if (0<var_list( kVARS%runoff_surface) )             call this%add_to_output( get_metadata( kVARS%runoff_surface               , domain%runoff_surface%data_2d))
        if (0<var_list( kVARS%runoff_subsurface) )          call this%add_to_output( get_metadata( kVARS%runoff_subsurface            , domain%runoff_subsurface%data_2d))
        if (0<var_list( kVARS%soil_totalmoisture) )         call this%add_to_output( get_metadata( kVARS%soil_totalmoisture           , domain%soil_totalmoisture%data_2d))
        if (0<var_list( kVARS%water_table_depth) )          call this%add_to_output( get_metadata( kVARS%water_table_depth            , domain%water_table_depth%data_2d))
        if (0<var_list( kVARS%water_aquifer) )              call this%add_to_output( get_metadata( kVARS%water_aquifer                , domain%water_aquifer%data_2d))
        if (0<var_list( kVARS%storage_gw) )                 call this%add_to_output( get_metadata( kVARS%storage_gw                   , domain%storage_gw%data_2d))
        if (0<var_list( kVARS%storage_lake) )               call this%add_to_output( get_metadata( kVARS%storage_lake                 , domain%storage_lake%data_2d))
        if (0<var_list( kVARS%roughness_z0) )               call this%add_to_output( get_metadata( kVARS%roughness_z0                 , domain%roughness_z0%data_2d))
        if (0<var_list( kVARS%mass_leaf) )                  call this%add_to_output( get_metadata( kVARS%mass_leaf                    , domain%mass_leaf%data_2d))
        if (0<var_list( kVARS%mass_root) )                  call this%add_to_output( get_metadata( kVARS%mass_root                    , domain%mass_root%data_2d))
        if (0<var_list( kVARS%mass_stem) )                  call this%add_to_output( get_metadata( kVARS%mass_stem                    , domain%mass_stem%data_2d))
        if (0<var_list( kVARS%mass_wood) )                  call this%add_to_output( get_metadata( kVARS%mass_wood                    , domain%mass_wood%data_2d))
        if (0<var_list( kVARS%soil_carbon_fast) )           call this%add_to_output( get_metadata( kVARS%soil_carbon_fast             , domain%soil_carbon_fast%data_2d))
        if (0<var_list( kVARS%soil_carbon_stable) )         call this%add_to_output( get_metadata( kVARS%soil_carbon_stable           , domain%soil_carbon_stable%data_2d))
        if (0<var_list( kVARS%soil_texture_1) )             call this%add_to_output( get_metadata( kVARS%soil_texture_1               , domain%soil_texture_1%data_2d))
        if (0<var_list( kVARS%soil_texture_2) )             call this%add_to_output( get_metadata( kVARS%soil_texture_2               , domain%soil_texture_2%data_2d))
        if (0<var_list( kVARS%soil_texture_3) )             call this%add_to_output( get_metadata( kVARS%soil_texture_3               , domain%soil_texture_3%data_2d))
        if (0<var_list( kVARS%soil_texture_4) )             call this%add_to_output( get_metadata( kVARS%soil_texture_4               , domain%soil_texture_4%data_2d))
        if (0<var_list( kVARS%soil_sand_and_clay) )         call this%add_to_output( get_metadata( kVARS%soil_sand_and_clay           , domain%soil_sand_and_clay%data_3d))
        if (0<var_list( kVARS%re_cloud) )                   call this%add_to_output( get_metadata( kVARS%re_cloud                     , domain%re_cloud%data_3d))
        if (0<var_list( kVARS%re_ice) )                     call this%add_to_output( get_metadata( kVARS%re_ice                       , domain%re_ice%data_3d))
        if (0<var_list( kVARS%re_snow) )                    call this%add_to_output( get_metadata( kVARS%re_snow                      , domain%re_snow%data_3d))
        if (0<var_list( kVARS%out_longwave_rad) )           call this%add_to_output( get_metadata( kVARS%out_longwave_rad             , domain%out_longwave_rad%data_2d))
        if (0<var_list( kVARS%longwave_cloud_forcing) )     call this%add_to_output( get_metadata( kVARS%longwave_cloud_forcing       , domain%longwave_cloud_forcing%data_2d))
        if (0<var_list( kVARS%shortwave_cloud_forcing) )    call this%add_to_output( get_metadata( kVARS%shortwave_cloud_forcing      , domain%shortwave_cloud_forcing%data_2d))
        if (0<var_list( kVARS%cosine_zenith_angle) )        call this%add_to_output( get_metadata( kVARS%cosine_zenith_angle          , domain%cosine_zenith_angle%data_2d))
        if (0<var_list( kVARS%land_emissivity) )            call this%add_to_output( get_metadata( kVARS%land_emissivity              , domain%land_emissivity%data_2d))
        if (0<var_list( kVARS%temperature_interface) )      call this%add_to_output( get_metadata( kVARS%temperature_interface        , domain%temperature_interface%data_3d))
        if (0<var_list( kVARS%tend_swrad) )                 call this%add_to_output( get_metadata( kVARS%tend_swrad                   , domain%tend_swrad%data_3d))
        if (0<var_list( kVARS%t_lake3d) )                   call this%add_to_output( get_metadata( kVARS%t_lake3d                     , domain%t_lake3d%data_3d))
        if (0<var_list( kVARS%lake_icefrac3d) )             call this%add_to_output( get_metadata( kVARS%lake_icefrac3d               , domain%lake_icefrac3d%data_3d))
        if (0<var_list( kVARS%z_lake3d) )                   call this%add_to_output( get_metadata( kVARS%z_lake3d                     , domain%z_lake3d%data_3d))
        if (0<var_list( kVARS%dz_lake3d) )                  call this%add_to_output( get_metadata( kVARS%dz_lake3d                    , domain%dz_lake3d%data_3d))
        if (0<var_list( kVARS%snl2d) )                      call this%add_to_output( get_metadata( kVARS%snl2d                        , domain%snl2d%data_2d))
        if (0<var_list( kVARS%t_grnd2d) )                   call this%add_to_output( get_metadata( kVARS%t_grnd2d                     , domain%t_grnd2d%data_2d))
        if (0<var_list( kVARS%t_soisno3d) )                 call this%add_to_output( get_metadata( kVARS%t_soisno3d                   , domain%t_soisno3d%data_3d))
        if (0<var_list( kVARS%h2osoi_ice3d) )               call this%add_to_output( get_metadata( kVARS%h2osoi_ice3d                 , domain%h2osoi_ice3d%data_3d))
        if (0<var_list( kVARS%h2osoi_liq3d) )               call this%add_to_output( get_metadata( kVARS%h2osoi_liq3d                 , domain%h2osoi_liq3d%data_3d))
        if (0<var_list( kVARS%h2osoi_vol3d) )               call this%add_to_output( get_metadata( kVARS%h2osoi_vol3d                 , domain%h2osoi_vol3d%data_3d))
        if (0<var_list( kVARS%z3d) )                        call this%add_to_output( get_metadata( kVARS%z3d                          , domain%z3d%data_3d))
        if (0<var_list( kVARS%dz3d) )                       call this%add_to_output( get_metadata( kVARS%dz3d                         , domain%dz3d%data_3d))
        if (0<var_list( kVARS%watsat3d) )                   call this%add_to_output( get_metadata( kVARS%watsat3d                     , domain%watsat3d%data_3d))
        if (0<var_list( kVARS%csol3d) )                     call this%add_to_output( get_metadata( kVARS%csol3d                       , domain%csol3d%data_3d))
        if (0<var_list( kVARS%tkmg3d) )                     call this%add_to_output( get_metadata( kVARS%tkmg3d                       , domain%tkmg3d%data_3d))
        if (0<var_list( kVARS%lakemask) )                   call this%add_to_output( get_metadata( kVARS%lakemask                     , domain%lakemask%data_3d))
        if (0<var_list( kVARS%tksatu3d) )                   call this%add_to_output( get_metadata( kVARS%tksatu3d                     , domain%tksatu3d%data_3d))
        if (0<var_list( kVARS%tkdry3d) )                    call this%add_to_output( get_metadata( kVARS%tkdry3d                      , domain%tkdry3d%data_3d))
        if (0<var_list( kVARS%zi3d) )                       call this%add_to_output( get_metadata( kVARS%zi3d                         , domain%zi3d%data_3d))
        if (0<var_list( kVARS%savedtke12d) )                call this%add_to_output( get_metadata( kVARS%savedtke12d                  , domain%savedtke12d%data_2d))
        if (0<var_list( kVARS%lakedepth2d) )                call this%add_to_output( get_metadata( kVARS%lakedepth2d                  , domain%lakedepth2d%data_2d))
        if (0<var_list( kVARS%ivt) )                        call this%add_to_output( get_metadata( kVARS%ivt                          , domain%ivt%data_2d))


<<<<<<< HEAD
=======

>>>>>>> 21b58010

    end subroutine

    subroutine add_global_attributes(this)
        implicit none
        class(output_t), intent(inout)  :: this
        integer :: i

        character(len=19)       :: todays_date_time
        integer,dimension(8)    :: date_time
        character(len=49)       :: date_format
        character(len=5)        :: UTCoffset
        character(len=64)       :: err
        integer                 :: ncid

        ncid = this%ncfile_id

        err="Creating global attributes"
        call check( nf90_put_att(ncid,NF90_GLOBAL,"Conventions","CF-1.6"), trim(err))
        call check( nf90_put_att(ncid,NF90_GLOBAL,"title","Intermediate Complexity Atmospheric Research (ICAR) model output"), trim(err))
        call check( nf90_put_att(ncid,NF90_GLOBAL,"institution","National Center for Atmospheric Research"), trim(err))
        call check( nf90_put_att(ncid,NF90_GLOBAL,"history","Created:"//todays_date_time//UTCoffset), trim(err))
        call check( nf90_put_att(ncid,NF90_GLOBAL,"references", &
                    "Gutmann et al. 2016: The Intermediate Complexity Atmospheric Model (ICAR). J.Hydrometeor. doi:10.1175/JHM-D-15-0155.1, 2016."), trim(err))
        call check( nf90_put_att(ncid,NF90_GLOBAL,"contact","Ethan Gutmann : gutmann@ucar.edu"), trim(err))
        call check( nf90_put_att(ncid,NF90_GLOBAL,"git",VERSION), trim(err))

        if (this%n_attrs > 0) then
            do i=1,this%n_attrs
                call check( nf90_put_att(   this%ncfile_id,             &
                                            NF90_GLOBAL,                &
                                            trim(this%attributes(i)%name),    &
                                            trim(this%attributes(i)%value)),  &
                                            "global attr:"//trim(this%attributes(i)%name))
            enddo
        endif

        call date_and_time(values=date_time,zone=UTCoffset)
        date_format='(I4,"/",I2.2,"/",I2.2," ",I2.2,":",I2.2,":",I2.2)'
        write(todays_date_time,date_format) date_time(1:3),date_time(5:7)

        call check(nf90_put_att(this%ncfile_id, NF90_GLOBAL,"history","Created:"//todays_date_time//UTCoffset), "global attr")
        call check(nf90_put_att(this%ncfile_id, NF90_GLOBAL, "image", this_image()))

    end subroutine add_global_attributes

    subroutine setup_variables(this, time)
        implicit none
        class(output_t), intent(inout) :: this
        type(Time_type), intent(in)    :: time
        integer :: i

        ! iterate through variables creating or setting up variable IDs if they exist, also dimensions
        do i=1,this%n_variables
            ! create all dimensions or find dimension IDs if they exist already
            call setup_dims_for_var(this, this%variables(i))

            call setup_variable(this, this%variables(i))
        end do

        call setup_time_variable(this, time)

    end subroutine setup_variables

    subroutine setup_time_variable(this, time)
        implicit none
        class(output_t), intent(inout) :: this
        type(Time_type), intent(in)    :: time
        integer :: err
        character(len=kMAX_NAME_LENGTH) :: calendar

        associate(var => this%time)
        var%name = "time"
        var%dimensions = [ "time" ]
        var%n_dimensions = 1

        select case (time%calendar)
            case(GREGORIAN)
                calendar = "proleptic_gregorian"
            case(NOLEAP)
                calendar = "noleap"
            case(THREESIXTY)
                calendar = "360-day"
            case default
                calendar = "standard"
        end select


        err = nf90_inq_varid(this%ncfile_id, var%name, var%var_id)

        ! if the variable was not found in the netcdf file then we will define it.
        if (err /= NF90_NOERR) then

            if (allocated(var%dim_ids)) deallocate(var%dim_ids)
            allocate(var%dim_ids(1))

            ! Try to find the dimension ID if it exists already.
            err = nf90_inq_dimid(this%ncfile_id, trim(var%dimensions(1)), var%dim_ids(1))

            ! if the dimension doesn't exist in the file, create it.
            if (err/=NF90_NOERR) then
                call check( nf90_def_dim(this%ncfile_id, trim(var%dimensions(1)), NF90_UNLIMITED, &
                            var%dim_ids(1) ), "def_dim"//var%dimensions(1) )
            endif

            call check( nf90_def_var(this%ncfile_id, var%name, NF90_DOUBLE, var%dim_ids(1), var%var_id), "Defining time" )
            call check( nf90_put_att(this%ncfile_id, var%var_id,"standard_name","time"))
            call check( nf90_put_att(this%ncfile_id, var%var_id,"calendar",trim(calendar)))
            call check( nf90_put_att(this%ncfile_id, var%var_id,"units",time%units()))
            call check( nf90_put_att(this%ncfile_id, var%var_id,"UTCoffset","0"))

        endif
        end associate

    end subroutine setup_time_variable


    subroutine save_data(this, current_step, time)
        implicit none
        class(output_t), intent(in) :: this
        integer,         intent(in) :: current_step
        type(Time_type), intent(in) :: time
        integer :: i
        integer :: dim_3d(3)

        integer :: start_three_D_t(4) = [1,1,1,1]
        integer :: start_two_D_t(3)  = [1,1,1]
        start_three_D_t(4) = current_step
        start_two_D_t(3)   = current_step

        do i=1,this%n_variables
            associate(var => this%variables(i))
                if (var%three_d) then
                    dim_3d = var%dim_len
                    if (var%unlimited_dim) then
                        call check( nf90_put_var(this%ncfile_id, var%var_id,  reshape(var%data_3d, shape=dim_3d, order=[1,3,2]), start_three_D_t),   &
                                    "saving:"//trim(var%name) )
                    elseif (this%creating) then
                        call check( nf90_put_var(this%ncfile_id, var%var_id,  reshape(var%data_3d, shape=dim_3d, order=[1,3,2]) ),   &
                                    "saving:"//trim(var%name) )
                    endif

                elseif (var%two_d) then
                    if (var%unlimited_dim) then
                        if (var%dtype == kREAL) then
                            call check( nf90_put_var(this%ncfile_id, var%var_id,  var%data_2d, start_two_D_t),   &
                                    "saving:"//trim(var%name) )
                        elseif (var%dtype == kDOUBLE) then
                            call check( nf90_put_var(this%ncfile_id, var%var_id,  var%data_2dd, start_two_D_t),   &
                                    "saving:"//trim(var%name) )
                        endif
                    elseif (this%creating) then
                        if (var%dtype == kREAL) then
                            call check( nf90_put_var(this%ncfile_id, var%var_id,  var%data_2d),   &
                                    "saving:"//trim(var%name) )
                        elseif (var%dtype == kDOUBLE) then
                            call check( nf90_put_var(this%ncfile_id, var%var_id,  var%data_2dd),   &
                                    "saving:"//trim(var%name) )
                        endif
                    endif
                endif
            end associate
        end do

        call check( nf90_put_var(this%ncfile_id, this%time%var_id, dble(time%mjd()), [current_step] ),   &
                    "saving:"//trim(this%time%name) )


    end subroutine save_data

    subroutine setup_dims_for_var(this, var)
        implicit none
        class(output_t),    intent(inout) :: this
        type(variable_t),   intent(inout) :: var
        integer :: i, err

        if (allocated(var%dim_ids)) deallocate(var%dim_ids)

        allocate(var%dim_ids(var%n_dimensions))

        do i = 1, size(var%dim_ids)

            ! Try to find the dimension ID if it exists already.
            err = nf90_inq_dimid(this%ncfile_id, trim(var%dimensions(i)), var%dim_ids(i))

            ! probably the dimension doesn't exist in the file, so we will create it.
            if (err/=NF90_NOERR) then

                ! assume that the last dimension should be the unlimited dimension (generally a good idea...)
                if (var%unlimited_dim .and. (i==size(var%dim_ids))) then
                    call check( nf90_def_dim(this%ncfile_id, trim(var%dimensions(i)), NF90_UNLIMITED, &
                                var%dim_ids(i) ), "def_dim"//var%dimensions(i) )
                else
                    call check( nf90_def_dim(this%ncfile_id, var%dimensions(i), var%dim_len(i),       &
                                var%dim_ids(i) ), "def_dim"//var%dimensions(i) )
                endif
            endif
        end do

    end subroutine setup_dims_for_var

    subroutine setup_variable(this, var)
        implicit none
        class(output_t),   intent(inout) :: this
        type(variable_t),  intent(inout) :: var
        integer :: i, err

        err = nf90_inq_varid(this%ncfile_id, var%name, var%var_id)

        ! if the variable was not found in the netcdf file then we will define it.
        if (err /= NF90_NOERR) then
            if (var%dtype == kREAL) then
                call check( nf90_def_var(this%ncfile_id, var%name, NF90_REAL, var%dim_ids, var%var_id), &
                            "Defining variable:"//trim(var%name) )
            elseif (var%dtype == kDOUBLE) then
                call check( nf90_def_var(this%ncfile_id, var%name, NF90_DOUBLE, var%dim_ids, var%var_id), &
                            "Defining variable:"//trim(var%name) )
            endif


            ! setup attributes
            do i=1,size(var%attributes)
                call check( nf90_put_att(this%ncfile_id,                &
                                         var%var_id,                    &
                                         trim(var%attributes(i)%name),        &
                                         trim(var%attributes(i)%value)),      &
                            "saving attribute"//trim(var%attributes(i)%name))
            enddo
        endif

    end subroutine setup_variable

    module subroutine init(this)
        implicit none
        class(output_t),   intent(inout)  :: this

        allocate(this%variables(kINITIAL_VAR_SIZE))
        this%n_variables = 0
        this%n_dims      = 0
        this%is_initialized = .True.

    end subroutine

    module subroutine increase_var_capacity(this)
        implicit none
        class(output_t),   intent(inout)  :: this
        type(variable_t),  allocatable :: new_variables(:)

        ! assert allocated(this%variables)
        allocate(new_variables, source=this%variables)
        ! new_variables = this%variables

        deallocate(this%variables)

        allocate(this%variables(size(new_variables)*2))
        this%variables(:size(new_variables)) = new_variables

        deallocate(new_variables)

    end subroutine


    !>------------------------------------------------------------
    !! Simple error handling for common netcdf file errors
    !!
    !! If status does not equal nf90_noerr, then print an error message and STOP
    !! the entire program.
    !!
    !! @param   status  integer return code from nc_* routines
    !! @param   extra   OPTIONAL string with extra context to print in case of an error
    !!
    !!------------------------------------------------------------
    subroutine check(status,extra)
        implicit none
        integer, intent ( in) :: status
        character(len=*), optional, intent(in) :: extra

        ! check for errors
        if(status /= nf90_noerr) then
            ! print a useful message
            print *, trim(nf90_strerror(status))
            if(present(extra)) then
                ! print any optionally provided context
                write(*,*) trim(extra)
            endif
            ! STOP the program execution
            stop "Stopped"
        end if
    end subroutine check


end submodule<|MERGE_RESOLUTION|>--- conflicted
+++ resolved
@@ -279,12 +279,6 @@
         if (0<var_list( kVARS%lakedepth2d) )                call this%add_to_output( get_metadata( kVARS%lakedepth2d                  , domain%lakedepth2d%data_2d))
         if (0<var_list( kVARS%ivt) )                        call this%add_to_output( get_metadata( kVARS%ivt                          , domain%ivt%data_2d))
 
-
-<<<<<<< HEAD
-=======
-
->>>>>>> 21b58010
-
     end subroutine
 
     subroutine add_global_attributes(this)
