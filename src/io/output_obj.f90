submodule(output_interface) output_implementation
  use output_metadata,          only : get_metadata
  use time_object,              only : Time_type
  implicit none

contains

    module subroutine set_domain(this, domain)
        class(output_t),  intent(inout)  :: this
        type(domain_t),   intent(in)     :: domain
        integer :: i

        if (.not.this%is_initialized) call this%init()

        do i=1,domain%info%n_attrs
            call this%add_attribute(domain%info%attributes(i)%name, domain%info%attributes(i)%value)
        enddo

    end subroutine


    module subroutine add_to_output(this, variable)
        class(output_t),   intent(inout) :: this
        type(variable_t),  intent(in)     :: variable

        if (.not.this%is_initialized) call this%init()

        if (associated(variable%data_2d).or.associated(variable%data_3d)) then

            if (this%n_variables == size(this%variables)) call this%increase_var_capacity()

            this%n_variables = this%n_variables + 1

            this%variables(this%n_variables) = variable
        endif

    end subroutine


    module subroutine save_file(this, filename, current_step, time)
        class(output_t),  intent(inout) :: this
        character(len=*), intent(in)    :: filename
        integer,          intent(in)    :: current_step
        type(Time_type),  intent(in)    :: time
        integer :: err

        if (.not.this%is_initialized) call this%init()

        ! open file
        this%filename = filename
        err = nf90_open(filename, NF90_WRITE, this%ncfile_id)
        if (err /= NF90_NOERR) then
            call check( nf90_create(filename, NF90_CLOBBER, this%ncfile_id), "Opening:"//trim(filename))
            this%creating=.True.
        else
            ! in case we need to add a new variable when setting up variables
            call check(nf90_redef(this%ncfile_id), "Setting redefine mode for: "//trim(filename))
        endif

        ! define variables or find variable IDs (and dimensions)
        call setup_variables(this, time)

        if (this%creating) then
            ! add global attributes such as the image number, domain dimension, creation time
            call add_global_attributes(this)

        endif
        ! End define mode. This tells netCDF we are done defining metadata.
        call check( nf90_enddef(this%ncfile_id), "end define mode" )

        ! store output
        call save_data(this, current_step, time)

        this%creating = .false.
        ! close file
        call check(nf90_close(this%ncfile_id), "Closing file "//trim(filename))
    end subroutine

    module subroutine add_variables(this, var_list, domain)
        class(output_t), intent(inout)  :: this
        integer,         intent(in)     :: var_list(:)
        type(domain_t),  intent(in)     :: domain

        if (0<var_list( kVARS%u) )                          call this%add_to_output( get_metadata( kVARS%u                            , domain%u%data_3d))
        if (0<var_list( kVARS%v) )                          call this%add_to_output( get_metadata( kVARS%v                            , domain%v%data_3d))
        if (0<var_list( kVARS%w) )                          call this%add_to_output( get_metadata( kVARS%w                            , domain%w%data_3d))
        if (0<var_list( kVARS%w) )                          call this%add_to_output( get_metadata( kVARS%w_real                       , domain%w_real%data_3d))
        if (0<var_list( kVARS%nsquared) )                   call this%add_to_output( get_metadata( kVARS%nsquared                     , domain%nsquared%data_3d))
        if (0<var_list( kVARS%water_vapor) )                call this%add_to_output( get_metadata( kVARS%water_vapor                  , domain%water_vapor%data_3d))
        if (0<var_list( kVARS%potential_temperature) )      call this%add_to_output( get_metadata( kVARS%potential_temperature        , domain%potential_temperature%data_3d))
        if (0<var_list( kVARS%cloud_water) )                call this%add_to_output( get_metadata( kVARS%cloud_water                  , domain%cloud_water_mass%data_3d))
        if (0<var_list( kVARS%cloud_number_concentration))  call this%add_to_output( get_metadata( kVARS%cloud_number_concentration   , domain%cloud_number%data_3d))
        if (0<var_list( kVARS%cloud_ice) )                  call this%add_to_output( get_metadata( kVARS%cloud_ice                    , domain%cloud_ice_mass%data_3d))
        if (0<var_list( kVARS%ice_number_concentration))    call this%add_to_output( get_metadata( kVARS%ice_number_concentration     , domain%cloud_ice_number%data_3d))
        if (0<var_list( kVARS%rain_in_air) )                call this%add_to_output( get_metadata( kVARS%rain_in_air                  , domain%rain_mass%data_3d))
        if (0<var_list( kVARS%rain_number_concentration))   call this%add_to_output( get_metadata( kVARS%rain_number_concentration    , domain%rain_number%data_3d))
        if (0<var_list( kVARS%snow_in_air) )                call this%add_to_output( get_metadata( kVARS%snow_in_air                  , domain%snow_mass%data_3d))
        if (0<var_list( kVARS%snow_number_concentration) )  call this%add_to_output( get_metadata( kVARS%snow_number_concentration    , domain%snow_number%data_3d))
        if (0<var_list( kVARS%graupel_in_air) )             call this%add_to_output( get_metadata( kVARS%graupel_in_air               , domain%graupel_mass%data_3d))
        if (0<var_list( kVARS%graupel_number_concentration))call this%add_to_output( get_metadata( kVARS%graupel_number_concentration , domain%graupel_number%data_3d))
        if (0<var_list( kVARS%precipitation) )              call this%add_to_output( get_metadata( kVARS%precipitation                , domain%accumulated_precipitation%data_2d))
        if (0<var_list( kVARS%convective_precipitation) )   call this%add_to_output( get_metadata( kVARS%convective_precipitation     , domain%accumulated_convective_pcp%data_2d))
        if (0<var_list( kVARS%snowfall) )                   call this%add_to_output( get_metadata( kVARS%snowfall                     , domain%accumulated_snowfall%data_2d))
        if (0<var_list( kVARS%graupel) )                    call this%add_to_output( get_metadata( kVARS%graupel                      , domain%graupel%data_2d))
        if (0<var_list( kVARS%pressure) )                   call this%add_to_output( get_metadata( kVARS%pressure                     , domain%pressure%data_3d))
        if (0<var_list( kVARS%temperature) )                call this%add_to_output( get_metadata( kVARS%temperature                  , domain%temperature%data_3d))
        if (0<var_list( kVARS%exner) )                      call this%add_to_output( get_metadata( kVARS%exner                        , domain%exner%data_3d))
        if (0<var_list( kVARS%z) )                          call this%add_to_output( get_metadata( kVARS%z                            , domain%z%data_3d))
        if (0<var_list( kVARS%dz_interface) )               call this%add_to_output( get_metadata( kVARS%dz_interface                 , domain%dz_interface%data_3d))
        if (0<var_list( kVARS%z_interface) )                call this%add_to_output( get_metadata( kVARS%z_interface                  , domain%z_interface%data_3d))
        if (0<var_list( kVARS%dz) )                         call this%add_to_output( get_metadata( kVARS%dz                           , domain%dz_mass%data_3d))
        if (0<var_list( kVARS%density) )                    call this%add_to_output( get_metadata( kVARS%density                      , domain%density%data_3d))
        if (0<var_list( kVARS%pressure_interface) )         call this%add_to_output( get_metadata( kVARS%pressure_interface           , domain%pressure_interface%data_3d))
        if (0<var_list( kVARS%cloud_fraction) )             call this%add_to_output( get_metadata( kVARS%cloud_fraction               , domain%cloud_fraction%data_2d))
        if (0<var_list( kVARS%shortwave) )                  call this%add_to_output( get_metadata( kVARS%shortwave                    , domain%shortwave%data_2d))
        if (0<var_list( kVARS%longwave) )                   call this%add_to_output( get_metadata( kVARS%longwave                     , domain%longwave%data_2d))
        if (0<var_list( kVARS%vegetation_fraction) )        call this%add_to_output( get_metadata( kVARS%vegetation_fraction          , domain%vegetation_fraction%data_3d))
        if (0<var_list( kVARS%lai) )                        call this%add_to_output( get_metadata( kVARS%lai                          , domain%lai%data_2d))
        if (0<var_list( kVARS%canopy_water) )               call this%add_to_output( get_metadata( kVARS%canopy_water                 , domain%canopy_water%data_2d))
        if (0<var_list( kVARS%canopy_ice) )                 call this%add_to_output( get_metadata( kVARS%canopy_ice                   , domain%canopy_ice%data_2d))
<<<<<<< HEAD
=======
        if (0<var_list( kVARS%canopy_vapor_pressure) )      call this%add_to_output( get_metadata( kVARS%canopy_vapor_pressure        , domain%canopy_vapor_pressure%data_2d))
        if (0<var_list( kVARS%canopy_temperature) )         call this%add_to_output( get_metadata( kVARS%canopy_temperature           , domain%canopy_temperature%data_2d))
>>>>>>> 4a52638f
        if (0<var_list( kVARS%snow_water_equivalent) )      call this%add_to_output( get_metadata( kVARS%snow_water_equivalent        , domain%snow_water_equivalent%data_2d))
        if (0<var_list( kVARS%snow_height) )                call this%add_to_output( get_metadata( kVARS%snow_height                  , domain%snow_height%data_2d))
        if (0<var_list( kVARS%skin_temperature) )           call this%add_to_output( get_metadata( kVARS%skin_temperature             , domain%skin_temperature%data_2d))
        if (0<var_list( kVARS%soil_water_content) )         call this%add_to_output( get_metadata( kVARS%soil_water_content           , domain%soil_water_content%data_3d))
        if (0<var_list( kVARS%soil_temperature) )           call this%add_to_output( get_metadata( kVARS%soil_temperature             , domain%soil_temperature%data_3d))
        if (0<var_list( kVARS%latitude) )                   call this%add_to_output( get_metadata( kVARS%latitude                     , domain%latitude%data_2d))
        if (0<var_list( kVARS%longitude) )                  call this%add_to_output( get_metadata( kVARS%longitude                    , domain%longitude%data_2d))
        if (0<var_list( kVARS%u_latitude) )                 call this%add_to_output( get_metadata( kVARS%u_latitude                   , domain%u_latitude%data_2d))
        if (0<var_list( kVARS%u_longitude) )                call this%add_to_output( get_metadata( kVARS%u_longitude                  , domain%u_longitude%data_2d))
        if (0<var_list( kVARS%v_latitude) )                 call this%add_to_output( get_metadata( kVARS%v_latitude                   , domain%v_latitude%data_2d))
        if (0<var_list( kVARS%v_longitude) )                call this%add_to_output( get_metadata( kVARS%v_longitude                  , domain%v_longitude%data_2d))
        if (0<var_list( kVARS%terrain) )                    call this%add_to_output( get_metadata( kVARS%terrain                      , domain%terrain%data_2d))
        if (0<var_list( kVARS%sensible_heat) )              call this%add_to_output( get_metadata( kVARS%sensible_heat                , domain%sensible_heat%data_2d))
        if (0<var_list( kVARS%latent_heat) )                call this%add_to_output( get_metadata( kVARS%latent_heat                  , domain%latent_heat%data_2d))
        if (0<var_list( kVARS%u_10m) )                      call this%add_to_output( get_metadata( kVARS%u_10m                        , domain%u_10m%data_2d))
        if (0<var_list( kVARS%v_10m) )                      call this%add_to_output( get_metadata( kVARS%v_10m                        , domain%v_10m%data_2d))
        if (0<var_list( kVARS%temperature_2m) )             call this%add_to_output( get_metadata( kVARS%temperature_2m               , domain%temperature_2m%data_2d))
        if (0<var_list( kVARS%humidity_2m) )                call this%add_to_output( get_metadata( kVARS%humidity_2m                  , domain%humidity_2m%data_2d))
        if (0<var_list( kVARS%surface_pressure) )           call this%add_to_output( get_metadata( kVARS%surface_pressure             , domain%surface_pressure%data_2d))
        if (0<var_list( kVARS%longwave_up) )                call this%add_to_output( get_metadata( kVARS%longwave_up                  , domain%longwave_up%data_2d))
        if (0<var_list( kVARS%ground_heat_flux) )           call this%add_to_output( get_metadata( kVARS%ground_heat_flux             , domain%ground_heat_flux%data_2d))
        if (0<var_list( kVARS%soil_deep_temperature) )      call this%add_to_output( get_metadata( kVARS%soil_deep_temperature        , domain%soil_deep_temperature%data_2d))
        if (0<var_list( kVARS%soil_totalmoisture) )         call this%add_to_output( get_metadata( kVARS%soil_totalmoisture           , domain%soil_totalmoisture%data_2d))
        if (0<var_list( kVARS%roughness_z0) )               call this%add_to_output( get_metadata( kVARS%roughness_z0                 , domain%roughness_z0%data_2d))


    end subroutine

    subroutine add_global_attributes(this)
        implicit none
        class(output_t), intent(inout)  :: this
        integer :: i

        character(len=19)       :: todays_date_time
        integer,dimension(8)    :: date_time
        character(len=49)       :: date_format
        character(len=5)        :: UTCoffset
        character(len=64)       :: err
        integer                 :: ncid

        ncid = this%ncfile_id

        err="Creating global attributes"
        call check( nf90_put_att(ncid,NF90_GLOBAL,"Conventions","CF-1.6"), trim(err))
        call check( nf90_put_att(ncid,NF90_GLOBAL,"title","Intermediate Complexity Atmospheric Research (ICAR) model output"), trim(err))
        call check( nf90_put_att(ncid,NF90_GLOBAL,"institution","National Center for Atmospheric Research"), trim(err))
        call check( nf90_put_att(ncid,NF90_GLOBAL,"history","Created:"//todays_date_time//UTCoffset), trim(err))
        call check( nf90_put_att(ncid,NF90_GLOBAL,"references", &
                    "Gutmann et al. 2016: The Intermediate Complexity Atmospheric Model (ICAR). J.Hydrometeor. doi:10.1175/JHM-D-15-0155.1, 2016."), trim(err))
        call check( nf90_put_att(ncid,NF90_GLOBAL,"contact","Ethan Gutmann : gutmann@ucar.edu"), trim(err))
        call check( nf90_put_att(ncid,NF90_GLOBAL,"git",VERSION), trim(err))

        if (this%n_attrs > 0) then
            do i=1,this%n_attrs
                call check( nf90_put_att(   this%ncfile_id,             &
                                            NF90_GLOBAL,                &
                                            trim(this%attributes(i)%name),    &
                                            trim(this%attributes(i)%value)),  &
                                            "global attr:"//trim(this%attributes(i)%name))
            enddo
        endif

        call date_and_time(values=date_time,zone=UTCoffset)
        date_format='(I4,"/",I2.2,"/",I2.2," ",I2.2,":",I2.2,":",I2.2)'
        write(todays_date_time,date_format) date_time(1:3),date_time(5:7)

        call check(nf90_put_att(this%ncfile_id, NF90_GLOBAL,"history","Created:"//todays_date_time//UTCoffset), "global attr")
        call check(nf90_put_att(this%ncfile_id, NF90_GLOBAL, "image", this_image()))

    end subroutine add_global_attributes

    subroutine setup_variables(this, time)
        implicit none
        class(output_t), intent(inout) :: this
        type(Time_type), intent(in)    :: time
        integer :: i

        ! iterate through variables creating or setting up variable IDs if they exist, also dimensions
        do i=1,this%n_variables
            ! create all dimensions or find dimension IDs if they exist already
            call setup_dims_for_var(this, this%variables(i))

            call setup_variable(this, this%variables(i))
        end do

        call setup_time_variable(this, time)

    end subroutine setup_variables

    subroutine setup_time_variable(this, time)
        implicit none
        class(output_t), intent(inout) :: this
        type(Time_type), intent(in)    :: time
        integer :: err

        associate(var => this%time)
        var%name = "time"
        var%dimensions = [ "time" ]
        var%n_dimensions = 1

        err = nf90_inq_varid(this%ncfile_id, var%name, var%var_id)

        ! if the variable was not found in the netcdf file then we will define it.
        if (err /= NF90_NOERR) then

            if (allocated(var%dim_ids)) deallocate(var%dim_ids)
            allocate(var%dim_ids(1))

            ! Try to find the dimension ID if it exists already.
            err = nf90_inq_dimid(this%ncfile_id, trim(var%dimensions(1)), var%dim_ids(1))

            ! if the dimension doesn't exist in the file, create it.
            if (err/=NF90_NOERR) then
                call check( nf90_def_dim(this%ncfile_id, trim(var%dimensions(1)), NF90_UNLIMITED, &
                            var%dim_ids(1) ), "def_dim"//var%dimensions(1) )
            endif

            call check( nf90_def_var(this%ncfile_id, var%name, NF90_DOUBLE, var%dim_ids(1), var%var_id), "Defining time" )
            call check( nf90_put_att(this%ncfile_id, var%var_id,"standard_name","time"))
            call check( nf90_put_att(this%ncfile_id, var%var_id,"units",time%units()))
            call check( nf90_put_att(this%ncfile_id, var%var_id,"UTCoffset","0"))

        endif
        end associate

    end subroutine setup_time_variable


    subroutine save_data(this, current_step, time)
        implicit none
        class(output_t), intent(in) :: this
        integer,         intent(in) :: current_step
        type(Time_type), intent(in) :: time
        integer :: i
        integer :: dim_3d(3)

        integer :: start_three_D_t(4) = [1,1,1,1]
        integer :: start_two_D_t(3)  = [1,1,1]
        start_three_D_t(4) = current_step
        start_two_D_t(3)   = current_step

        do i=1,this%n_variables
            associate(var => this%variables(i))
                if (var%three_d) then
                    dim_3d = var%dim_len
                    if (var%unlimited_dim) then
                        call check( nf90_put_var(this%ncfile_id, var%var_id,  reshape(var%data_3d, shape=dim_3d, order=[1,3,2]), start_three_D_t),   &
                                    "saving:"//trim(var%name) )
                    elseif (this%creating) then
                        call check( nf90_put_var(this%ncfile_id, var%var_id,  reshape(var%data_3d, shape=dim_3d, order=[1,3,2]) ),   &
                                    "saving:"//trim(var%name) )
                    endif

                elseif (var%two_d) then
                    if (var%unlimited_dim) then
                        call check( nf90_put_var(this%ncfile_id, var%var_id,  var%data_2d, start_two_D_t),   &
                                "saving:"//trim(var%name) )
                    elseif (this%creating) then
                        call check( nf90_put_var(this%ncfile_id, var%var_id,  var%data_2d),   &
                                "saving:"//trim(var%name) )
                    endif
                endif
            end associate
        end do

        call check( nf90_put_var(this%ncfile_id, this%time%var_id, time%mjd(), [current_step] ),   &
                    "saving:"//trim(this%time%name) )


    end subroutine save_data

    subroutine setup_dims_for_var(this, var)
        implicit none
        class(output_t),    intent(inout) :: this
        type(variable_t),   intent(inout) :: var
        integer :: i, err

        if (allocated(var%dim_ids)) deallocate(var%dim_ids)

        allocate(var%dim_ids(var%n_dimensions))

        do i = 1, size(var%dim_ids)

            ! Try to find the dimension ID if it exists already.
            err = nf90_inq_dimid(this%ncfile_id, trim(var%dimensions(i)), var%dim_ids(i))

            ! probably the dimension doesn't exist in the file, so we will create it.
            if (err/=NF90_NOERR) then

                ! assume that the last dimension should be the unlimited dimension (generally a good idea...)
                if (var%unlimited_dim .and. (i==size(var%dim_ids))) then
                    call check( nf90_def_dim(this%ncfile_id, trim(var%dimensions(i)), NF90_UNLIMITED, &
                                var%dim_ids(i) ), "def_dim"//var%dimensions(i) )
                else
                    call check( nf90_def_dim(this%ncfile_id, var%dimensions(i), var%dim_len(i),       &
                                var%dim_ids(i) ), "def_dim"//var%dimensions(i) )
                endif
            endif
        end do

    end subroutine setup_dims_for_var

    subroutine setup_variable(this, var)
        implicit none
        class(output_t),   intent(inout) :: this
        type(variable_t),  intent(inout) :: var
        integer :: i, err

        err = nf90_inq_varid(this%ncfile_id, var%name, var%var_id)

        ! if the variable was not found in the netcdf file then we will define it.
        if (err /= NF90_NOERR) then
            call check( nf90_def_var(this%ncfile_id, var%name, NF90_REAL, var%dim_ids, var%var_id), &
                        "Defining variable:"//trim(var%name) )

            ! setup attributes
            do i=1,size(var%attributes)
                call check( nf90_put_att(this%ncfile_id,                &
                                         var%var_id,                    &
                                         trim(var%attributes(i)%name),        &
                                         trim(var%attributes(i)%value)),      &
                            "saving attribute"//trim(var%attributes(i)%name))
            enddo
        endif

    end subroutine setup_variable

    module subroutine init(this)
        implicit none
        class(output_t),   intent(inout)  :: this

        allocate(this%variables(kINITIAL_VAR_SIZE))
        this%n_variables = 0
        this%n_dims      = 0
        this%is_initialized = .True.

    end subroutine

    module subroutine increase_var_capacity(this)
        implicit none
        class(output_t),   intent(inout)  :: this
        type(variable_t),  allocatable :: new_variables(:)

        ! assert allocated(this%variables)
        allocate(new_variables, source=this%variables)
        ! new_variables = this%variables

        deallocate(this%variables)

        allocate(this%variables(size(new_variables)*2))
        this%variables(:size(new_variables)) = new_variables

        deallocate(new_variables)

    end subroutine


    !>------------------------------------------------------------
    !! Simple error handling for common netcdf file errors
    !!
    !! If status does not equal nf90_noerr, then print an error message and STOP
    !! the entire program.
    !!
    !! @param   status  integer return code from nc_* routines
    !! @param   extra   OPTIONAL string with extra context to print in case of an error
    !!
    !!------------------------------------------------------------
    subroutine check(status,extra)
        implicit none
        integer, intent ( in) :: status
        character(len=*), optional, intent(in) :: extra

        ! check for errors
        if(status /= nf90_noerr) then
            ! print a useful message
            print *, trim(nf90_strerror(status))
            if(present(extra)) then
                ! print any optionally provided context
                write(*,*) trim(extra)
            endif
            ! STOP the program execution
            stop "Stopped"
        end if
    end subroutine check


end submodule<|MERGE_RESOLUTION|>--- conflicted
+++ resolved
@@ -118,11 +118,8 @@
         if (0<var_list( kVARS%lai) )                        call this%add_to_output( get_metadata( kVARS%lai                          , domain%lai%data_2d))
         if (0<var_list( kVARS%canopy_water) )               call this%add_to_output( get_metadata( kVARS%canopy_water                 , domain%canopy_water%data_2d))
         if (0<var_list( kVARS%canopy_ice) )                 call this%add_to_output( get_metadata( kVARS%canopy_ice                   , domain%canopy_ice%data_2d))
-<<<<<<< HEAD
-=======
         if (0<var_list( kVARS%canopy_vapor_pressure) )      call this%add_to_output( get_metadata( kVARS%canopy_vapor_pressure        , domain%canopy_vapor_pressure%data_2d))
         if (0<var_list( kVARS%canopy_temperature) )         call this%add_to_output( get_metadata( kVARS%canopy_temperature           , domain%canopy_temperature%data_2d))
->>>>>>> 4a52638f
         if (0<var_list( kVARS%snow_water_equivalent) )      call this%add_to_output( get_metadata( kVARS%snow_water_equivalent        , domain%snow_water_equivalent%data_2d))
         if (0<var_list( kVARS%snow_height) )                call this%add_to_output( get_metadata( kVARS%snow_height                  , domain%snow_height%data_2d))
         if (0<var_list( kVARS%skin_temperature) )           call this%add_to_output( get_metadata( kVARS%skin_temperature             , domain%skin_temperature%data_2d))
