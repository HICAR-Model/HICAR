submodule(output_interface) output_implementation
  use output_metadata,          only : get_metadata, get_varindx
  use debug_module,             only : check_ncdf
  use iso_fortran_env,          only : output_unit
<<<<<<< HEAD
  use time_io,                  only : get_output_time
=======
  use time_io,                  only : find_timestep_in_filelist
  use string,                   only : str
  use io_routines,              only : io_newunit
>>>>>>> e5811a30

  implicit none

contains


    module subroutine init(this, domain, options, its, ite, kts, kte, jts, jte)
        implicit none
        class(output_t),  intent(inout)  :: this
        type(domain_t),   intent(inout)  :: domain
        type(options_t),  intent(in)     :: options
        integer,          intent(in)     :: its, ite, kts, kte, jts, jte
        
        integer :: i
        
        allocate(this%variables(kINITIAL_VAR_SIZE))
        
        this%n_vars = 0
        this%n_dims      = 0
        this%is_initialized = .True.
        this%output_counter = 1
        this%restart_counter = 1
        this%its = its; this%ite = ite; this%kts = kts; this%kte = kte; this%jts = jts; this%jte = jte
        this%global_dim_len = (/domain%ide, domain%jde, domain%kde /)

        call set_attrs(this, domain)
        
        this%base_out_file_name = options%io_options%output_file
        this%output_count = options%io_options%frames_per_outfile
        this%base_rst_file_name = options%io_options%restart_out_file
        this%restart_count = options%io_options%restart_count
        
        write(this%output_fn, '(A,A,".nc")')    &
                trim(this%base_out_file_name),   &
                trim(options%parameters%start_time%as_string(this%file_date_format))

        call this%add_variables(domain%vars_to_out)
        
    end subroutine init
    
    !If this is a restart run, set output counter and filename to pick up
    !where we left off
    module subroutine init_restart(this, options, par_comms, out_var_indices)
        implicit none
        class(output_t),  intent(inout)  :: this
        type(options_t),  intent(in)     :: options
        integer,          intent(in)     :: par_comms, out_var_indices(:)
        
        integer                       :: error
        character(len=MAXFILELENGTH), allocatable :: file_list(:)

        !Expect the worse
        error = 1

        call get_outputfiles(this,file_list)
        
        if (size(file_list) > 0) then
            !Find output file and step in output filelist
            this%output_counter = find_timestep_in_filelist(file_list, 'time', options%parameters%start_time,this%output_fn,error=error)
        endif
        
        if (error == 0) then
            !Open output file, setting out_ncfile_id
            call open_file(this, this%output_fn, options%parameters%start_time, par_comms, out_var_indices)
            this%out_ncfile_id = this%active_nc_id
        else
            this%output_counter = 1
            write(this%output_fn, '(A,A,".nc")')    &
                trim(this%base_out_file_name),   &
                trim(options%parameters%start_time%as_string(this%file_date_format))
        endif

    end subroutine init_restart
    
    subroutine get_outputfiles(this,file_list)
        implicit none
        class(output_t),  intent(in)   :: this
        character(len=*), allocatable, intent(inout):: file_list(:)
        
        integer :: i, error, nfiles, unit
        character(len=MAXFILELENGTH)  :: file
        character(len=MAXFILELENGTH), allocatable :: temp_list(:)
        character(len=kMAX_FILE_LENGTH) :: temp_file
        character(len=MAXFILELENGTH) :: cmd_str
        
        allocate(temp_list(MAX_NUMBER_FILES))
        
        temp_file = 'tmp_outfiles'//trim(str(this_image()))//'.txt'
        cmd_str = 'ls '//trim(this%base_out_file_name)//'*.nc > '//trim(temp_file)
        call system( cmd_str )
        
        open( io_newunit(unit), file = trim(temp_file) )
        i=0
        error=0
        do while (error==0)
            read(unit, '(A)', iostat=error) file
            if (error==0) then
                i=i+1
                temp_list(i) = trim(file)
            endif
        enddo
        close(unit)
        
        cmd_str = 'rm '//trim(temp_file)
        call system( cmd_str )
        
        nfiles = i
        allocate(file_list(nfiles))
        file_list(1:nfiles) = temp_list(1:nfiles)
        deallocate(temp_list)
    end subroutine

    module subroutine set_attrs(this, domain)
        class(output_t),  intent(inout)  :: this
        type(domain_t),   intent(in)     :: domain
        integer :: i

        do i=1,domain%info%n_attrs
            call this%add_attribute(domain%info%attributes(i)%name, domain%info%attributes(i)%value)
        enddo

    end subroutine

    module subroutine add_to_output(this, in_variable)
        class(output_t),   intent(inout) :: this
        type(variable_t),  intent(in) :: in_variable
        
        type(variable_t) :: variable
        integer :: n
        
        variable = in_variable
        
        if (variable%dim_len(3)<=0) variable%dim_len(3) = this%kte
        if (this%n_vars == size(this%variables)) call this%increase_var_capacity()

        this%n_vars = this%n_vars + 1
        this%variables(this%n_vars) = variable

    end subroutine

    module subroutine save_out_file(this, time, par_comms, out_var_indices, rst_var_indices)
        class(output_t),  intent(inout) :: this
        type(Time_type),  intent(in)  :: time
        integer,          intent(in)  :: par_comms
        integer,          intent(in)  :: out_var_indices(:), rst_var_indices(:)


        !Check if we should change the file
        if (this%output_counter > this%output_count) then
            write(this%output_fn, '(A,A,".nc")')    &
                trim(this%base_out_file_name),   &
                trim(time%as_string(this%file_date_format))

            this%output_counter = 1
            if (this%out_ncfile_id > 0) then
                call check_ncdf(nf90_close(this%out_ncfile_id), "Closing output file ")
                this%out_ncfile_id = -1
            endif
        endif

        this%active_nc_id = this%out_ncfile_id
                    
        if (this%active_nc_id < 0) then
            call open_file(this, this%output_fn, time, par_comms,out_var_indices)
            this%out_ncfile_id = this%active_nc_id
        endif
        call flush(output_unit)

        if (.not.this%block_checked) call block_hunter(this)

        ! store output
        call save_data(this, this%output_counter, time, out_var_indices)
        
        !In case we had creating set to true, set to false
        this%creating = .false.
        
        this%active_nc_id = -1
        
        if (this%restart_counter > this%restart_count) then
            !Close output file to force buffered data to be written to disk.
            !If the user wants to use the restart file later, this is necesarry 
            !For writing to the output file again
            
            call check_ncdf(nf90_close(this%out_ncfile_id), "Closing output file ")
            this%out_ncfile_id = -1

            call save_rst_file(this, time, par_comms, rst_var_indices)   
            this%restart_counter = 1
        endif
        this%restart_counter = this%restart_counter+ 1
        this%output_counter  = this%output_counter + 1

    end subroutine
    
    subroutine save_rst_file(this, time, par_comms, rst_var_indices)
        class(output_t),  intent(inout) :: this
        type(Time_type),  intent(in)  :: time
        integer,          intent(in)  :: par_comms
        integer,          intent(in)  :: rst_var_indices(:)

        this%active_nc_id = this%rst_ncfile_id
        
        if (this%active_nc_id < 0) then
            write(this%restart_fn, '(A,A,".nc")')    &
                trim(this%base_rst_file_name),   &
                trim(time%as_string(this%file_date_format))

            call open_file(this, this%restart_fn, time, par_comms,rst_var_indices)
            this%rst_ncfile_id = this%active_nc_id
        endif

        ! store output
        call save_data(this, 1, time, rst_var_indices)
        
        !In case we had creating set to true, set to false
        this%creating = .false.

        !Close the file
        call check_ncdf(nf90_close(this%rst_ncfile_id), "Closing restart file ")
        this%rst_ncfile_id = -1
        
        this%active_nc_id = -1
    end subroutine

    
    !See if this outputer has 'blocks', or a piece of it which it should not write
    !This can occur due to using only images on a given node, which results in stepped
    !patterns if the output is not appropriately treated
    !
    !The goal of the routine is to set all start and cnt object fields so that either
    !(1) if there is no block, the standard fields contain the whole bounds of the object
    !(2) if there is a block, the standard fields contain the continuous block of the object
    ! and the 'b' fields contain the discontinuous block
    subroutine block_hunter(this)
        class(output_t),  intent(inout) :: this

        integer :: i_s, i_e, k_s, k_e, j_s, j_e, nx, ny
        integer :: i_s_b, i_e_b, j_s_b, j_e_b
        integer :: i_s_b2, i_e_b2, j_s_b2, j_e_b2

        real, allocatable, dimension(:,:) :: datas
        
        this%block_checked = .True.
        this%is_blocked = .False.
        this%blocked_LL = .False.
        this%blocked_UR = .False.

        i_s_b = 2; i_e_b = 1; j_s_b = 2; j_e_b = 1;
        i_s_b2 = 2; i_e_b2 = 1; j_s_b2 = 2; j_e_b2 = 1;

        i_s = this%its
        i_e = this%ite
        j_s = this%jts
        j_e = this%jte
        k_s = this%kts
        k_e = this%kte

        nx = i_e - i_s + 1
        ny = j_e - j_s + 1

        if (this%variables(1)%three_d) then
            datas = this%variables(1)%data_3d(1:nx,1,1:ny)
        else if (this%variables(1)%two_d) then
            datas = this%variables(1)%data_2d(1:nx,1:ny)
        endif
        !Check each corner to see where this starts
        !LL
        if (datas(1,1) == kEMPT_BUFF) then
            i_s_b = findloc(datas(:,1),kEMPT_BUFF,dim=1,back=.True.) + 1
            i_e_b = i_e
            j_e_b = findloc(datas(1,:),kEMPT_BUFF,dim=1,back=.True.) + j_s - 1
            j_s_b = j_s
            this%blocked_LL = .True.
        endif
        !UR
        if (datas(nx,ny) == kEMPT_BUFF) then
            i_s_b2 = i_s 
            i_e_b2 = findloc(datas(:,ny),kEMPT_BUFF,dim=1,back=.False.) - 1
            j_e_b2 = j_e 
            j_s_b2 = findloc(datas(nx,:),kEMPT_BUFF,dim=1,back=.False.) + j_s + 1
            this%blocked_UR = .True.
        endif
        
        if (this%blocked_LL) j_s = j_e_b+1
        if (this%blocked_UR) j_e = j_s_b2-1
        
        this%start_3d = (/ i_s, j_s, k_s /)
        this%cnt_3d = (/ (i_e-i_s+1), (j_e-j_s+1), (k_e-k_s+1)  /)
        this%cnt_2d = (/ (i_e-i_s+1), (j_e-j_s+1) /)

        !Compute block start and cnts accordingly
        if (this%blocked_LL) then
            this%start_3d_b = (/ i_s_b, j_s_b, k_s /)
            this%cnt_3d_b = (/ (i_e_b-i_s_b+1), (j_e_b-j_s_b+1), (k_e-k_s+1)  /)
            this%cnt_2d_b = (/ (i_e_b-i_s_b+1), (j_e_b-j_s_b+1) /)
        else
            this%start_3d_b = (/ 1, 1, 1 /)
            this%cnt_3d_b = (/ 0, 0, 0  /)
            this%cnt_2d_b = (/ 0, 0 /)
        endif 
        if (this%blocked_UR) then
            this%start_3d_b2 = (/ i_s_b2, j_s_b2, k_s /)
            this%cnt_3d_b2 = (/ (i_e_b2-i_s_b2+1), (j_e_b2-j_s_b2+1), (k_e-k_s+1)  /)
            this%cnt_2d_b2 = (/ (i_e_b2-i_s_b2+1), (j_e_b2-j_s_b2+1) /)
        else
            this%start_3d_b2 = (/ 1, 1, 1 /)
            this%cnt_3d_b2 = (/ 0, 0, 0  /)
            this%cnt_2d_b2 = (/ 0, 0 /)
        endif
    end subroutine block_hunter
    
    subroutine open_file(this, filename, time, par_comms, var_indx_list)
        class(output_t),                 intent(inout) :: this
        character(len=kMAX_FILE_LENGTH), intent(in)    :: filename

        type(Time_type),                 intent(in)    :: time
        integer,                         intent(in)    :: par_comms
        integer,                         intent(in)    :: var_indx_list(:)

        integer :: err
        
        ! open file
        err = nf90_open(filename, IOR(NF90_WRITE,NF90_NETCDF4), this%active_nc_id, comm = par_comms, info = MPI_INFO_NULL)
        if (err /= NF90_NOERR) then
            call check_ncdf( nf90_create(filename, IOR(NF90_CLOBBER,NF90_NETCDF4), this%active_nc_id, comm = par_comms, info = MPI_INFO_NULL), "Opening:"//trim(filename))
            this%creating=.True.
        else
            ! in case we need to add a new variable when setting up variables
            call check_ncdf(nf90_redef(this%active_nc_id), "Setting redefine mode for: "//trim(filename))
        endif

        !This command cuts down on write time and must be done once the file is opened
        call check_ncdf( nf90_set_fill(this%active_nc_id, nf90_nofill, err), "Setting fill mode to none")

        ! define variables or find variable IDs (and dimensions)
        call setup_variables(this, time, var_indx_list)

        if (this%creating) then
            ! add global attributes such as the image number, domain dimension, creation time
            call add_global_attributes(this)
        endif
        ! End define mode. This tells netCDF we are done defining metadata.
        call check_ncdf( nf90_enddef(this%active_nc_id), "end define mode" )
    

    end subroutine

    module subroutine add_variables(this, vars_to_out)
        class(output_t),  intent(inout)  :: this
        type(var_dict_t), intent(inout)  :: vars_to_out

        type(variable_t) :: var

        !Loop through domain vars_to_out, get the var index for the given variable name, and add that var's meta data to local list
        call vars_to_out%reset_iterator()
        
        do while (vars_to_out%has_more_elements())
            var = vars_to_out%next()
            call this%add_to_output(get_metadata( get_varindx(var%name) ))
        end do
    end subroutine

    subroutine add_global_attributes(this)
        implicit none
        class(output_t), intent(inout)  :: this
        integer :: i

        character(len=19)       :: todays_date_time
        integer,dimension(8)    :: date_time
        character(len=49)       :: date_format
        character(len=5)        :: UTCoffset
        character(len=64)       :: err
        integer                 :: ncid

        ncid = this%active_nc_id

        err="Creating global attributes"
        call check_ncdf( nf90_put_att(ncid,NF90_GLOBAL,"Conventions","CF-1.6"), trim(err))
        call check_ncdf( nf90_put_att(ncid,NF90_GLOBAL,"title","Intermediate Complexity Atmospheric Research (ICAR) model output"), trim(err))
        call check_ncdf( nf90_put_att(ncid,NF90_GLOBAL,"institution","National Center for Atmospheric Research"), trim(err))
        call check_ncdf( nf90_put_att(ncid,NF90_GLOBAL,"history","Created:"//todays_date_time//UTCoffset), trim(err))
        call check_ncdf( nf90_put_att(ncid,NF90_GLOBAL,"references", &
                    "Gutmann et al. 2016: The Intermediate Complexity Atmospheric Model (ICAR). J.Hydrometeor. doi:10.1175/JHM-D-15-0155.1, 2016."), trim(err))
        call check_ncdf( nf90_put_att(ncid,NF90_GLOBAL,"contact","Ethan Gutmann : gutmann@ucar.edu"), trim(err))
        call check_ncdf( nf90_put_att(ncid,NF90_GLOBAL,"git",VERSION), trim(err))

        if (this%n_attrs > 0) then
            do i=1,this%n_attrs
                call check_ncdf( nf90_put_att(   ncid,             &
                                            NF90_GLOBAL,                &
                                            trim(this%attributes(i)%name),    &
                                            trim(this%attributes(i)%value)),  &
                                            "global attr:"//trim(this%attributes(i)%name))
            enddo
        endif

        call date_and_time(values=date_time,zone=UTCoffset)
        date_format='(I4,"/",I2.2,"/",I2.2," ",I2.2,":",I2.2,":",I2.2)'
        write(todays_date_time,date_format) date_time(1:3),date_time(5:7)

        call check_ncdf(nf90_put_att(ncid, NF90_GLOBAL,"history","Created:"//todays_date_time//UTCoffset), "global attr")
        !call check_ncdf(nf90_put_att(ncid, NF90_GLOBAL, "image", this_image()))

    end subroutine add_global_attributes

    subroutine setup_variables(this, time, var_indx_list)
        implicit none
        class(output_t), intent(inout) :: this
        type(Time_type), intent(in)    :: time
        integer, intent(in)            :: var_indx_list(:)
        integer :: i

        ! iterate through variables creating or setting up variable IDs if they exist, also dimensions
        do i=1,size(var_indx_list)            
            call setup_dims_for_var(this, this%variables(var_indx_list(i)))
            call setup_variable(this, this%variables(var_indx_list(i)))
        end do

        call setup_time_variable(this, time)

    end subroutine setup_variables

    subroutine setup_time_variable(this, time)
        implicit none
        class(output_t), intent(inout) :: this
        type(Time_type), intent(in)    :: time
        integer :: err
        character(len=kMAX_NAME_LENGTH) :: calendar

        associate(var => this%time)
        var%name = "time"
        var%dimensions = [ "time" ]
        var%n_dimensions = 1

        select case (time%calendar)
            case(GREGORIAN)
                calendar = "proleptic_gregorian"
            case(NOLEAP)
                calendar = "noleap"
            case(THREESIXTY)
                calendar = "360_day"
            case default
                calendar = "standard"
        end select


        err = nf90_inq_varid(this%active_nc_id, var%name, var%var_id)

        ! if the variable was not found in the netcdf file then we will define it.
        if (err /= NF90_NOERR) then

            if (allocated(var%dim_ids)) deallocate(var%dim_ids)
            allocate(var%dim_ids(1))

            ! Try to find the dimension ID if it exists already.
            err = nf90_inq_dimid(this%active_nc_id, trim(var%dimensions(1)), var%dim_ids(1))

            ! if the dimension doesn't exist in the file, create it.
            if (err/=NF90_NOERR) then
                call check_ncdf( nf90_def_dim(this%active_nc_id, trim(var%dimensions(1)), NF90_UNLIMITED, &
                            var%dim_ids(1) ), "def_dim"//var%dimensions(1) )
            endif

            call check_ncdf( nf90_def_var(this%active_nc_id, var%name, NF90_DOUBLE, var%dim_ids(1), var%var_id), "Defining time" )
            call check_ncdf( nf90_put_att(this%active_nc_id, var%var_id,"standard_name","time"))
            call check_ncdf( nf90_put_att(this%active_nc_id, var%var_id,"calendar",trim(calendar)))
            call check_ncdf( nf90_put_att(this%active_nc_id, var%var_id,"units",time%units()))
            call check_ncdf( nf90_put_att(this%active_nc_id, var%var_id,"UTCoffset","0"))

            this%time_units = time%units()
        else
            err = nf90_get_att(this%active_nc_id, var%var_id, "units", this%time_units)
        endif
        end associate

    end subroutine setup_time_variable


    subroutine save_data(this, current_step, time, var_indx_list)
        implicit none
        class(output_t), intent(in) :: this
        integer,         intent(in) :: current_step
        type(Time_type), intent(in) :: time
        integer, intent(in)         :: var_indx_list(:)
        
        real, allocatable :: var_3d(:,:,:)
        integer :: i, k_s, k_e

        integer :: start_three_D_t(4), start_three_D_t_b(4), start_three_D_t_b2(4)
        integer :: start_two_D_t(3), start_two_D_t_b(3), start_two_D_t_b2(3)
        integer :: cnt_3d(3), cnt_3d_b(3), cnt_3d_b2(3)
        integer :: cnt_2d(2)
        integer :: v_i_s, v_i_e, v_j_s, v_j_e
        integer :: v_i_s_b, v_i_e_b, v_j_s_b, v_j_e_b
        integer :: v_i_s_b2, v_i_e_b2, v_j_s_b2, v_j_e_b2
    

        do i=1,size(var_indx_list)
            associate(var => this%variables(var_indx_list(i)))                
                k_s = this%kts
                k_e = var%dim_len(3)
                
                start_three_D_t = (/ this%start_3d(1), this%start_3d(2), this%start_3d(3), current_step /)
                cnt_3d = (/ this%cnt_3d(1), this%cnt_3d(2), (k_e-k_s+1) /)
                    
                start_three_D_t_b = (/ this%start_3d_b(1), this%start_3d_b(2), this%start_3d_b(3), current_step /)
                cnt_3d_b = (/ this%cnt_3d_b(1), this%cnt_3d_b(2), (k_e-k_s+1) /)
                        
                start_three_D_t_b2 = (/ this%start_3d_b2(1), this%start_3d_b2(2), this%start_3d_b2(3), current_step /)
                cnt_3d_b2 = (/ this%cnt_3d_b2(1), this%cnt_3d_b2(2), (k_e-k_s+1) /)
                    
                start_two_D_t = (/ this%start_3d(1), this%start_3d(2), current_step /)
                start_two_D_t_b = (/ this%start_3d_b(1), this%start_3d_b(2), current_step /)
                start_two_D_t_b2 = (/ this%start_3d_b2(1), this%start_3d_b2(2), current_step /)

                if (this%ite == this%global_dim_len(1)) cnt_3d(1) = cnt_3d(1) + var%xstag
                
                if ((this%start_3d_b(1) - this%its + cnt_3d_b(1)) == this%global_dim_len(1)) cnt_3d_b(1) = cnt_3d_b(1) + var%xstag
                if ((this%start_3d_b2(1) - this%its + cnt_3d_b2(1)) == this%global_dim_len(1)) cnt_3d_b2(1) = cnt_3d_b2(1) + var%xstag
                
                if (this%jte == this%global_dim_len(2)) cnt_3d(2) = cnt_3d(2) + var%ystag
                if ((this%start_3d_b2(2) - this%jts + cnt_3d_b2(2)) == this%global_dim_len(2)) cnt_3d_b2(2) = cnt_3d_b2(2) + var%ystag

                v_i_s = this%start_3d(1) - this%its + 1
                v_i_e = v_i_s + cnt_3d(1) - 1
        
                v_j_s = this%start_3d(2) - this%jts + 1
                v_j_e = v_j_s + cnt_3d(2) - 1

                v_i_s_b = this%start_3d_b(1) - this%its + 1
                v_i_e_b = v_i_s_b + cnt_3d_b(1) - 1
        
                v_j_s_b = this%start_3d_b(2) - this%jts + 1
                v_j_e_b = v_j_s_b + cnt_3d_b(2) - 1
        
                v_i_s_b2 = this%start_3d_b2(1) - this%its + 1
                v_i_e_b2 = v_i_s_b2 + cnt_3d_b2(1) - 1
        
                v_j_s_b2 = this%start_3d_b2(2) - this%jts + 1
                v_j_e_b2 = v_j_s_b2 + cnt_3d_b2(2) - 1
                
                !Safety checks so that we don't index outside of the lower array bound (can happen if no block)
                v_i_s_b = max(v_i_s_b,1)
                v_i_e_b = max(v_i_e_b,1)

                v_j_s_b = max(v_j_s_b,1)
                v_j_e_b = max(v_j_e_b,1)
                
                v_i_s_b2 = max(v_i_s_b2,1)
                v_i_e_b2 = max(v_i_e_b2,1)

                v_j_s_b2 = max(v_j_s_b2,1)
                v_j_e_b2 = max(v_j_e_b2,1)
                call check_ncdf( nf90_var_par_access(this%active_nc_id, var%var_id, nf90_collective))

                if (var%three_d) then
                    var_3d = reshape(var%data_3d, &
                        shape=(/ ubound(var%data_3d,1), ubound(var%data_3d,3), ubound(var%data_3d,2) /), order=[1,3,2])
                    if (var%unlimited_dim) then
                        call check_ncdf( nf90_put_var(this%active_nc_id, var%var_id, &
                            var_3d(v_i_s:v_i_e,v_j_s:v_j_e,k_s:k_e), start_three_D_t, count=(/cnt_3d(1), cnt_3d(2), cnt_3d(3), 1/)), "saving:"//trim(var%name) )
                        if (this%blocked_UR .or. this%blocked_LL) then
                            call check_ncdf( nf90_put_var(this%active_nc_id, var%var_id, &
                                var_3d(v_i_s_b:v_i_e_b,v_j_s_b:v_j_e_b,k_s:k_e), start_three_D_t_b, count=(/cnt_3d_b(1), cnt_3d_b(2), cnt_3d_b(3), 1/)), "saving LL block:"//trim(var%name) )
                            call check_ncdf( nf90_put_var(this%active_nc_id, var%var_id, &
                                var_3d(v_i_s_b2:v_i_e_b2,v_j_s_b2:v_j_e_b2,k_s:k_e), start_three_D_t_b2, count=(/cnt_3d_b2(1), cnt_3d_b2(2), cnt_3d_b2(3), 1/)), "saving UR block:"//trim(var%name) )
                        endif
                    elseif (this%creating) then
                        call check_ncdf( nf90_put_var(this%active_nc_id, var%var_id, var_3d(v_i_s:v_i_e,v_j_s:v_j_e,k_s:k_e), &
                            start=this%start_3d,count=cnt_3d ), "saving:"//trim(var%name) )
                        if (this%blocked_UR .or. this%blocked_LL) then
                            call check_ncdf( nf90_put_var(this%active_nc_id, var%var_id, var_3d(v_i_s_b:v_i_e_b,v_j_s_b:v_j_e_b,k_s:k_e), &
                                start=this%start_3d_b,count=cnt_3d_b ), "saving LL block:"//trim(var%name) )
                            call check_ncdf( nf90_put_var(this%active_nc_id, var%var_id, &
                                var_3d(v_i_s_b2:v_i_e_b2,v_j_s_b2:v_j_e_b2,k_s:k_e), start=this%start_3d_b2,&
                                count=cnt_3d_b2 ), "saving UR block:"//trim(var%name) )
                        endif
                    endif
                elseif (var%two_d) then
                    if (var%dtype == kREAL) then
                        if (var%unlimited_dim) then
                            call check_ncdf( nf90_put_var(this%active_nc_id, var%var_id,  var%data_2d(v_i_s:v_i_e,v_j_s:v_j_e), &
                                    start_two_D_t,count=(/ cnt_3d(1), cnt_3d(2), 1/)), "saving:"//trim(var%name) )
                            if (this%blocked_UR .or. this%blocked_LL) then
                                call check_ncdf( nf90_put_var(this%active_nc_id, var%var_id,  var%data_2d(v_i_s_b:v_i_e_b,v_j_s_b:v_j_e_b), &
                                    start_two_D_t_b,count=(/ cnt_3d_b(1), cnt_3d_b(2), 1/)), "saving LL block:"//trim(var%name) )
                                call check_ncdf( nf90_put_var(this%active_nc_id, var%var_id,  var%data_2d(v_i_s_b2:v_i_e_b2,v_j_s_b2:v_j_e_b2), &
                                    start_two_D_t_b2,count=(/ cnt_3d_b2(1), cnt_3d_b2(2), 1/)), "saving UR block:"//trim(var%name) )
                            endif
                        elseif (this%creating) then
                            call check_ncdf( nf90_put_var(this%active_nc_id, var%var_id,  var%data_2d(v_i_s:v_i_e,v_j_s:v_j_e), &
                                        start=(/ this%start_3d(1), this%start_3d(2) /), &
                                        count=(/ cnt_3d(1), cnt_3d(2) /)), "saving:"//trim(var%name) )
                            if (this%blocked_UR .or. this%blocked_LL) then
                                call check_ncdf( nf90_put_var(this%active_nc_id, var%var_id,  var%data_2d(v_i_s_b:v_i_e_b,v_j_s_b:v_j_e_b), &
                                        start=(/ this%start_3d_b(1), this%start_3d_b(2) /), &
                                        count=(/ cnt_3d_b(1), cnt_3d_b(2) /)), "saving LL block:"//trim(var%name) )
                                call check_ncdf( nf90_put_var(this%active_nc_id, var%var_id,  var%data_2d(v_i_s_b2:v_i_e_b2,v_j_s_b2:v_j_e_b2), &
                                        start=(/ this%start_3d_b2(1), this%start_3d_b2(2) /), &
                                        count=(/ cnt_3d_b2(1), cnt_3d_b2(2) /)), "saving UR block:"//trim(var%name) )
                        endif
                    elseif (var%dtype == kDOUBLE) then
                        if (var%unlimited_dim) then
                            call check_ncdf( nf90_put_var(this%active_nc_id, var%var_id,  var%data_2dd(v_i_s:v_i_e,v_j_s:v_j_e), &
                                    start_two_D_t,count=(/ cnt_3d(1), cnt_3d(2), 1/)), "saving:"//trim(var%name) )
                            if (this%blocked_UR .or. this%blocked_LL) then
                                call check_ncdf( nf90_put_var(this%active_nc_id, var%var_id,  var%data_2dd(v_i_s_b:v_i_e_b,v_j_s_b:v_j_e_b), &
                                    start_two_D_t_b,count=(/ cnt_3d_b(1), cnt_3d_b(2), 1/)), "saving LL block:"//trim(var%name) )
                                call check_ncdf( nf90_put_var(this%active_nc_id, var%var_id,  var%data_2dd(v_i_s_b2:v_i_e_b2,v_j_s_b2:v_j_e_b2), &
                                    start_two_D_t_b2,count=(/ cnt_3d_b2(1), cnt_3d_b2(2), 1/)), "saving UR block:"//trim(var%name) )
                            endif
                        elseif (this%creating) then
                            call check_ncdf( nf90_put_var(this%active_nc_id, var%var_id,  var%data_2dd(v_i_s:v_i_e,v_j_s:v_j_e), &
                                        start=(/ this%start_3d(1), this%start_3d(2) /), &
                                        count=(/ cnt_3d(1), cnt_3d(2) /)), "saving:"//trim(var%name) )
                            if (this%blocked_UR .or. this%blocked_LL) then
                                call check_ncdf( nf90_put_var(this%active_nc_id, var%var_id,  var%data_2dd(v_i_s_b:v_i_e_b,v_j_s_b:v_j_e_b), &
                                        start=(/ this%start_3d_b(1), this%start_3d_b(2) /), &
                                        count=(/ cnt_3d_b(1), cnt_3d_b(2) /)), "saving LL block:"//trim(var%name) )
                                call check_ncdf( nf90_put_var(this%active_nc_id, var%var_id,  var%data_2dd(v_i_s_b2:v_i_e_b2,v_j_s_b2:v_j_e_b2), &
                                        start=(/ this%start_3d_b2(1), this%start_3d_b2(2) /), &
                                        count=(/ cnt_3d_b2(1), cnt_3d_b2(2) /)), "saving UR block:"//trim(var%name) )
                        endif
                    endif
                endif
            end associate
        end do
        
        call check_ncdf( nf90_var_par_access(this%active_nc_id, this%time%var_id, nf90_collective))

        output_time = get_output_time(time, units=this%time_units, round_seconds=.True.)

        call check_ncdf( nf90_put_var(this%active_nc_id, this%time%var_id, dble(output_time%mjd()), [current_step] ),   &
                    "saving:"//trim(this%time%name) )

    end subroutine save_data

    subroutine setup_dims_for_var(this, var)
        implicit none
        class(output_t),    intent(inout) :: this
        type(variable_t),   intent(inout) :: var
        integer :: i, err, dim_len
        

        if (allocated(var%dim_ids)) deallocate(var%dim_ids)

        allocate(var%dim_ids(var%n_dimensions))

        do i = 1, size(var%dim_ids)

            ! Try to find the dimension ID if it exists already.
            err = nf90_inq_dimid(this%active_nc_id, trim(var%dimensions(i)), var%dim_ids(i))

            ! probably the dimension doesn't exist in the file, so we will create it.
            if (err/=NF90_NOERR) then
                ! assume that the last dimension should be the unlimited dimension (generally a good idea...)
                if (var%unlimited_dim .and. (i==size(var%dim_ids))) then
                    call check_ncdf( nf90_def_dim(this%active_nc_id, trim(var%dimensions(i)), NF90_UNLIMITED, &
                                var%dim_ids(i) ), "def_dim"//var%dimensions(i) )
                else
                    dim_len = this%global_dim_len(i)
                    if (i == 1) dim_len = dim_len+var%xstag
                    if (i == 2) dim_len = dim_len+var%ystag
                    if (i == 3) dim_len = var%dim_len(3)

                    call check_ncdf( nf90_def_dim(this%active_nc_id, var%dimensions(i), dim_len,       &
                                var%dim_ids(i) ), "def_dim"//var%dimensions(i) )
                endif
            endif
        end do

    end subroutine setup_dims_for_var

    subroutine setup_variable(this, var)
        implicit none
        class(output_t),   intent(inout) :: this
        type(variable_t),  intent(inout) :: var
        integer :: i, n, err

        err = nf90_inq_varid(this%active_nc_id, var%name, var%var_id)

        ! if the variable was not found in the netcdf file then we will define it.
        if (err /= NF90_NOERR) then
        
            if (var%dtype == kREAL) then
                call check_ncdf( nf90_def_var(this%active_nc_id, var%name, NF90_REAL, var%dim_ids, var%var_id), &
                        "Defining variable:"//trim(var%name) )
            elseif (var%dtype == kDOUBLE) then
                call check_ncdf( nf90_def_var(this%active_nc_id, var%name, NF90_DOUBLE, var%dim_ids, var%var_id), &
                        "Defining variable:"//trim(var%name) )
            endif

            ! setup attributes
            do i=1,size(var%attributes)
                call check_ncdf( nf90_put_att(this%active_nc_id,                &
                                         var%var_id,                    &
                                         trim(var%attributes(i)%name),        &
                                         trim(var%attributes(i)%value)),      &
                            "saving attribute"//trim(var%attributes(i)%name))
            enddo
        endif
        

    end subroutine setup_variable

    module subroutine increase_var_capacity(this)
        implicit none
        class(output_t),   intent(inout)  :: this
        type(variable_t),  allocatable :: new_variables(:)

        ! assert allocated(this%variables)
        allocate(new_variables, source=this%variables)
        ! new_variables = this%variables

        deallocate(this%variables)

        allocate(this%variables(size(new_variables)*2))
        this%variables(:size(new_variables)) = new_variables

        deallocate(new_variables)

    end subroutine

    module subroutine close_files(this)
        implicit none
        class(output_t),   intent(inout)  :: this

        if (this%out_ncfile_id > 0) then
            call check_ncdf(nf90_close(this%out_ncfile_id), "Closing output file ")
            this%out_ncfile_id = -1
        endif
        if (this%rst_ncfile_id > 0) then
            call check_ncdf(nf90_close(this%rst_ncfile_id), "Closing restart file ")
            this%rst_ncfile_id = -1
        endif

    end subroutine

end submodule<|MERGE_RESOLUTION|>--- conflicted
+++ resolved
@@ -2,13 +2,9 @@
   use output_metadata,          only : get_metadata, get_varindx
   use debug_module,             only : check_ncdf
   use iso_fortran_env,          only : output_unit
-<<<<<<< HEAD
-  use time_io,                  only : get_output_time
-=======
-  use time_io,                  only : find_timestep_in_filelist
+  use time_io,                  only : get_output_time, find_timestep_in_filelist
   use string,                   only : str
   use io_routines,              only : io_newunit
->>>>>>> e5811a30
 
   implicit none
 
