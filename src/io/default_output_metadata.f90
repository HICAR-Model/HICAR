module output_metadata

    use icar_constants
    use variable_interface,     only : variable_t
    use exchangeable_interface, only : exchangeable_t
    use meta_data_interface,    only : attribute_t
    implicit none

    type(variable_t), allocatable :: var_meta(:)

    !>------------------------------------------------------------
    !! Generic interface to the netcdf read routines
    !!------------------------------------------------------------
    interface get_metadata
<<<<<<< HEAD
        module procedure get_metadata_2d, get_metadata_3d, get_metadata_nod, get_metadata_var, get_metadata_exch
=======
        module procedure get_metadata_2d, get_metadata_2dd, get_metadata_3d, get_metadata_nod
>>>>>>> 3b906253
    end interface


contains

    !>------------------------------------------------------------
    !! Get generic metadata for a no-data object
    !!------------------------------------------------------------
    function get_metadata_nod(var_idx) result(meta_data)
        implicit none
        integer, intent(in) :: var_idx
        type(variable_t) :: meta_data

        if (var_idx > kMAX_STORAGE_VARS) then
            stop "Invalid variable metadata requested"
        endif

        ! initialize the module level var_meta data
        if (.not.allocated(var_meta)) call init_var_meta()

        ! get the var_idx index into var_meta to return
        meta_data = var_meta(var_idx)

        ! set the dimensionality to false
<<<<<<< HEAD
        !meta_data%two_d     = .False.
        !meta_data%three_d   = .False.

=======
        meta_data%two_d     = .False.
        meta_data%three_d   = .False.
>>>>>>> 3b906253
    end function get_metadata_nod

    !>------------------------------------------------------------
    !! Get generic metadata for an exchangeable object
    !!
    !! Sets the internal data pointer to point to the input data provided
    !!------------------------------------------------------------
    function get_metadata_exch(var_idx, input_var) result(meta_data)
        implicit none
        integer, intent(in)              :: var_idx
        type(exchangeable_t),intent(in)  :: input_var

        type(variable_t) :: meta_data       ! function result
        !integer          :: local_shape(2)  ! store the shape of the input data array

        if (var_idx>kMAX_STORAGE_VARS) then
            stop "Invalid variable metadata requested"
        endif

        if (.not.allocated(var_meta)) call init_var_meta()

        meta_data = var_meta(var_idx)

        meta_data%two_d     = input_var%meta_data%two_d
        meta_data%three_d   = input_var%meta_data%three_d
        meta_data%grid      = input_var%meta_data%grid
        if(meta_data%two_d) then
            if (allocated(input_var%meta_data%dim_len)) allocate(meta_data%dim_len,source=input_var%meta_data%dim_len)
            if (allocated(input_var%meta_data%global_dim_len)) allocate(meta_data%global_dim_len,source=input_var%meta_data%global_dim_len)

            meta_data%data_2d => input_var%meta_data%data_2d
        else
            if (allocated(input_var%meta_data%dim_len)) then
                allocate(meta_data%dim_len(3))
                meta_data%dim_len(1) = input_var%meta_data%dim_len(1)
                meta_data%dim_len(2) = input_var%meta_data%dim_len(3)
                meta_data%dim_len(3) = input_var%meta_data%dim_len(2)
            endif
            if (allocated(input_var%meta_data%global_dim_len)) then
                allocate(meta_data%global_dim_len(3))
                meta_data%global_dim_len(1) = input_var%meta_data%global_dim_len(1)
                meta_data%global_dim_len(2) = input_var%meta_data%global_dim_len(3)
                meta_data%global_dim_len(3) = input_var%meta_data%global_dim_len(2)
            endif
            meta_data%data_3d => input_var%meta_data%data_3d
        endif

    end function get_metadata_exch

    !>------------------------------------------------------------
    !! Get generic metadata for a variable
    !!
    !! Sets the internal data pointer to point to the input data provided
    !!------------------------------------------------------------
    function get_metadata_var(var_idx, input_var) result(meta_data)
        implicit none
        integer, intent(in)          :: var_idx
        type(variable_t),intent(in)  :: input_var

        type(variable_t) :: meta_data       ! function result
        !integer          :: local_shape(2)  ! store the shape of the input data array

        if (var_idx>kMAX_STORAGE_VARS) then
            stop "Invalid variable metadata requested"
        endif

        if (.not.allocated(var_meta)) call init_var_meta()

        meta_data = var_meta(var_idx)

        meta_data%two_d     = input_var%two_d
        meta_data%three_d   = input_var%three_d
        meta_data%grid      = input_var%grid

        if(meta_data%two_d) then
            if (allocated(input_var%dim_len)) allocate(meta_data%dim_len,source=input_var%dim_len)
            if (allocated(input_var%global_dim_len)) allocate(meta_data%global_dim_len,source=input_var%global_dim_len)

            meta_data%data_2d => input_var%data_2d
        else
            if (allocated(input_var%dim_len)) then
                allocate(meta_data%dim_len(3))
                meta_data%dim_len(1) = input_var%dim_len(1)
                meta_data%dim_len(2) = input_var%dim_len(3)
                meta_data%dim_len(3) = input_var%dim_len(2)
            endif
            if (allocated(input_var%global_dim_len)) then
                allocate(meta_data%global_dim_len(3))
                meta_data%global_dim_len(1) = input_var%global_dim_len(1)
                meta_data%global_dim_len(2) = input_var%global_dim_len(3)
                meta_data%global_dim_len(3) = input_var%global_dim_len(2)
            endif
            meta_data%data_3d => input_var%data_3d
        endif

    end function get_metadata_var

    !>------------------------------------------------------------
    !! Get generic metadata for a two-dimensional variable
    !!
    !! Sets the internal data pointer to point to the input data provided
    !!------------------------------------------------------------
    function get_metadata_2d(var_idx, input_data) result(meta_data)
        implicit none
        integer, intent(in)          :: var_idx
        real,    intent(in), pointer :: input_data(:,:)

        type(variable_t) :: meta_data       ! function result
        integer          :: local_shape(2)  ! store the shape of the input data array

        if (var_idx>kMAX_STORAGE_VARS) then
            stop "Invalid variable metadata requested"
        endif

        if (.not.allocated(var_meta)) call init_var_meta()

        meta_data = var_meta(var_idx)
        meta_data%dtype=kREAL

        if (associated(input_data)) then
            meta_data%data_2d   => input_data
            meta_data%two_d     = .True.
            meta_data%three_d   = .False.
            local_shape(1) = size(input_data, 1)
            local_shape(2) = size(input_data, 2)
            ! for some reason if shape(input_data) is passed as source, then the dim_len bounds are (0:1) instead of 1:2
            allocate(meta_data%dim_len, source=local_shape)
        endif

    end function get_metadata_2d

    function get_metadata_2dd(var_idx, input_data) result(meta_data)
        implicit none
        integer, intent(in)          :: var_idx
        double precision,    intent(in), pointer :: input_data(:,:)

        type(variable_t) :: meta_data       ! function result
        integer          :: local_shape(2)  ! store the shape of the input data array

        if (var_idx>kMAX_STORAGE_VARS) then
            stop "Invalid variable metadata requested"
        endif

        if (.not.allocated(var_meta)) call init_var_meta()

        meta_data = var_meta(var_idx)
        meta_data%dtype=kDOUBLE

        if (associated(input_data)) then
            meta_data%data_2dd  => input_data
            meta_data%two_d     = .True.
            meta_data%three_d   = .False.
            local_shape(1) = size(input_data, 1)
            local_shape(2) = size(input_data, 2)
            ! for some reason if shape(input_data) is passed as source, then the dim_len bounds are (0:1) instead of 1:2
            allocate(meta_data%dim_len, source=local_shape)
        endif

    end function get_metadata_2dd

    !>------------------------------------------------------------
    !! Get generic metadata for a three-dimensional variable
    !!
    !! Sets the internal data pointer to point to the input data provided
    !!------------------------------------------------------------
    function get_metadata_3d(var_idx, input_data) result(meta_data)
        implicit none
        integer, intent(in)          :: var_idx
        real,    intent(in), pointer :: input_data(:,:,:)

        type(variable_t) :: meta_data       ! function result
        integer          :: local_shape(3)  ! store the shape of the input data array

        if (var_idx>kMAX_STORAGE_VARS) then
            stop "Invalid variable metadata requested"
        endif

        ! initialize the module level constant data structure
        if (.not.allocated(var_meta)) call init_var_meta()

        meta_data = var_meta(var_idx)
        meta_data%dtype=kREAL

        if (associated(input_data)) then
            meta_data%data_3d   => input_data
            meta_data%two_d     = .False.
            meta_data%three_d   = .True.
            local_shape(1) = size(input_data, 1)
            local_shape(2) = size(input_data, 3)
            local_shape(3) = size(input_data, 2)
            ! for some reason if shape(input_data) is passed as source, then the dim_len bounds are (0:1) instead of 1:2
            allocate(meta_data%dim_len, source=local_shape)
        endif

    end function get_metadata_3d


    !>------------------------------------------------------------
    !! Get metadata variable name associated with a given index
    !!
    !! Sets the internal data pointer to point to the input data provided
    !!------------------------------------------------------------
    function get_varname(var_idx) result(name)
        implicit none
        integer, intent(in)             :: var_idx
        character(len=kMAX_NAME_LENGTH) :: name       ! function result

        type(variable_t) :: meta_data

        if (var_idx>kMAX_STORAGE_VARS) then
            stop "Invalid variable metadata requested"
        endif

        ! initialize the module level constant data structure
        if (.not.allocated(var_meta)) call init_var_meta()

        meta_data = var_meta(var_idx)

        name = meta_data%name

    end function get_varname

    !>------------------------------------------------------------
    !! Get metadata variable name associated with a given index
    !!
    !! Sets the internal data pointer to point to the input data provided
    !!------------------------------------------------------------
    function get_varindx(var_name) result(indx)
        implicit none
        character(len=kMAX_NAME_LENGTH), intent(in) :: var_name       
        integer                                     :: indx  ! function result

        ! initialize the module level constant data structure
        if (.not.allocated(var_meta)) call init_var_meta()

        do indx = 1, kMAX_STORAGE_VARS
            if (var_meta(indx)%name == var_name) return
        enddo

        if (indx>kMAX_STORAGE_VARS) then
            stop "Invalid variable metadata requested"
        endif

    end function get_varindx

    !>------------------------------------------------------------
    !! Initialize the module level master data structure
    !!
    !!------------------------------------------------------------
    subroutine init_var_meta()
        implicit none
        integer :: i

        character(len=16) :: three_d_u_t_dimensions(4)          = [character(len=16) :: "lon_u","lat_y","level","time"]
        character(len=16) :: three_d_v_t_dimensions(4)          = [character(len=16) :: "lon_x","lat_v","level","time"]
        character(len=16) :: three_d_dimensions(3)              = [character(len=16) :: "lon_x","lat_y","level"]
        character(len=16) :: three_d_t_dimensions(4)            = [character(len=16) :: "lon_x","lat_y","level","time"]
        character(len=16) :: three_d_interface_dimensions(3)    = [character(len=16) :: "lon_x","lat_y","level_i"]
        character(len=16) :: three_d_t_interface_dimensions(4)  = [character(len=16) :: "lon_x","lat_y","level_i","time"]
        character(len=16) :: two_d_dimensions(2)                = [character(len=16) :: "lon_x","lat_y"]
        character(len=16) :: two_d_t_dimensions(3)              = [character(len=16) :: "lon_x","lat_y","time"]
        character(len=16) :: two_d_u_dimensions(2)              = [character(len=16) :: "lon_u","lat_y"]
        character(len=16) :: two_d_v_dimensions(2)              = [character(len=16) :: "lon_x","lat_v"]
        character(len=16) :: three_d_t_soil_dimensions(4)       = [character(len=16) :: "lon_x","lat_y","nsoil","time"]
        character(len=16) :: three_d_t_snow_dimensions(4)       = [character(len=16) :: "lon_x","lat_y","nsnow","time"]
        character(len=16) :: three_d_t_snowsoil_dimensions(4)   = [character(len=16) :: "lon_x","lat_y","nsnowsoil","time"]
        character(len=16) :: three_d_soilcomp_dimensions(3)     = [character(len=16) :: "lon_x","lat_y","nsoil_composition"]
        character(len=16) :: three_d_crop_dimensions(3)         = [character(len=16) :: "lon_x","lat_y","crop"]
        character(len=16) :: three_d_t_gecros_dimensions(4)     = [character(len=16) :: "lon_x","lat_y","gecros","time"]
        character(len=16) :: two_d_month_dimensions(3)          = [character(len=16) :: "lon_x","lat_y","month"]
        character(len=16) :: three_d_t_lake_dimensions(4)           = [character(len=16) :: "lon_x","lat_y","nlevlake","time"]
        character(len=16) :: three_d_t_lake_soisno_dimensions(4)    = [character(len=16) :: "lon_x","lat_y","nlevsoisno","time"] !grid_lake_soisno
        character(len=16) :: three_d_t_lake_soisno_1_dimensions(4)  = [character(len=16) :: "lon_x","lat_y","nlevsoisno_1","time"]
        character(len=16) :: three_d_t_lake_soi_dimensions(4)       = [character(len=16) :: "lon_x","lat_y","nlevsoi_lake","time"] !grid_lake_soi


        if (allocated(var_meta)) deallocate(var_meta)

        if (kVARS%last_var/=kMAX_STORAGE_VARS) then
            stop "ERROR: variable indicies not correctly initialized"
        endif
        ! allocate the actual data structure to be used
        allocate(var_meta(kMAX_STORAGE_VARS))

        do i=1,size(var_meta)
            allocate(var_meta(i)%dim_len,source=(/ 0, 0, 0/))
        enddo

        !>------------------------------------------------------------
        !!  U  East West Winds
        !!------------------------------------------------------------
        associate(var=>var_meta(kVARS%u))
            var%name        = "u"
            var%dimensions  = three_d_u_t_dimensions
            var%unlimited_dim=.True.
            var%three_d     = .True.
            var%two_d       = .False.
            var%xstag       = 1
            var%attributes  = [attribute_t("standard_name", "grid_eastward_wind"),              &
                               attribute_t("long_name",     "Grid relative eastward wind"),     &
                               attribute_t("units",         "m s-1"),                           &
                               attribute_t("coordinates",   "u_lat u_lon")]
        end associate
        !>------------------------------------------------------------
        !!  V  North South Winds
        !!------------------------------------------------------------
        associate(var=>var_meta(kVARS%v))
            var%name        = "v"
            var%dimensions  = three_d_v_t_dimensions
            var%unlimited_dim=.True.
            var%three_d     = .True.
            var%two_d       = .False.
            var%ystag       = 1
            var%attributes  = [attribute_t("standard_name", "grid_northward_wind"),             &
                               attribute_t("long_name",     "Grid relative northward wind"),    &
                               attribute_t("units",         "m s-1"),                           &
                               attribute_t("coordinates",   "v_lat v_lon")]
        end associate
        !>------------------------------------------------------------
        !!  W  Vertical Winds
        !!------------------------------------------------------------
        associate(var=>var_meta(kVARS%w))
            var%name        = "w_grid"
            var%dimensions  = three_d_t_dimensions
            var%unlimited_dim=.True.
            var%three_d     = .True.
            var%two_d       = .False.
            var%attributes  = [attribute_t("non_standard_name", "grid_upward_air_velocity"),    &
                               attribute_t("long_name",     "Vertical wind"),                   &
                               attribute_t("description",   "Vertical wind relative to the grid"),&
                               attribute_t("units",         "m s-1"),                           &
                               attribute_t("coordinates",   "lat lon")]
        end associate

        associate(var=>var_meta(kVARS%w_real))
            var%name        = "w"
            var%dimensions  = three_d_t_dimensions
            var%unlimited_dim=.True.
            var%three_d     = .True.
            var%two_d       = .False.
            var%attributes  = [attribute_t("standard_name", "upward_air_velocity"),             &
                               attribute_t("long_name",     "Vertical wind"),                   &
                               attribute_t("description",   "Vertical wind including u/v"),     &
                               attribute_t("units",         "m s-1"),                           &
                               attribute_t("coordinates",   "lat lon")]
        end associate
        !>------------------------------------------------------------
        !!  Brunt Vaisala frequency (squared)
        !!------------------------------------------------------------
        associate(var=>var_meta(kVARS%nsquared))
            var%name        = "nsquared"
            var%dimensions  = three_d_t_dimensions
            var%unlimited_dim=.True.
            var%three_d     = .True.
            var%two_d       = .False.
            var%attributes  = [attribute_t("standard_name", "square_of_brunt_vaisala_frequency_in_air"),&
                               attribute_t("long_name",     "Burnt Vaisala frequency squared"), &
                               attribute_t("units",         "s-2"),                             &
                               attribute_t("coordinates",   "lat lon")]
        end associate
        !>------------------------------------------------------------
        !!  Air Pressure
        !!------------------------------------------------------------
        associate(var=>var_meta(kVARS%pressure))
            var%name        = "pressure"
            var%dimensions  = three_d_t_dimensions
            var%unlimited_dim=.True.
            var%three_d     = .True.
            var%two_d       = .False.
            var%attributes  = [attribute_t("standard_name", "air_pressure"),                    &
                               attribute_t("long_name",     "Pressure"),                        &
                               attribute_t("units",         "Pa"),                              &
                               attribute_t("coordinates",   "lat lon")]
        end associate
        !>------------------------------------------------------------
        !!  Air Pressure on interfaces between mass levels
        !!------------------------------------------------------------
        associate(var=>var_meta(kVARS%pressure_interface))
            var%name        = "pressure_i"
            var%dimensions  = three_d_t_interface_dimensions
            var%unlimited_dim=.True.
            var%three_d     = .True.
            var%two_d       = .False.
            var%attributes  = [attribute_t("standard_name", "air_pressure"),                    &
                               attribute_t("long_name",     "Pressure"),                        &
                               attribute_t("units",         "Pa"),                              &
                               attribute_t("coordinates",   "lat lon")]
        end associate
        !>------------------------------------------------------------
        !!  Air Pressure on interfaces between mass levels
        !!------------------------------------------------------------
        associate(var=>var_meta(kVARS%surface_pressure))
            var%name        = "psfc"
            var%dimensions  = two_d_t_dimensions
            var%unlimited_dim=.True.
            var%three_d     = .False.
            var%two_d       = .True.
            var%attributes  = [attribute_t("standard_name", "surface_air_pressure"),            &
                               attribute_t("long_name",     "Surface Pressure"),                &
                               attribute_t("units",         "Pa"),                              &
                               attribute_t("coordinates",   "lat lon")]
        end associate
        !>------------------------------------------------------------
        !!  Potential Air Temperature
        !!------------------------------------------------------------
        associate(var=>var_meta(kVARS%potential_temperature))
            var%name        = "potential_temperature"
            var%dimensions  = three_d_t_dimensions
            var%unlimited_dim=.True.
            var%three_d     = .True.
            var%two_d       = .False.
            var%attributes  = [attribute_t("standard_name", "air_potential_temperature"),       &
                               attribute_t("long_name",     "Potential Temperature"),           &
                               attribute_t("units",         "K"),                               &
                               attribute_t("coordinates",   "lat lon")]
        end associate
        !>------------------------------------------------------------
        !!  Real Air Temperature
        !!------------------------------------------------------------
        associate(var=>var_meta(kVARS%temperature))
            var%name        = "temperature"
            var%dimensions  = three_d_t_dimensions
            var%unlimited_dim=.True.
            var%three_d     = .True.
            var%two_d       = .False.
            var%attributes  = [attribute_t("standard_name", "air_temperature"),                 &
                               attribute_t("long_name",     "Temperature"),                     &
                               attribute_t("units",         "K"),                               &
                               attribute_t("coordinates",   "lat lon")]
        end associate
        !>------------------------------------------------------------
        !!  Water Vapor Mixing Ratio
        !!------------------------------------------------------------
        associate(var=>var_meta(kVARS%water_vapor))
            var%name        = "qv"
            var%dimensions  = three_d_t_dimensions
            var%unlimited_dim=.True.
            var%three_d     = .True.
            var%two_d       = .False.
            var%attributes  = [attribute_t("standard_name", "mass_fraction_of_water_vapor_in_air"), &
                               attribute_t("long_name",     "Water Vapor Mixing Ratio"),            &
                               attribute_t("units",         "kg kg-1"),                             &
                               attribute_t("coordinates",   "lat lon")]
        end associate
        !>------------------------------------------------------------
        !!  Cloud water (liquid) mixing ratio
        !!------------------------------------------------------------
        associate(var=>var_meta(kVARS%cloud_water))
            var%name        = "qc"
            var%dimensions  = three_d_t_dimensions
            var%unlimited_dim=.True.
            var%three_d     = .True.
            var%two_d       = .False.
            var%attributes  = [attribute_t("standard_name", "cloud_liquid_water_mixing_ratio"),     &
                               attribute_t("units",         "kg kg-1"),                             &
                               attribute_t("coordinates",   "lat lon")]
        end associate
        !>------------------------------------------------------------
        !!  Cloud water (liquid) number concentration
        !!------------------------------------------------------------
        associate(var=>var_meta(kVARS%cloud_number_concentration))
            var%name        = "nc"
            var%dimensions  = three_d_t_dimensions
            var%unlimited_dim=.True.
            var%three_d     = .True.
            var%two_d       = .False.
            var%attributes  = [attribute_t("non_standard_name", "number_concentration_of_cloud_droplets_in_air"), &
                               attribute_t("units",         "cm-3"),                                              &
                               attribute_t("coordinates",   "lat lon")]
        end associate
        !>------------------------------------------------------------
        !!  Cloud ice mixing ratio
        !!------------------------------------------------------------
        associate(var=>var_meta(kVARS%cloud_ice))
            var%name        = "qi"
            var%dimensions  = three_d_t_dimensions
            var%unlimited_dim=.True.
            var%three_d     = .True.
            var%two_d       = .False.
            var%attributes  = [attribute_t("standard_name", "cloud_ice_mixing_ratio"),              &
                               attribute_t("units",         "kg kg-1"),                             &
                               attribute_t("coordinates",   "lat lon")]
        end associate
        !>------------------------------------------------------------
        !!  Cloud ice number concentration
        !!------------------------------------------------------------
        associate(var=>var_meta(kVARS%ice_number_concentration))
            var%name        = "ni"
            var%dimensions  = three_d_t_dimensions
            var%unlimited_dim=.True.
            var%three_d     = .True.
            var%two_d       = .False.
            var%attributes  = [attribute_t("non_standard_name", "number_concentration_of_ice_crystals_in_air"), &
                               attribute_t("units",         "cm-3"),                                            &
                               attribute_t("coordinates",   "lat lon")]
        end associate
        !>------------------------------------------------------------
        !!  Rain water mixing ratio
        !!------------------------------------------------------------
        associate(var=>var_meta(kVARS%rain_in_air))
            var%name        = "qr"
            var%dimensions  = three_d_t_dimensions
            var%unlimited_dim=.True.
            var%three_d     = .True.
            var%two_d       = .False.
            var%attributes  = [attribute_t("standard_name", "mass_fraction_of_rain_in_air"),        &
                               attribute_t("units",         "kg kg-1"),                             &
                               attribute_t("coordinates",   "lat lon")]
        end associate
        !>------------------------------------------------------------
        !!  Rain water number concentration
        !!------------------------------------------------------------
        associate(var=>var_meta(kVARS%rain_number_concentration))
            var%name        = "nr"
            var%dimensions  = three_d_t_dimensions
            var%unlimited_dim=.True.
            var%three_d     = .True.
            var%two_d       = .False.
            var%attributes  = [attribute_t("non_standard_name", "number_concentration_of_rain_particles_in_air"), &
                               attribute_t("units",         "cm-3"),                                              &
                               attribute_t("coordinates",   "lat lon")]
        end associate
        !>------------------------------------------------------------
        !!  Snow in air mixing ratio
        !!------------------------------------------------------------
        associate(var=>var_meta(kVARS%snow_in_air))
            var%name        = "qs"
            var%dimensions  = three_d_t_dimensions
            var%unlimited_dim=.True.
            var%three_d     = .True.
            var%two_d       = .False.
            var%attributes  = [attribute_t("standard_name", "mass_fraction_of_snow_in_air"),        &
                               attribute_t("units",         "kg kg-1"),                             &
                               attribute_t("coordinates",   "lat lon")]
        end associate
        !>------------------------------------------------------------
        !!  Snow in air number concentration
        !!------------------------------------------------------------
        associate(var=>var_meta(kVARS%snow_number_concentration))
            var%name        = "ns"
            var%dimensions  = three_d_t_dimensions
            var%unlimited_dim=.True.
            var%three_d     = .True.
            var%two_d       = .False.
            var%attributes  = [attribute_t("non_standard_name", "number_concentration_of_snow_particles_in_air"), &
                               attribute_t("units",         "cm-3"),                                              &
                               attribute_t("coordinates",   "lat lon")]
        end associate
        !>------------------------------------------------------------
        !!  Graupel mixing ratio
        !!------------------------------------------------------------
        associate(var=>var_meta(kVARS%graupel_in_air))
            var%name        = "qg"
            var%dimensions  = three_d_t_dimensions
            var%unlimited_dim=.True.
            var%three_d     = .True.
            var%two_d       = .False.
            var%attributes  = [attribute_t("standard_name", "mass_fraction_of_graupel_in_air"),     &
                               attribute_t("units",         "kg kg-1"),                             &
                               attribute_t("coordinates",   "lat lon")]
        end associate
        !>------------------------------------------------------------
        !!  Graupel number concentration
        !!------------------------------------------------------------
        associate(var=>var_meta(kVARS%graupel_number_concentration))
            var%name        = "ng"
            var%dimensions  = three_d_t_dimensions
            var%unlimited_dim=.True.
            var%three_d     = .True.
            var%two_d       = .False.
            var%attributes  = [attribute_t("non_standard_name", "number_concentration_of_graupel_particles_in_air"), &
                               attribute_t("units",         "cm-3"),                                                 &
                               attribute_t("coordinates",   "lat lon")]
        end associate
        !>------------------------------------------------------------
        !!  planar-nucleated a^2c mixing ratio
        !!------------------------------------------------------------
        associate(var=>var_meta(kVARS%ice1_a))
            var%name        = "ice1_a"
            var%dimensions  = three_d_t_dimensions
            var%unlimited_dim=.True.
            var%three_d     = .True.
            var%two_d       = .False.
            var%attributes  = [attribute_t("non_standard_name", "planar-nucleated a^2c mixing ratio"), &
                               attribute_t("units",         "m^3 kg^-1"),                                                 &
                               attribute_t("coordinates",   "lat lon")]
        end associate
        !>------------------------------------------------------------
        !!  planar-nucleated c^2a mixing ratio
        !!------------------------------------------------------------
        associate(var=>var_meta(kVARS%ice1_c))
            var%name        = "ice1_c"
            var%dimensions  = three_d_t_dimensions
            var%unlimited_dim=.True.
            var%three_d     = .True.
            var%two_d       = .False.
            var%attributes  = [attribute_t("non_standard_name", "planar-nucleated c^2a mixing ratio"), &
                               attribute_t("units",         "m^3 kg^-1"),                                                 &
                               attribute_t("coordinates",   "lat lon")]
        end associate
        !>------------------------------------------------------------
        !!  columnar-nucleated mixing ratio
        !!------------------------------------------------------------
        associate(var=>var_meta(kVARS%ice2_mass))
            var%name        = "ice2_mass"
            var%dimensions  = three_d_t_dimensions
            var%unlimited_dim=.True.
            var%three_d     = .True.
            var%two_d       = .False.
            var%attributes  = [attribute_t("non_standard_name", "columnar-nucleated mixing ratio"), &
                               attribute_t("units",         "kg kg^-1"),                                                 &
                               attribute_t("coordinates",   "lat lon")]
        end associate
        !>------------------------------------------------------------
        !!  columnar-nucleated number mixing ratio
        !!------------------------------------------------------------
        associate(var=>var_meta(kVARS%ice2_number))
            var%name        = "ice2_number"
            var%dimensions  = three_d_t_dimensions
            var%unlimited_dim=.True.
            var%three_d     = .True.
            var%two_d       = .False.
            var%attributes  = [attribute_t("non_standard_name", "columnar-nucleated number mixing ratio"), &
                               attribute_t("units",         "kg^-1"),                                                 &
                               attribute_t("coordinates",   "lat lon")]
        end associate
        !>------------------------------------------------------------
        !!  columnar-nucleated a^2c mixing ratio
        !!------------------------------------------------------------
        associate(var=>var_meta(kVARS%ice2_a))
            var%name        = "ice2_a"
            var%dimensions  = three_d_t_dimensions
            var%unlimited_dim=.True.
            var%three_d     = .True.
            var%two_d       = .False.
            var%attributes  = [attribute_t("non_standard_name", "columnar-nucleated a^2c mixing ratio"), &
                               attribute_t("units",         "m^3 kg^-1"),                                                 &
                               attribute_t("coordinates",   "lat lon")]
        end associate
        !>------------------------------------------------------------
        !!  columnar-nucleated c^2a mixing ratio
        !!------------------------------------------------------------
        associate(var=>var_meta(kVARS%ice2_c))
            var%name        = "ice2_c"
            var%dimensions  = three_d_t_dimensions
            var%unlimited_dim=.True.
            var%three_d     = .True.
            var%two_d       = .False.
            var%attributes  = [attribute_t("non_standard_name", "columnar-nucleated c^2a mixing ratio"), &
                               attribute_t("units",         "m^3 kg^-1"),                                                 &
                               attribute_t("coordinates",   "lat lon")]
        end associate
        !>------------------------------------------------------------
        !!  aggregate mixing ratio
        !!------------------------------------------------------------
        associate(var=>var_meta(kVARS%ice3_mass))
            var%name        = "ice3_mass"
            var%dimensions  = three_d_t_dimensions
            var%unlimited_dim=.True.
            var%three_d     = .True.
            var%two_d       = .False.
            var%attributes  = [attribute_t("non_standard_name", "aggregate mixing ratio"), &
                               attribute_t("units",         "kg kg^-1"),                                                 &
                               attribute_t("coordinates",   "lat lon")]
        end associate
        !>------------------------------------------------------------
        !!  aggregate number mixing ratio
        !!------------------------------------------------------------
        associate(var=>var_meta(kVARS%ice3_number))
            var%name        = "ice3_number"
            var%dimensions  = three_d_t_dimensions
            var%unlimited_dim=.True.
            var%three_d     = .True.
            var%two_d       = .False.
            var%attributes  = [attribute_t("non_standard_name", "aggregate number mixing ratio"), &
                               attribute_t("units",         "kg^-1"),                                                 &
                               attribute_t("coordinates",   "lat lon")]
        end associate
        !>------------------------------------------------------------
        !!  aggregate a^2c mixing ratio
        !!------------------------------------------------------------
        associate(var=>var_meta(kVARS%ice3_a))
            var%name        = "ice3_a"
            var%dimensions  = three_d_t_dimensions
            var%unlimited_dim=.True.
            var%three_d     = .True.
            var%two_d       = .False.
            var%attributes  = [attribute_t("non_standard_name", "aggregate a^2c mixing ratio"), &
                               attribute_t("units",         "m^3 kg^-1"),                                                 &
                               attribute_t("coordinates",   "lat lon")]
        end associate
        !>------------------------------------------------------------
        !!  aggregate c^2a mixing ratio
        !!------------------------------------------------------------
        associate(var=>var_meta(kVARS%ice3_c))
            var%name        = "ice3_c"
            var%dimensions  = three_d_t_dimensions
            var%unlimited_dim=.True.
            var%three_d     = .True.
            var%two_d       = .False.
            var%attributes  = [attribute_t("non_standard_name", "aggregate c^2a mixing ratio"), &
                               attribute_t("units",         "m^3 kg^-1"),                                                 &
                               attribute_t("coordinates",   "lat lon")]
        end associate

        !>------------------------------------------------------------
        !!  Precipitation rate at the surface (requires tracking past precipitation amounts)
        !!------------------------------------------------------------
        ! associate(var=>var_meta(kVARS%precip_rate))
        !     var%name        = "precip_rate"
        !     var%dimensions  = two_d_t_dimensions
        !     var%unlimited_dim=.True.
        !     var%attributes  = [attribute_t("standard_name",   "precipitation_flux"),      &
        !                        attribute_t("units",           "kg m-2 s-1"),              &
        !                        attribute_t("coordinates",     "lat lon")]
        ! end associate
        !>------------------------------------------------------------
        !!  Accumulated precipitation at the surface
        !!------------------------------------------------------------
        associate(var=>var_meta(kVARS%precipitation))
            var%name        = "precipitation"
            var%dimensions  = two_d_t_dimensions
            var%three_d     = .False.
            var%two_d       = .True.
            var%unlimited_dim=.True.
            var%attributes  = [attribute_t("standard_name", "precipitation_amount"),                &
                               attribute_t("units",         "kg m-2"),                              &
                               attribute_t("coordinates",   "lat lon")]
        end associate
        !>------------------------------------------------------------
        !!  Accumulated convective precipitation at the surface
        !!------------------------------------------------------------
        associate(var=>var_meta(kVARS%convective_precipitation))
            var%name        = "cu_precipitation"
            var%dimensions  = two_d_t_dimensions
            var%three_d     = .False.
            var%two_d       = .True.
            var%unlimited_dim=.True.
            var%attributes  = [attribute_t("standard_name", "convective_precipitation_amount"),     &
                               attribute_t("units",         "kg m-2"),                              &
                               attribute_t("coordinates",   "lat lon")]
        end associate
        !>------------------------------------------------------------
        !!  Accumulated snowfall at the surface
        !!------------------------------------------------------------
        associate(var=>var_meta(kVARS%snowfall))
            var%name        = "snowfall"
            var%dimensions  = two_d_t_dimensions
            var%unlimited_dim=.True.
            var%three_d     = .False.
            var%two_d       = .True.
            var%attributes  = [attribute_t("standard_name", "snowfall_amount"),                     &
                               attribute_t("units",         "kg m-2"),                              &
                               attribute_t("coordinates",   "lat lon")]
        end associate
        !>------------------------------------------------------------
        !!  Accumulated Graupel at the surface
        !!------------------------------------------------------------
        associate(var=>var_meta(kVARS%graupel))
            var%name        = "graupel"
            var%dimensions  = two_d_t_dimensions
            var%three_d     = .False.
            var%two_d       = .True.
            var%unlimited_dim=.True.
            var%attributes  = [attribute_t("standard_name", "graupel_amount"),                      &
                               attribute_t("units",         "kg m-2"),                              &
                               attribute_t("coordinates",   "lat lon")]
        end associate
        !>------------------------------------------------------------
        !!  Exner function
        !!------------------------------------------------------------
        associate(var=>var_meta(kVARS%exner))
            var%name        = "exner"
            var%dimensions  = three_d_t_dimensions
            var%unlimited_dim=.True.
            var%three_d     = .True.
            var%two_d       = .False.
            var%attributes  = [attribute_t("non_standard_name", "exner_function_result"),           &
                               attribute_t("units",         "K K-1"),                               &
                               attribute_t("coordinates",   "lat lon")]
        end associate
        !>------------------------------------------------------------
        !!  Air Density
        !!------------------------------------------------------------
        associate(var=>var_meta(kVARS%density))
            var%name        = "density"
            var%dimensions  = three_d_t_dimensions
            var%unlimited_dim=.True.
            var%three_d     = .True.
            var%two_d       = .False.
            var%attributes  = [attribute_t("standard_name", "air_density"),                         &
                               attribute_t("units",         "kg m-3"),                              &
                               attribute_t("coordinates",   "lat lon")]
        end associate
        !>------------------------------------------------------------
        !!  Vertical coordinate
        !!------------------------------------------------------------
        associate(var=>var_meta(kVARS%z))
            var%name        = "z"
            var%three_d     = .True.
            var%two_d       = .False.
            var%dimensions  = three_d_dimensions
            var%attributes  = [attribute_t("standard_name", "height_above_reference_ellipsoid"),    &
                               attribute_t("units",         "m"),                                   &
                               attribute_t("coordinates",   "lat lon")]
        end associate
        !>------------------------------------------------------------
        !!  Vertical coordinate on the interface between mass levels
        !!------------------------------------------------------------
        associate(var=>var_meta(kVARS%z_interface))
            var%name        = "z_i"
            var%three_d     = .True.
            var%two_d       = .False.
            var%dimensions  = three_d_interface_dimensions
            var%attributes  = [attribute_t("standard_name", "height_above_reference_ellipsoid"),    &
                               attribute_t("units",         "m"),                                   &
                               attribute_t("coordinates",   "lat lon")]
        end associate
        !>------------------------------------------------------------
        !!  Vertical layer thickness
        !!------------------------------------------------------------
        associate(var=>var_meta(kVARS%dz))
            var%name        = "dz"
            var%three_d     = .True.
            var%two_d       = .False.
            var%dimensions  = three_d_dimensions
            var%attributes  = [attribute_t("non_standard_name", "layer_thickness"),                 &
                               attribute_t("units",         "m"),                                   &
                               attribute_t("coordinates",   "lat lon")]
        end associate
        !>------------------------------------------------------------
        !!  Thickness of layers between interfaces
        !!------------------------------------------------------------
        associate(var=>var_meta(kVARS%dz_interface))
            var%name        = "dz_i"
            var%three_d     = .True.
            var%two_d       = .False.
            var%dimensions  = three_d_interface_dimensions
            var%attributes  = [attribute_t("non_standard_name", "layer_thickness"),                 &
                               attribute_t("units",         "m"),                                   &
                               attribute_t("coordinates",   "lat lon")]
        end associate
        !>------------------------------------------------------------
        !!  Cloud cover fraction
        !!------------------------------------------------------------
        associate(var=>var_meta(kVARS%cloud_fraction))
            var%name        = "clt"
            var%dimensions  = two_d_t_dimensions
            var%three_d     = .False.
            var%two_d       = .True.
            var%unlimited_dim=.True.
            var%attributes  = [attribute_t("standard_name", "cloud_area_fraction"),                 &
                               attribute_t("units",         "1"),                                   &
                               attribute_t("coordinates",   "lat lon")]
        end associate

        !>------------------------------------------------------------
        !!  Effective cloud droplet radius
        !!------------------------------------------------------------
        associate(var=>var_meta(kVARS%re_cloud))
            var%name        = "re_cloud"
            var%three_d     = .True.
            var%two_d       = .False.
            var%dimensions  = three_d_t_dimensions
            var%unlimited_dim=.True.
            var%attributes  = [attribute_t("standard_name", "effective_radius_of_cloud_liquid_water_particles"), &
                               attribute_t("units",         "m"),                                                &
                               attribute_t("coordinates",   "lat lon")]
        end associate

        !>------------------------------------------------------------
        !!  Effective cloud ice radius
        !!------------------------------------------------------------
        associate(var=>var_meta(kVARS%re_ice))
            var%name        = "re_ice"
            var%three_d     = .True.
            var%two_d       = .False.
            var%dimensions  = three_d_t_dimensions
            var%unlimited_dim=.True.
            var%attributes  = [attribute_t("standard_name", "effective_radius_of_stratiform_cloud_ice_particles"), &
                               attribute_t("units",         "m"),                                                  &
                               attribute_t("coordinates",   "lat lon")]
        end associate

        !>------------------------------------------------------------
        !!  Effective snow radius
        !!------------------------------------------------------------
        associate(var=>var_meta(kVARS%re_snow))
            var%name        = "re_snow"
            var%three_d     = .True.
            var%two_d       = .False.
            var%dimensions  = three_d_t_dimensions
            var%unlimited_dim=.True.
            var%attributes  = [attribute_t("non_standard_name", "effective_radius_of_stratiform_snow_particles"), &
                               attribute_t("units",         "m"),                                                 &
                               attribute_t("coordinates",   "lat lon")]
        end associate

        !>------------------------------------------------------------
        !!  Outgoing longwave radiation
        !!------------------------------------------------------------
        associate(var=>var_meta(kVARS%out_longwave_rad))
            var%name        = "rlut"
            var%dimensions  = two_d_t_dimensions
            var%three_d     = .False.
            var%two_d       = .True.
            var%unlimited_dim=.True.
            var%attributes  = [attribute_t("standard_name", "toa_outgoing_longwave_flux"), &
                               attribute_t("units",         "W m-2"),                      &
                               attribute_t("coordinates",   "lat lon")]
        end associate

        !>------------------------------------------------------------
        !!  Longwave cloud forcing
        !!------------------------------------------------------------
        associate(var=>var_meta(kVARS%longwave_cloud_forcing))
            var%name        = "lwcf"
            var%dimensions  = two_d_t_dimensions
            var%three_d     = .False.
            var%two_d       = .True.
            var%unlimited_dim=.True.
            var%attributes  = [attribute_t("non_standard_name", "longwave_cloud_forcing"), &
                               attribute_t("units",         "W m-2"),                      &
                               attribute_t("coordinates",   "lat lon")]
        end associate

        !>------------------------------------------------------------
        !!  Shortwave cloud forcing
        !!------------------------------------------------------------
        associate(var=>var_meta(kVARS%shortwave_cloud_forcing))
            var%name        = "swcf"
            var%dimensions  = two_d_t_dimensions
            var%three_d     = .False.
            var%two_d       = .True.
            var%unlimited_dim=.True.
            var%attributes  = [attribute_t("non_standard_name", "shortwave_cloud_forcing"), &
                               attribute_t("units",         "W m-2"),                       &
                               attribute_t("coordinates",   "lat lon")]
        end associate

        !>------------------------------------------------------------
        !!  Cosine solar zenith angle
        !!------------------------------------------------------------
        associate(var=>var_meta(kVARS%cosine_zenith_angle))
            var%name        = "cosz"
            var%dimensions  = two_d_t_dimensions
            var%three_d     = .False.
            var%two_d       = .True.
            var%unlimited_dim=.True.
            var%attributes  = [attribute_t("non_standard_name", "cosine_zenith_angle"), &
                               attribute_t("units",         " "),                       &
                               attribute_t("coordinates",   "lat lon")]
        end associate

        !>------------------------------------------------------------
        !!  Tendency from short wave radiation
        !!------------------------------------------------------------
        associate(var=>var_meta(kVARS%tend_swrad))
            var%name        = "tend_swrad"
            var%three_d     = .True.
            var%two_d       = .False.
            var%dimensions  = three_d_t_dimensions
            var%unlimited_dim=.True.
            var%attributes  = [attribute_t("non_standard_name", "sw_rad_tend"), &
                               attribute_t("units",         " "),               &
                               attribute_t("coordinates",   "lat lon")]
        end associate


        !>------------------------------------------------------------
        !!  Surface emissivity
        !!------------------------------------------------------------
        associate(var=>var_meta(kVARS%land_emissivity))
            var%name        = "emiss"
            var%dimensions  = two_d_t_dimensions
            var%three_d     = .False.
            var%two_d       = .True.
            var%unlimited_dim=.True.
            var%attributes  = [attribute_t("standard_name", "surface_longwave_emissivity"), &
                               attribute_t("units",         " "),                           &
                               attribute_t("coordinates",   "lat lon")]
        end associate

        !>------------------------------------------------------------
        !!  Temperature on interface
        !!------------------------------------------------------------
        associate(var=>var_meta(kVARS%temperature_interface))
            var%name        = "temperature_i"
            var%three_d     = .True.
            var%two_d       = .False.
            var%dimensions  = three_d_t_interface_dimensions
            var%unlimited_dim=.True.
            var%attributes  = [attribute_t("standard_name", "air_temperature"),                    &
                               attribute_t("long_name",     "Temperature"),                        &
                               attribute_t("units",         "K"),                                  &
                               attribute_t("coordinates",   "lat lon")]
        end associate



        !>------------------------------------------------------------
        !!  Downward Shortwave Radiation at the Surface (positive down)
        !!------------------------------------------------------------
        associate(var=>var_meta(kVARS%shortwave))
            var%name        = "rsds"
            var%dimensions  = two_d_t_dimensions
            var%three_d     = .False.
            var%two_d       = .True.
            var%unlimited_dim=.True.
            var%attributes  = [attribute_t("standard_name", "surface_downwelling_shortwave_flux_in_air"), &
                               attribute_t("units",         "W m-2"),                                     &
                               attribute_t("coordinates",   "lat lon")]
        end associate
        !>------------------------------------------------------------
        !!  Downward Direct Shortwave Radiation at the Surface (positive down)
        !!------------------------------------------------------------
        associate(var=>var_meta(kVARS%shortwave_direct))
            var%name        = "shortwave_direct"
            var%dimensions  = two_d_t_dimensions
            var%three_d     = .False.
            var%two_d       = .True.
            var%unlimited_dim=.True.
            var%attributes  = [attribute_t("standard_name", "surface_direct_downwelling_shortwave_flux_in_air"), &
                               attribute_t("units",         "W m-2"),                                            &
                               attribute_t("coordinates",   "lat lon")]
        end associate
        !>------------------------------------------------------------
        !!  Downward Diffuse Shortwave Radiation at the Surface (positive down)
        !!------------------------------------------------------------
        associate(var=>var_meta(kVARS%shortwave_diffuse))
            var%name        = "shortwave_diffuse"
            var%dimensions  = two_d_t_dimensions
            var%three_d     = .False.
            var%two_d       = .True.
            var%unlimited_dim=.True.
            var%attributes  = [attribute_t("standard_name", "surface_diffuse_downwelling_shortwave_flux_in_air"), &
                               attribute_t("units",         "W m-2"),                                             &
                               attribute_t("coordinates",   "lat lon")]
        end associate
        !>------------------------------------------------------------
        !!  Downward Longwave Radiation at the Surface (positive down)
        !!------------------------------------------------------------
        associate(var=>var_meta(kVARS%longwave))
            var%name        = "rlds"
            var%dimensions  = two_d_t_dimensions
            var%three_d     = .False.
            var%two_d       = .True.
            var%unlimited_dim=.True.
            var%attributes  = [attribute_t("standard_name", "surface_downwelling_longwave_flux_in_air"), &
                               attribute_t("units",         "W m-2"),                                    &
                               attribute_t("coordinates",   "lat lon")]
        end associate
        !>------------------------------------------------------------
        !!  Total Absorbed Solar Radiation
        !!------------------------------------------------------------
        associate(var=>var_meta(kVARS%rad_absorbed_total))
            var%name        = "rad_absorbed_total"
            var%dimensions  = two_d_t_dimensions
            var%three_d     = .False.
            var%two_d       = .True.
            var%unlimited_dim=.True.
            var%attributes  = [attribute_t("non_standard_name", "total_absorbed_radiation"),             &
                               attribute_t("units",         "W m-2"),                                    &
                               attribute_t("coordinates",   "lat lon")]
        end associate
        !>------------------------------------------------------------
        !!  Solar Radiation Absorbed by Vegetation
        !!------------------------------------------------------------
        associate(var=>var_meta(kVARS%rad_absorbed_veg))
            var%name        = "rad_absorbed_veg"
            var%dimensions  = two_d_t_dimensions
            var%three_d     = .False.
            var%two_d       = .True.
            var%unlimited_dim=.True.
            var%attributes  = [attribute_t("non_standard_name", "radiation_absorbed_by_vegetation"),     &
                               attribute_t("units",         "W m-2"),                                    &
                               attribute_t("coordinates",   "lat lon")]
        end associate
        !>------------------------------------------------------------
        !!  Solar Radiation Absorbed by Bare Ground
        !!------------------------------------------------------------
        associate(var=>var_meta(kVARS%rad_absorbed_bare))
            var%name        = "rad_absorbed_bare"
            var%dimensions  = two_d_t_dimensions
            var%three_d     = .False.
            var%two_d       = .True.
            var%unlimited_dim=.True.
            var%attributes  = [attribute_t("non_standard_name", "radiation_absorbed_by_bare_ground"),    &
                               attribute_t("units",         "W m-2"),                                    &
                               attribute_t("coordinates",   "lat lon")]
        end associate
        !>------------------------------------------------------------
        !!  Net Longwave Radiation (positive up)
        !!------------------------------------------------------------
        associate(var=>var_meta(kVARS%rad_net_longwave))
            var%name        = "rad_net_longwave"
            var%dimensions  = two_d_t_dimensions
            var%three_d     = .False.
            var%two_d       = .True.
            var%unlimited_dim=.True.
            var%attributes  = [attribute_t("standard_name", "net_upward_longwave_flux_in_air"),          &
                               attribute_t("units",         "W m-2"),                                    &
                               attribute_t("coordinates",   "lat lon")]
        end associate
        !>------------------------------------------------------------
        !!  Upward Longwave Radiation at the Surface (positive up)
        !!------------------------------------------------------------
        associate(var=>var_meta(kVARS%longwave_up))
            var%name        = "rlus"
            var%dimensions  = two_d_t_dimensions
            var%three_d     = .False.
            var%two_d       = .True.
            var%unlimited_dim=.True.
            var%attributes  = [attribute_t("standard_name", "surface_upwelling_longwave_flux_in_air"),   &
                               attribute_t("units",         "W m-2"),                                    &
                               attribute_t("coordinates",   "lat lon")]
        end associate
        !>------------------------------------------------------------
        !!  Ground Heat Flux (positive down)
        !!------------------------------------------------------------
        associate(var=>var_meta(kVARS%ground_heat_flux))
            var%name        = "hfgs"
            var%dimensions  = two_d_t_dimensions
            var%three_d     = .False.
            var%two_d       = .True.
            var%unlimited_dim=.True.
            var%attributes  = [attribute_t("standard_name", "upward_heat_flux_at_ground_level_in_soil"), &
                               attribute_t("units",         "W m-2"),                                    &
                               attribute_t("coordinates",   "lat lon")]
        end associate
        !>------------------------------------------------------------
        !!  Vegetation fraction
        !!------------------------------------------------------------
        associate(var=>var_meta(kVARS%vegetation_fraction))
            var%name        = "vegetation_fraction"
            var%dimensions  = two_d_month_dimensions
            var%three_d     = .True.
            var%two_d       = .False.
            var%dim_len(3)  = kMONTH_GRID_Z
            var%attributes  = [attribute_t("standard_name", "vegetation_area_fraction"),            &
                               attribute_t("units",         "m2 m-2"),                              &
                               attribute_t("coordinates",   "lat lon")]
        end associate
        !>------------------------------------------------------------
        !!  Annual Maximum Vegetation Fraction
        !!------------------------------------------------------------
        associate(var=>var_meta(kVARS%vegetation_fraction_max))
            var%name        = "vegetation_fraction_max"
            var%dimensions  = two_d_t_dimensions
            var%three_d     = .False.
            var%two_d       = .True.
            var%unlimited_dim=.True.
            var%attributes  = [attribute_t("non_standard_name", "max_vegetation_area_fraction"),    &
                               attribute_t("units",         "m2 m-2"),                              &
                               attribute_t("coordinates",   "lat lon")]
        end associate
        !>------------------------------------------------------------
        !!  Noah-MP Output Vegetation Fraction
        !!------------------------------------------------------------
        associate(var=>var_meta(kVARS%vegetation_fraction_out))
            var%name        = "vegetation_fraction_out"
            var%dimensions  = two_d_t_dimensions
            var%three_d     = .False.
            var%two_d       = .True.
            var%unlimited_dim=.True.
            var%attributes  = [attribute_t("non_standard_name", "vegetation_fraction_out"),         &
                               attribute_t("units",         "m2 m-2"),                              &
                               attribute_t("coordinates",   "lat lon")]
        end associate
        !>------------------------------------------------------------
        !!  Land cover type
        !!------------------------------------------------------------
        associate(var=>var_meta(kVARS%veg_type))
            var%name        = "veg_type"
            var%dimensions  = two_d_dimensions
            var%three_d     = .False.
            var%two_d       = .True.
            var%attributes  = [attribute_t("non_standard_name", "vegetation_type"),                 &
                               attribute_t("units",      "1"),                                      &
                               attribute_t("coordinates",   "lat lon")]
        end associate
        !>------------------------------------------------------------
        !!  Leaf Mass
        !!------------------------------------------------------------
        associate(var=>var_meta(kVARS%mass_leaf))
            var%name        = "mass_leaf"
            var%dimensions  = two_d_dimensions
            var%three_d     = .False.
            var%two_d       = .True.
            var%attributes  = [attribute_t("non_standard_name", "leaf_mass"),                      &
                               attribute_t("units",      "g m-2"),                                 &
                               attribute_t("coordinates",   "lat lon")]
        end associate
        !>------------------------------------------------------------
        !!  Root Mass
        !!------------------------------------------------------------
        associate(var=>var_meta(kVARS%mass_root))
            var%name        = "mass_root"
            var%dimensions  = two_d_dimensions
            var%three_d     = .False.
            var%two_d       = .True.
            var%attributes  = [attribute_t("non_standard_name", "root_mass"),                      &
                               attribute_t("units",      "g m-2"),                                 &
                               attribute_t("coordinates",   "lat lon")]
        end associate
        !>------------------------------------------------------------
        !!  Stem Mass
        !!------------------------------------------------------------
        associate(var=>var_meta(kVARS%mass_stem))
            var%name        = "mass_stem"
            var%dimensions  = two_d_dimensions
            var%three_d     = .False.
            var%two_d       = .True.
            var%attributes  = [attribute_t("non_standard_name", "stem_mass"),                      &
                               attribute_t("units",      "g m-2"),                                 &
                               attribute_t("coordinates",   "lat lon")]
        end associate
        !>------------------------------------------------------------
        !!  Wood Mass
        !!------------------------------------------------------------
        associate(var=>var_meta(kVARS%mass_wood))
            var%name        = "mass_wood"
            var%dimensions  = two_d_dimensions
            var%three_d     = .False.
            var%two_d       = .True.
            var%attributes  = [attribute_t("non_standard_name", "wood_mass"),                      &
                               attribute_t("units",      "g m-2"),                                 &
                               attribute_t("coordinates",   "lat lon")]
        end associate
        !>------------------------------------------------------------
        !!  Leaf Area Index
        !!------------------------------------------------------------
        associate(var=>var_meta(kVARS%lai))
            var%name        = "lai"
            var%dimensions  = two_d_t_dimensions
            var%three_d     = .False.
            var%two_d       = .True.
            var%unlimited_dim=.True.
            var%attributes  = [attribute_t("standard_name", "leaf_area_index"),                     &
                               attribute_t("units",         "m2 m-2"),                              &
                               attribute_t("coordinates",   "lat lon")]
        end associate
        !>------------------------------------------------------------
        !!  Stem Area Index
        !!------------------------------------------------------------
        associate(var=>var_meta(kVARS%sai))
            var%name        = "sai"
            var%dimensions  = two_d_t_dimensions
            var%three_d     = .False.
            var%two_d       = .True.
            var%unlimited_dim=.True.
            var%attributes  = [attribute_t("non_standard_name", "stem_area_index"),                 &
                               attribute_t("units",         "m2 m-2"),                              &
                               attribute_t("coordinates",   "lat lon")]
        end associate
        !>------------------------------------------------------------
        !!  Planting Date
        !!------------------------------------------------------------
        associate(var=>var_meta(kVARS%date_planting))
            var%name        = "date_planting"
            var%dimensions  = two_d_t_dimensions
            var%three_d     = .False.
            var%two_d       = .True.
            var%unlimited_dim=.True.
            var%attributes  = [attribute_t("non_standard_name", "planting_date"),                   &
                               attribute_t("units",         "1"),                                   &
                               attribute_t("coordinates",   "lat lon")]
        end associate
        !>------------------------------------------------------------
        !!  Harvesting Date
        !!------------------------------------------------------------
        associate(var=>var_meta(kVARS%date_harvest))
            var%name        = "date_harvest"
            var%dimensions  = two_d_t_dimensions
            var%three_d     = .False.
            var%two_d       = .True.
            var%unlimited_dim=.True.
            var%attributes  = [attribute_t("non_standard_name", "harvest_date"),                    &
                               attribute_t("units",         "1"),                                   &
                               attribute_t("coordinates",   "lat lon")]
        end associate
        !>------------------------------------------------------------
        !!  Crop Category
        !!------------------------------------------------------------
        associate(var=>var_meta(kVARS%crop_category))
            var%name        = "crop_category"
            var%dimensions  = two_d_dimensions
            var%three_d     = .False.
            var%two_d       = .True.
            var%attributes  = [attribute_t("non_standard_name", "crop_category"),                   &
                               attribute_t("units",         "1"),                                   &
                               attribute_t("coordinates",   "lat lon")]
        end associate
        !>------------------------------------------------------------
        !!  Crop Type (Noah-MP initialization variable)
        !!------------------------------------------------------------
        associate(var=>var_meta(kVARS%crop_type))
            var%name        = "crop_type"
            var%dimensions  = three_d_crop_dimensions
            var%three_d     = .True.
            var%two_d       = .False.
            var%dim_len(3)  = kCROP_GRID_Z
            var%attributes  = [attribute_t("non_standard_name", "crop_type"),                       &
                               attribute_t("units",         "1"),                                   &
                               attribute_t("coordinates",   "lat lon")]
        end associate
        !>------------------------------------------------------------
        !!  Growing Season Growing Degree Days
        !!------------------------------------------------------------
        associate(var=>var_meta(kVARS%growing_season_gdd))
            var%name        = "growing_season_gdd"
            var%dimensions  = two_d_t_dimensions
            var%three_d     = .False.
            var%two_d       = .True.
            var%unlimited_dim=.True.
            var%attributes  = [attribute_t("non_standard_name", "growing_season_gdd"),              &
                               attribute_t("units",         "1"),                                   &
                               attribute_t("coordinates",   "lat lon")]
        end associate
        !>------------------------------------------------------------
        !!  Irrigation Event Number, Sprinkler
        !!------------------------------------------------------------
        associate(var=>var_meta(kVARS%irr_eventno_sprinkler))
            var%name        = "irr_eventno_sprinkler"
            var%dimensions  = two_d_t_dimensions
            var%three_d     = .False.
            var%two_d       = .True.
            var%unlimited_dim=.True.
            var%attributes  = [attribute_t("non_standard_name", "irr_eventno_sprinkler"),           &
                               attribute_t("units",         "1"),                                   &
                               attribute_t("coordinates",   "lat lon")]
        end associate
        !>------------------------------------------------------------
        !!  Irrigation Fraction
        !!------------------------------------------------------------
        associate(var=>var_meta(kVARS%irr_frac_total))
            var%name        = "irr_frac_total"
            var%dimensions  = two_d_t_dimensions
            var%three_d     = .False.
            var%two_d       = .True.
            var%unlimited_dim=.True.
            var%attributes  = [attribute_t("non_standard_name", "irr_frac_total"),                  &
                               attribute_t("units",         "1"),                                   &
                               attribute_t("coordinates",   "lat lon")]
        end associate
        !>------------------------------------------------------------
        !!  Irrigation Fraction, Sprinkler
        !!------------------------------------------------------------
        associate(var=>var_meta(kVARS%irr_frac_sprinkler))
            var%name        = "irr_frac_sprinkler"
            var%dimensions  = two_d_t_dimensions
            var%three_d     = .False.
            var%two_d       = .True.
            var%unlimited_dim=.True.
            var%attributes  = [attribute_t("non_standard_name", "irr_frac_sprinkler"),              &
                               attribute_t("units",         "1"),                                   &
                               attribute_t("coordinates",   "lat lon")]
        end associate
        !>------------------------------------------------------------
        !!  Irrigation Fraction, Micro
        !!------------------------------------------------------------
        associate(var=>var_meta(kVARS%irr_frac_micro))
            var%name        = "irr_frac_micro"
            var%dimensions  = two_d_t_dimensions
            var%three_d     = .False.
            var%two_d       = .True.
            var%unlimited_dim=.True.
            var%attributes  = [attribute_t("non_standard_name", "irr_frac_micro"),                  &
                               attribute_t("units",         "1"),                                   &
                               attribute_t("coordinates",   "lat lon")]
        end associate
        !>------------------------------------------------------------
        !!  Irrigation Fraction, Flood
        !!------------------------------------------------------------
        associate(var=>var_meta(kVARS%irr_frac_flood))
            var%name        = "irr_frac_flood"
            var%dimensions  = two_d_t_dimensions
            var%three_d     = .False.
            var%two_d       = .True.
            var%unlimited_dim=.True.
            var%attributes  = [attribute_t("non_standard_name", "irr_frac_flood"),                  &
                               attribute_t("units",         "1"),                                   &
                               attribute_t("coordinates",   "lat lon")]
        end associate
        !>------------------------------------------------------------
        !!  Irrigation Event Number, Micro
        !!------------------------------------------------------------
        associate(var=>var_meta(kVARS%irr_eventno_micro))
            var%name        = "irr_eventno_micro"
            var%dimensions  = two_d_t_dimensions
            var%three_d     = .False.
            var%two_d       = .True.
            var%unlimited_dim=.True.
            var%attributes  = [attribute_t("non_standard_name", "irr_eventno_micro"),               &
                               attribute_t("units",         "1"),                                   &
                               attribute_t("coordinates",   "lat lon")]
        end associate
        !>------------------------------------------------------------
        !!  Irrigation Event Number, Flood
        !!------------------------------------------------------------
        associate(var=>var_meta(kVARS%irr_eventno_flood))
            var%name        = "irr_eventno_flood"
            var%dimensions  = two_d_t_dimensions
            var%three_d     = .False.
            var%two_d       = .True.
            var%unlimited_dim=.True.
            var%attributes  = [attribute_t("non_standard_name", "irr_eventno_flood"),               &
                               attribute_t("units",         "1"),                                   &
                               attribute_t("coordinates",   "lat lon")]
        end associate
        !>------------------------------------------------------------
        !!  Irrigation Water Amount to be Applied, Sprinkler
        !!------------------------------------------------------------
        associate(var=>var_meta(kVARS%irr_alloc_sprinkler))
            var%name        = "irr_alloc_sprinkler"
            var%dimensions  = two_d_t_dimensions
            var%three_d     = .False.
            var%two_d       = .True.
            var%unlimited_dim=.True.
            var%attributes  = [attribute_t("non_standard_name", "irr_alloc_sprinkler"),             &
                               attribute_t("units",         "m"),                                   &
                               attribute_t("coordinates",   "lat lon")]
        end associate
        !>------------------------------------------------------------
        !!  Irrigation Water Amount to be Applied, Micro
        !!------------------------------------------------------------
        associate(var=>var_meta(kVARS%irr_alloc_micro))
            var%name        = "irr_alloc_micro"
            var%dimensions  = two_d_t_dimensions
            var%three_d     = .False.
            var%two_d       = .True.
            var%unlimited_dim=.True.
            var%attributes  = [attribute_t("non_standard_name", "irr_alloc_micro"),                 &
                               attribute_t("units",         "m"),                                   &
                               attribute_t("coordinates",   "lat lon")]
        end associate
        !>------------------------------------------------------------
        !!  Irrigation Water Amount to be Applied, Flood
        !!------------------------------------------------------------
        associate(var=>var_meta(kVARS%irr_alloc_flood))
            var%name        = "irr_alloc_flood"
            var%dimensions  = two_d_t_dimensions
            var%three_d     = .False.
            var%two_d       = .True.
            var%unlimited_dim=.True.
            var%attributes  = [attribute_t("non_standard_name", "irr_alloc_flood"),                 &
                               attribute_t("units",         "m"),                                   &
                               attribute_t("coordinates",   "lat lon")]
        end associate
        !>------------------------------------------------------------
        !!  Loss of Sprinkler Irrigation Water to Evaporation
        !!------------------------------------------------------------
        associate(var=>var_meta(kVARS%irr_evap_loss_sprinkler))
            var%name        = "irr_evap_loss_sprinkler"
            var%dimensions  = two_d_t_dimensions
            var%three_d     = .False.
            var%two_d       = .True.
            var%unlimited_dim=.True.
            var%attributes  = [attribute_t("non_standard_name", "irr_evap_loss_sprinkler"),         &
                               attribute_t("units",         "m timestep-1"),                        &
                               attribute_t("coordinates",   "lat lon")]
        end associate
        !>------------------------------------------------------------
        !!  Amount of Irrigation, Sprinkler
        !!------------------------------------------------------------
        associate(var=>var_meta(kVARS%irr_amt_sprinkler))
            var%name        = "irr_amt_sprinkler"
            var%dimensions  = two_d_t_dimensions
            var%three_d     = .False.
            var%two_d       = .True.
            var%unlimited_dim=.True.
            var%attributes  = [attribute_t("non_standard_name", "irr_amt_sprinkler"),               &
                               attribute_t("units",         "mm"),                                  &
                               attribute_t("coordinates",   "lat lon")]
        end associate
        !>------------------------------------------------------------
        !!  Amount of Irrigation, Micro
        !!------------------------------------------------------------
        associate(var=>var_meta(kVARS%irr_amt_micro))
            var%name        = "irr_amt_micro"
            var%dimensions  = two_d_t_dimensions
            var%three_d     = .False.
            var%two_d       = .True.
            var%unlimited_dim=.True.
            var%attributes  = [attribute_t("non_standard_name", "irr_amt_micro"),                   &
                               attribute_t("units",         "mm"),                                  &
                               attribute_t("coordinates",   "lat lon")]
        end associate
        !>------------------------------------------------------------
        !!  Amount of Irrigation, Flood
        !!------------------------------------------------------------
        associate(var=>var_meta(kVARS%irr_amt_flood))
            var%name        = "irr_amt_flood"
            var%dimensions  = two_d_t_dimensions
            var%three_d     = .False.
            var%two_d       = .True.
            var%unlimited_dim=.True.
            var%attributes  = [attribute_t("non_standard_name", "irr_amt_flood"),                   &
                               attribute_t("units",         "mm"),                                  &
                               attribute_t("coordinates",   "lat lon")]
        end associate
        !>------------------------------------------------------------
        !!  Growing Season Growing Degree Days
        !!------------------------------------------------------------
        associate(var=>var_meta(kVARS%growing_season_gdd))
            var%name        = "growing_season_gdd"
            var%dimensions  = two_d_t_dimensions
            var%three_d     = .False.
            var%two_d       = .True.
            var%unlimited_dim=.True.
            var%attributes  = [attribute_t("non_standard_name", "growing_season_gdd"),              &
                               attribute_t("units",         "1"),                                   &
                               attribute_t("coordinates",   "lat lon")]
        end associate
        !>------------------------------------------------------------
        !!  Mass of Agricultural Grain Produced
        !!------------------------------------------------------------
        associate(var=>var_meta(kVARS%mass_ag_grain))
            var%name        = "mass_ag_grain"
            var%dimensions  = two_d_t_dimensions
            var%three_d     = .False.
            var%two_d       = .True.
            var%unlimited_dim=.True.
            var%attributes  = [attribute_t("non_standard_name", "mass_agricultural_grain"),         &
                               attribute_t("units",         "g m-2"),                               &
                               attribute_t("coordinates",   "lat lon")]
        end associate
        !>------------------------------------------------------------
        !!  Growing Degree Days (based on 10C)
        !!------------------------------------------------------------
        associate(var=>var_meta(kVARS%growing_degree_days))
            var%name        = "growing_degree_days"
            var%dimensions  = two_d_t_dimensions
            var%three_d     = .False.
            var%two_d       = .True.
            var%unlimited_dim=.True.
            var%attributes  = [attribute_t("non_standard_name", "growing_degree_days"),             &
                               attribute_t("units",         "1"),                                   &
                               attribute_t("coordinates",   "lat lon")]
        end associate
        !>------------------------------------------------------------
        !!  Plant Growth Stage
        !!------------------------------------------------------------
        associate(var=>var_meta(kVARS%plant_growth_stage))
            var%name        = "plant_growth_stage"
            var%dimensions  = two_d_t_dimensions
            var%three_d     = .False.
            var%two_d       = .True.
            var%unlimited_dim=.True.
            var%attributes  = [attribute_t("non_standard_name", "plant_growth_stage"),              &
                               attribute_t("units",         "1"),                                   &
                               attribute_t("coordinates",   "lat lon")]
        end associate
        !>------------------------------------------------------------
        !!  Net Ecosystem Exchange
        !!------------------------------------------------------------
        associate(var=>var_meta(kVARS%net_ecosystem_exchange))
            var%name        = "net_ecosystem_exchange"
            var%dimensions  = two_d_t_dimensions
            var%three_d     = .False.
            var%two_d       = .True.
            var%unlimited_dim=.True.
            var%attributes  = [attribute_t("non_standard_name", "net_ecosystem_exchange_expressed_as_carbon_dioxide"), &
                               attribute_t("units",         "g m-2 s-1"),                                              &
                               attribute_t("coordinates",   "lat lon")]
        end associate
        !>------------------------------------------------------------
        !!  Gross Primary Productivity
        !!------------------------------------------------------------
        associate(var=>var_meta(kVARS%gross_primary_prod))
            var%name        = "gross_primary_prod"
            var%dimensions  = two_d_t_dimensions
            var%three_d     = .False.
            var%two_d       = .True.
            var%unlimited_dim=.True.
            var%attributes  = [attribute_t("standard_name", "gross_primary_productivity_of_biomass_expressed_as_carbon"), &
                               attribute_t("units",         "g m-2 s-1"),                                                 &
                               attribute_t("coordinates",   "lat lon")]
        end associate
        !>------------------------------------------------------------
        !!  Net Primary Productivity
        !!------------------------------------------------------------
        associate(var=>var_meta(kVARS%net_primary_prod))
            var%name        = "net_primary_prod"
            var%dimensions  = two_d_t_dimensions
            var%three_d     = .False.
            var%two_d       = .True.
            var%unlimited_dim=.True.
            var%attributes  = [attribute_t("standard_name", "net_primary_productivity_of_biomass_expressed_as_carbon"), &
                               attribute_t("units",         "g m-2 s-1"),                                               &
                               attribute_t("coordinates",   "lat lon")]
        end associate
        !>------------------------------------------------------------
        !!  Absorbed Photosynthetically Active Radiation
        !!------------------------------------------------------------
        associate(var=>var_meta(kVARS%apar))
            var%name        = "apar"
            var%dimensions  = two_d_t_dimensions
            var%three_d     = .False.
            var%two_d       = .True.
            var%unlimited_dim=.True.
            var%attributes  = [attribute_t("non_standard_name", "absorbed_photosynthetically_active_radiation"), &
                               attribute_t("units",         "W m-2"),                                            &
                               attribute_t("coordinates",   "lat lon")]
        end associate
        !>------------------------------------------------------------
        !!  Total Photosynthesis
        !!------------------------------------------------------------
        associate(var=>var_meta(kVARS%photosynthesis_total))
            var%name        = "photosynthesis_total"
            var%dimensions  = two_d_t_dimensions
            var%three_d     = .False.
            var%two_d       = .True.
            var%unlimited_dim=.True.
            var%attributes  = [attribute_t("non_standard_name", "total_photosynthesis_expressed_as_carbon_dioxide"), &
                               attribute_t("units",         "mmol m-2 s-1"),                                         &
                               attribute_t("coordinates",   "lat lon")]
        end associate
        !>------------------------------------------------------------
        !!  Total Leaf Stomatal Resistance
        !!------------------------------------------------------------
        associate(var=>var_meta(kVARS%stomatal_resist_total))
            var%name        = "stomatal_resist_total"
            var%dimensions  = two_d_t_dimensions
            var%three_d     = .False.
            var%two_d       = .True.
            var%unlimited_dim=.True.
            var%attributes  = [attribute_t("non_standard_name", "total_leaf_stomatal_resistance"),                   &
                               attribute_t("units",         "s m-1"),                                                &
                               attribute_t("coordinates",   "lat lon")]
        end associate
        !>------------------------------------------------------------
        !!  Sunlit Leaf Stomatal Resistance
        !!------------------------------------------------------------
        associate(var=>var_meta(kVARS%stomatal_resist_sun))
            var%name        = "stomatal_resist_sun"
            var%dimensions  = two_d_t_dimensions
            var%three_d     = .False.
            var%two_d       = .True.
            var%unlimited_dim=.True.
            var%attributes  = [attribute_t("non_standard_name", "sunlif_leaf_stomatal_resistance"),                  &
                               attribute_t("units",         "s m-1"),                                                &
                               attribute_t("coordinates",   "lat lon")]
        end associate
        !>------------------------------------------------------------
        !!  Shaded Leaf Stomatal Resistance
        !!------------------------------------------------------------
        associate(var=>var_meta(kVARS%stomatal_resist_shade))
            var%name        = "stomatal_resist_shade"
            var%dimensions  = two_d_t_dimensions
            var%three_d     = .False.
            var%two_d       = .True.
            var%unlimited_dim=.True.
            var%attributes  = [attribute_t("non_standard_name", "shaded_leaf_stomatal_resistance"),                 &
                               attribute_t("units",         "s m-1"),                                               &
                               attribute_t("coordinates",   "lat lon")]
        end associate
        !>------------------------------------------------------------
        !!  GECROS (Genotype-by-Envrionment interaction on CROp growth Simulator [Yin and van Laar, 2005]) crop model state
        !!------------------------------------------------------------
        associate(var=>var_meta(kVARS%gecros_state))
            var%name        = "gecros_state"
            var%dimensions  = three_d_t_gecros_dimensions
            var%three_d     = .True.
            var%two_d       = .False.
            var%unlimited_dim=.True.
            var%dim_len(3)  = kGECROS_GRID_Z
            var%attributes  = [attribute_t("non_standard_name", "gecros_state"),                                    &
                               attribute_t("units",         "N/A"),                                               &
                               attribute_t("coordinates",   "lat lon")]
        end associate
        !>------------------------------------------------------------
        !!  Canopy Total Water Content
        !!------------------------------------------------------------
        associate(var=>var_meta(kVARS%canopy_water))
            var%name        = "canopy_water"
            var%dimensions  = two_d_t_dimensions
            var%three_d     = .False.
            var%two_d       = .True.
            var%unlimited_dim=.True.
            var%attributes  = [attribute_t("standard_name", "canopy_water_amount"),                 &
                               attribute_t("units",         "kg m-2"),                              &
                               attribute_t("coordinates",   "lat lon")]
        end associate
        !>------------------------------------------------------------
        !!  Canopy Frozen Water Content
        !!------------------------------------------------------------
        associate(var=>var_meta(kVARS%canopy_water_ice))
            var%name        = "canopy_ice"
            var%dimensions  = two_d_t_dimensions
            var%three_d     = .False.
            var%two_d       = .True.
            var%unlimited_dim=.True.
            var%attributes  = [attribute_t("standard_name", "canopy_snow_amount"),                  &
                               attribute_t("units",         "kg m-2"),                              &
                               attribute_t("coordinates",   "lat lon")]
        end associate
        !>------------------------------------------------------------
        !!  Canopy Liquid Water Content (in snow)
        !!------------------------------------------------------------
        associate(var=>var_meta(kVARS%canopy_water_liquid))
            var%name        = "canopy_liquid"
            var%dimensions  = two_d_t_dimensions
            var%three_d     = .False.
            var%two_d       = .True.
            var%unlimited_dim=.True.
            var%attributes  = [attribute_t("non_standard_name", "canopy_liquid_water_amount"),      &
                               attribute_t("units",         "kg m-2"),                              &
                               attribute_t("coordinates",   "lat lon")]
        end associate
        !>------------------------------------------------------------
        !!  Canopy Air Vapor Pressure
        !!------------------------------------------------------------
        associate(var=>var_meta(kVARS%canopy_vapor_pressure))
            var%name        = "canopy_vapor_pressure"
            var%dimensions  = two_d_t_dimensions
            var%three_d     = .False.
            var%two_d       = .True.
            var%unlimited_dim=.True.
            var%attributes  = [attribute_t("non_standard_name", "canopy_air_vapor_pressure"),       &
                               attribute_t("units",         "Pa"),                                  &
                               attribute_t("coordinates",   "lat lon")]
        end associate
        !>------------------------------------------------------------
        !!  Canopy Air Temperature
        !!------------------------------------------------------------
        associate(var=>var_meta(kVARS%canopy_temperature))
            var%name        = "canopy_temperature"
            var%dimensions  = two_d_t_dimensions
            var%three_d     = .False.
            var%two_d       = .True.
            var%unlimited_dim=.True.
            var%attributes  = [attribute_t("non_standard_name", "canopy_air_temperature"),          &
                               attribute_t("units",         "K"),                                   &
                               attribute_t("coordinates",   "lat lon")]
        end associate
        !>------------------------------------------------------------
        !!  Canopy Wetted/Snowed Fraction
        !!------------------------------------------------------------
        associate(var=>var_meta(kVARS%canopy_fwet))
            var%name        = "canopy_fwet"
            var%dimensions  = two_d_t_dimensions
            var%three_d     = .False.
            var%two_d       = .True.
            var%unlimited_dim=.True.
            var%attributes  = [attribute_t("non_standard_name", "canopy_wetted_fraction"),          &
                               attribute_t("units",         "1"),                                   &
                               attribute_t("coordinates",   "lat lon")]
        end associate
        !>------------------------------------------------------------
        !!  Vegetation Leaf Temperature
        !!------------------------------------------------------------
        associate(var=>var_meta(kVARS%veg_leaf_temperature))
            var%name        = "veg_leaf_temperature"
            var%dimensions  = two_d_t_dimensions
            var%three_d     = .False.
            var%two_d       = .True.
            var%unlimited_dim=.True.
            var%attributes  = [attribute_t("non_standard_name", "veg_leaf_temperature"),            &
                               attribute_t("units",         "K"),                                   &
                               attribute_t("coordinates",   "lat lon")]
        end associate
        !>------------------------------------------------------------
        !!  Ground Surface Temperature
        !!------------------------------------------------------------
        associate(var=>var_meta(kVARS%ground_surf_temperature))
            var%name        = "ground_surf_temperature"
            var%dimensions  = two_d_t_dimensions
            var%three_d     = .False.
            var%two_d       = .True.
            var%unlimited_dim=.True.
            var%attributes  = [attribute_t("non_standard_name", "ground_surface_temperature"),      &
                               attribute_t("units",         "K"),                                   &
                               attribute_t("coordinates",   "lat lon")]
        end associate
        !>------------------------------------------------------------
        !!  Between Gap Fraction
        !!------------------------------------------------------------
        associate(var=>var_meta(kVARS%frac_between_gap))
            var%name        = "frac_between_gap"
            var%dimensions  = two_d_t_dimensions
            var%three_d     = .False.
            var%two_d       = .True.
            var%unlimited_dim=.True.
            var%attributes  = [attribute_t("non_standard_name", "between_gap_fraction"),            &
                               attribute_t("units",         "1"),                                   &
                               attribute_t("coordinates",   "lat lon")]
        end associate
        !>------------------------------------------------------------
        !!  Within Gap Fraction
        !!------------------------------------------------------------
        associate(var=>var_meta(kVARS%frac_within_gap))
            var%name        = "frac_within_gap"
            var%dimensions  = two_d_t_dimensions
            var%three_d     = .False.
            var%two_d       = .True.
            var%unlimited_dim=.True.
            var%attributes  = [attribute_t("non_standard_name", "within_gap_fraction"),             &
                               attribute_t("units",         "1"),                                   &
                               attribute_t("coordinates",   "lat lon")]
        end associate
        !>------------------------------------------------------------
        !!  Under-Canopy Ground Temperature
        !!------------------------------------------------------------
        associate(var=>var_meta(kVARS%ground_temperature_canopy))
            var%name        = "ground_temperature_canopy"
            var%dimensions  = two_d_t_dimensions
            var%three_d     = .False.
            var%two_d       = .True.
            var%unlimited_dim=.True.
            var%attributes  = [attribute_t("non_standard_name", "under_canopy_ground_temperature"), &
                               attribute_t("units",         "K"),                                   &
                               attribute_t("coordinates",   "lat lon")]
        end associate
        !>------------------------------------------------------------
        !!  Bare Ground Temperature
        !!------------------------------------------------------------
        associate(var=>var_meta(kVARS%ground_temperature_bare))
            var%name        = "ground_temperature_bare"
            var%dimensions  = two_d_t_dimensions
            var%three_d     = .False.
            var%two_d       = .True.
            var%unlimited_dim=.True.
            var%attributes  = [attribute_t("non_standard_name", "bare_ground_temperature"),         &
                               attribute_t("units",         "K"),                                   &
                               attribute_t("coordinates",   "lat lon")]
        end associate
        !>------------------------------------------------------------
        !!  Snowfall on the Ground
        !!------------------------------------------------------------
        associate(var=>var_meta(kVARS%snowfall_ground))
            var%name        = "snowfall_ground"
            var%dimensions  = two_d_t_dimensions
            var%three_d     = .False.
            var%two_d       = .True.
            var%unlimited_dim=.True.
            var%attributes  = [attribute_t("non_standard_name", "ground_snow_rate"),                &
                               attribute_t("units",         "mm s-1"),                              &
                               attribute_t("coordinates",   "lat lon")]
        end associate
        !>------------------------------------------------------------
        !!  Rainfall on the Ground
        !!------------------------------------------------------------
        associate(var=>var_meta(kVARS%rainfall_ground))
            var%name        = "rainfall_ground"
            var%dimensions  = two_d_t_dimensions
            var%three_d     = .False.
            var%two_d       = .True.
            var%unlimited_dim=.True.
            var%attributes  = [attribute_t("non_standard_name", "ground_rain_rate"),                &
                               attribute_t("units",         "mm s-1"),                                   &
                               attribute_t("coordinates",   "lat lon")]
        end associate
        !>------------------------------------------------------------
        !!  Snow water equivalent on the surface
        !!------------------------------------------------------------
        associate(var=>var_meta(kVARS%snow_water_equivalent))
            var%name        = "swe"
            var%dimensions  = two_d_t_dimensions
            var%three_d     = .False.
            var%two_d       = .True.
            var%unlimited_dim=.True.
            var%attributes  = [attribute_t("standard_name", "surface_snow_amount"),                 &
                               attribute_t("units",         "kg m-2"),                              &
                               attribute_t("coordinates",   "lat lon")]
        end associate
        !>------------------------------------------------------------
        !!  Snow water equivalent from previous timestep
        !!------------------------------------------------------------
        associate(var=>var_meta(kVARS%snow_water_eq_prev))
            var%name        = "swe_0"
            var%dimensions  = two_d_t_dimensions
            var%three_d     = .False.
            var%two_d       = .True.
            var%unlimited_dim=.True.
            var%attributes  = [attribute_t("non_standard_name", "surface_snow_amount_prev"),        &
                               attribute_t("units",         "kg m-2"),                              &
                               attribute_t("coordinates",   "lat lon")]
        end associate
        !>------------------------------------------------------------
        !!  Snow albedo from previous timestep
        !!------------------------------------------------------------
        associate(var=>var_meta(kVARS%snow_albedo_prev))
            var%name        = "snow_albedo_0"
            var%dimensions  = two_d_t_dimensions
            var%three_d     = .False.
            var%two_d       = .True.
            var%unlimited_dim=.True.
            var%attributes  = [attribute_t("non_standard_name", "snowpack_albedo_prev"),            &
                               attribute_t("units",         "1"),                                   &
                               attribute_t("coordinates",   "lat lon")]
        end associate
        !>------------------------------------------------------------
        !!  Snow Temperature
        !!------------------------------------------------------------
        associate(var=>var_meta(kVARS%snow_temperature))
            var%name        = "snow_temperature"
            var%dimensions  = three_d_t_snow_dimensions
            var%three_d     = .True.
            var%two_d       = .False.
            var%unlimited_dim=.True.
            var%dim_len(3)  = kSNOW_GRID_Z
            var%attributes  = [attribute_t("standard_name", "temperature_in_surface_snow"),         &
                               attribute_t("units",         "K"),                                   &
                               attribute_t("coordinates",   "lat lon")]
        end associate
        !>------------------------------------------------------------
        !!  Snow Layer Depth
        !!------------------------------------------------------------
        associate(var=>var_meta(kVARS%snow_layer_depth))
            var%name        = "snow_layer_depth"
            var%dimensions  = three_d_t_snowsoil_dimensions
            var%three_d     = .True.
            var%two_d       = .False.
            var%unlimited_dim=.True.
            var%dim_len(3)  = kSNOWSOIL_GRID_Z
            var%attributes  = [attribute_t("non_standard_name", "snow_layer_depth"),                &
                               attribute_t("units",         "m"),                                   &
                               attribute_t("coordinates",   "lat lon")]
        end associate
        !>------------------------------------------------------------
        !!  Snow Layer Ice
        !!------------------------------------------------------------
        associate(var=>var_meta(kVARS%snow_layer_ice))
            var%name        = "snow_layer_ice"
            var%dimensions  = three_d_t_snow_dimensions
            var%three_d     = .True.
            var%two_d       = .False.
            var%unlimited_dim=.True.
            var%dim_len(3)  = kSNOW_GRID_Z
            var%attributes  = [attribute_t("non_standard_name", "snow_layer_ice_content"),          &
                               attribute_t("units",         "mm"),                                  &
                               attribute_t("coordinates",   "lat lon")]
        end associate
        !>------------------------------------------------------------
        !!  Snow Layer Liquid Water
        !!------------------------------------------------------------
        associate(var=>var_meta(kVARS%snow_layer_liquid_water))
            var%name        = "snow_layer_liquid_water"
            var%dimensions  = three_d_t_snow_dimensions
            var%three_d     = .True.
            var%two_d       = .False.
            var%unlimited_dim=.True.
            var%dim_len(3)  = kSNOW_GRID_Z
            var%attributes  = [attribute_t("non_standard_name", "snow_layer_liquid_water_content"), &
                               attribute_t("units",         "mm"),                                  &
                               attribute_t("coordinates",   "lat lon")]
        end associate
        !>------------------------------------------------------------
        !!  Snow Age Factor
        !!------------------------------------------------------------
        associate(var=>var_meta(kVARS%snow_age_factor))
            var%name        = "tau_ss"
            var%dimensions  = two_d_t_dimensions
            var%three_d     = .False.
            var%two_d       = .True.
            var%unlimited_dim=.True.
            var%attributes  = [attribute_t("non_standard_name", "snow_age_factor"),                 &
                               attribute_t("units",         "1"),                                   &
                               attribute_t("coordinates",   "lat lon")]
        end associate
        !>------------------------------------------------------------
        !!  Snow height
        !!------------------------------------------------------------
        associate(var=>var_meta(kVARS%snow_height))
            var%name        = "snow_height"
            var%dimensions  = two_d_t_dimensions
            var%three_d     = .False.
            var%two_d       = .True.
            var%unlimited_dim=.True.
            var%attributes  = [attribute_t("standard_name", "surface_snow_height"),                 &
                               attribute_t("units",         "m"),                                   &
                               attribute_t("coordinates",   "lat lon")]
        end associate
        !>------------------------------------------------------------
        !!  Number of Snowpack Layers
        !!------------------------------------------------------------
        associate(var=>var_meta(kVARS%snow_nlayers))
            var%name        = "snow_nlayers"
            var%dimensions  = two_d_t_dimensions
            var%three_d     = .False.
            var%two_d       = .True.
            var%unlimited_dim=.True.
            var%attributes  = [attribute_t("non_standard_name", "snow_nlayers"),                    &
                               attribute_t("units",         "1"),                                   &
                               attribute_t("coordinates",   "lat lon")]
        end associate
        !>------------------------------------------------------------
        !!  Soil water content
        !!------------------------------------------------------------
        associate(var=>var_meta(kVARS%soil_water_content))
            var%name        = "soil_water_content"
            var%dimensions  = three_d_t_soil_dimensions
            var%three_d     = .True.
            var%two_d       = .False.
            var%unlimited_dim=.True.
            var%dim_len(3)  = kSOIL_GRID_Z
            var%attributes  = [attribute_t("standard_name", "moisture_content_of_soil_layer"),      &
                               attribute_t("units",         "kg m-2"),                              &
                               attribute_t("coordinates",   "lat lon")]
        end associate
        !>------------------------------------------------------------
        !!  Equilibrium Volumetric Soil Moisture
        !!------------------------------------------------------------
        associate(var=>var_meta(kVARS%eq_soil_moisture))
            var%name        = "eq_soil_moisture"
            var%dimensions  = three_d_t_soil_dimensions
            var%three_d     = .True.
            var%two_d       = .False.
            var%unlimited_dim=.True.
            var%dim_len(3)  = kSOIL_GRID_Z
            var%attributes  = [attribute_t("non_standard_name", "equilibrium_volumetric_soil_moisture"), &
                               attribute_t("units",         "m3 m-3"),                                   &
                               attribute_t("coordinates",   "lat lon")]
        end associate
        !>------------------------------------------------------------
        !!  Soil Moisture Content in the Layer Draining to Water Table when Deep
        !!------------------------------------------------------------
        associate(var=>var_meta(kVARS%smc_watertable_deep))
            var%name        = "smc_watertable_deep"
            var%dimensions  = two_d_t_dimensions
            var%three_d     = .False.
            var%two_d       = .True.
            var%unlimited_dim=.True.
            var%attributes  = [attribute_t("non_standard_name", "soil_moisture_content_in_layer_to_water_table_when_deep"), &
                               attribute_t("units",         "m3 m-3"),                                                      & !units not defined in noahmpdrv (guess)
                               attribute_t("coordinates",   "lat lon")]
        end associate
        !>------------------------------------------------------------
        !!  Groundwater Recharge
        !!------------------------------------------------------------
        associate(var=>var_meta(kVARS%recharge))
            var%name        = "recharge"
            var%dimensions  = two_d_t_dimensions
            var%three_d     = .False.
            var%two_d       = .True.
            var%unlimited_dim=.True.
            var%attributes  = [attribute_t("non_standard_name", "groundwater_recharge"),            &
                               attribute_t("units",         "mm"),                                  & !units not defined in noahmpdrv (guess)
                               attribute_t("coordinates",   "lat lon")]
        end associate
        !>------------------------------------------------------------
        !!  Groundwater Recharge when Water Table is Deep
        !!------------------------------------------------------------
        associate(var=>var_meta(kVARS%recharge_deep))
            var%name        = "recharge_deep"
            var%dimensions  = two_d_t_dimensions
            var%three_d     = .False.
            var%two_d       = .True.
            var%unlimited_dim=.True.
            var%attributes  = [attribute_t("standard_name", "groundwater_recharge_deep"),           &
                               attribute_t("units",         "mm"),                                  & !units not defined in noahmpdrv (guess)
                               attribute_t("coordinates",   "lat lon")]
        end associate
        !>------------------------------------------------------------
        !!  Canopy Evaporation Rate
        !!------------------------------------------------------------
        associate(var=>var_meta(kVARS%evap_canopy))
            var%name        = "evap_canopy"
            var%dimensions  = two_d_t_dimensions
            var%three_d     = .False.
            var%two_d       = .True.
            var%unlimited_dim=.True.
            var%attributes  = [attribute_t("standard_name", "water_evaporation_flux_from_canopy"),  &
                               attribute_t("units",         "mm s-1"),                              &
                               attribute_t("coordinates",   "lat lon")]
        end associate
        !>------------------------------------------------------------
        !!  Soil Surface Evaporation Rate
        !!------------------------------------------------------------
        associate(var=>var_meta(kVARS%evap_soil_surface))
            var%name        = "evap_soil_surface"
            var%dimensions  = two_d_t_dimensions
            var%three_d     = .False.
            var%two_d       = .True.
            var%unlimited_dim=.True.
            var%attributes  = [attribute_t("standard_name", "water_evaporation_flux_from_soil"),    &
                               attribute_t("units",         "mm s-1"),                              &
                               attribute_t("coordinates",   "lat lon")]
        end associate
        !>------------------------------------------------------------
        !!  Transpiration Rate
        !!------------------------------------------------------------
        associate(var=>var_meta(kVARS%transpiration_rate))
            var%name        = "transpiration_rate"
            var%dimensions  = two_d_t_dimensions
            var%three_d     = .False.
            var%two_d       = .True.
            var%unlimited_dim=.True.
            var%attributes  = [attribute_t("non_standard_name", "transpiration_rate"),              &
                               attribute_t("units",         "mm s-1"),                              &
                               attribute_t("coordinates",   "lat lon")]
        end associate
        !>------------------------------------------------------------
        !!  Sensible Heat Exchange Coefficient, Vegetated
        !!------------------------------------------------------------
        associate(var=>var_meta(kVARS%ch_veg))
            var%name        = "ch_veg"
            var%dimensions  = two_d_t_dimensions
            var%three_d     = .False.
            var%two_d       = .True.
            var%unlimited_dim=.True.
            var%attributes  = [attribute_t("non_standard_name", "ch_vegetated"),                    &
                               attribute_t("units",         "1"),                                   &
                               attribute_t("coordinates",   "lat lon")]
        end associate
        !>------------------------------------------------------------
        !!  Sensible Heat Exchange Coefficient at 2m, Vegetated
        !!------------------------------------------------------------
        associate(var=>var_meta(kVARS%ch_veg_2m))
            var%name        = "ch_veg_2m"
            var%dimensions  = two_d_t_dimensions
            var%three_d     = .False.
            var%two_d       = .True.
            var%unlimited_dim=.True.
            var%attributes  = [attribute_t("non_standard_name", "ch_vegetated_2m"),                 &
                               attribute_t("units",         "1"),                                   &
                               attribute_t("coordinates",   "lat lon")]
        end associate
        !>------------------------------------------------------------
        !!  Sensible Heat Exchange Coefficient, Bare
        !!------------------------------------------------------------
        associate(var=>var_meta(kVARS%ch_bare))
            var%name        = "ch_bare"
            var%dimensions  = two_d_t_dimensions
            var%three_d     = .False.
            var%two_d       = .True.
            var%unlimited_dim=.True.
            var%attributes  = [attribute_t("non_standard_name", "ch_bare_ground"),                  &
                               attribute_t("units",         "1"),                                   &
                               attribute_t("coordinates",   "lat lon")]
        end associate
        !>------------------------------------------------------------
        !!  Sensible Heat Exchange Coefficient at 2m, Bare
        !!------------------------------------------------------------
        associate(var=>var_meta(kVARS%ch_bare_2m))
            var%name        = "ch_bare_2m"
            var%dimensions  = two_d_t_dimensions
            var%three_d     = .False.
            var%two_d       = .True.
            var%unlimited_dim=.True.
            var%attributes  = [attribute_t("non_standard_name", "ch_bare_2m"),                      &
                               attribute_t("units",         "1"),                                   &
                               attribute_t("coordinates",   "lat lon")]
        end associate
        !>------------------------------------------------------------
        !!  Sensible Heat Exchange Coefficient, Under Canopy
        !!------------------------------------------------------------
        associate(var=>var_meta(kVARS%ch_under_canopy))
            var%name        = "ch_under_canopy"
            var%dimensions  = two_d_t_dimensions
            var%three_d     = .False.
            var%two_d       = .True.
            var%unlimited_dim=.True.
            var%attributes  = [attribute_t("non_standard_name", "ch_under_canopy"),                 &
                               attribute_t("units",         "1"),                                   &
                               attribute_t("coordinates",   "lat lon")]
        end associate
        !>------------------------------------------------------------
        !!  Sensible Heat Exchange Coefficient, Leaf
        !!------------------------------------------------------------
        associate(var=>var_meta(kVARS%ch_leaf))
            var%name        = "ch_leaf"
            var%dimensions  = two_d_t_dimensions
            var%three_d     = .False.
            var%two_d       = .True.
            var%unlimited_dim=.True.
            var%attributes  = [attribute_t("non_standard_name", "ch_leaf"),                         &
                               attribute_t("units",         "1"),                                   &
                               attribute_t("coordinates",   "lat lon")]
        end associate
        !>------------------------------------------------------------
        !!  Sensible Heat Flux, Vegetated Ground (+ to atmosphere)
        !!------------------------------------------------------------
        associate(var=>var_meta(kVARS%sensible_heat_veg))
            var%name        = "sensible_heat_veg"
            var%dimensions  = two_d_t_dimensions
            var%three_d     = .False.
            var%two_d       = .True.
            var%unlimited_dim=.True.
            var%attributes  = [attribute_t("non_standard_name", "sensible_heat_veg"),               &
                               attribute_t("units",         "W m-2"),                               &
                               attribute_t("coordinates",   "lat lon")]
        end associate
        !>------------------------------------------------------------
        !!  Sensible Heat Flux, Bare Ground (+ to atmosphere)
        !!------------------------------------------------------------
        associate(var=>var_meta(kVARS%sensible_heat_bare))
            var%name        = "sensible_heat_bare"
            var%dimensions  = two_d_t_dimensions
            var%three_d     = .False.
            var%two_d       = .True.
            var%unlimited_dim=.True.
            var%attributes  = [attribute_t("non_standard_name", "sensible_heat_bare"),              &
                               attribute_t("units",         "W m-2"),                               &
                               attribute_t("coordinates",   "lat lon")]
        end associate
        !>------------------------------------------------------------
        !!  Sensible Heat Flux, Canopy (+ to atmosphere)
        !!------------------------------------------------------------
        associate(var=>var_meta(kVARS%sensible_heat_canopy))
            var%name        = "sensible_heat_canopy"
            var%dimensions  = two_d_t_dimensions
            var%three_d     = .False.
            var%two_d       = .True.
            var%unlimited_dim=.True.
            var%attributes  = [attribute_t("non_standard_name", "sensible_heat_canopy"),            &
                               attribute_t("units",         "W m-2"),                               &
                               attribute_t("coordinates",   "lat lon")]
        end associate
        !>------------------------------------------------------------
        !!  Evaporation Heat Flux, Vegetated Ground (+ to atmosphere)
        !!------------------------------------------------------------
        associate(var=>var_meta(kVARS%evap_heat_veg))
            var%name        = "evap_heat_veg"
            var%dimensions  = two_d_t_dimensions
            var%three_d     = .False.
            var%two_d       = .True.
            var%unlimited_dim=.True.
            var%attributes  = [attribute_t("non_standard_name", "evap_heat_veg"),                   &
                               attribute_t("units",         "W m-2"),                               &
                               attribute_t("coordinates",   "lat lon")]
        end associate
        !>------------------------------------------------------------
        !!  Evaporation Heat Flux, Bare Ground (+ to atmosphere)
        !!------------------------------------------------------------
        associate(var=>var_meta(kVARS%evap_heat_bare))
            var%name        = "evap_heat_bare"
            var%dimensions  = two_d_t_dimensions
            var%three_d     = .False.
            var%two_d       = .True.
            var%unlimited_dim=.True.
            var%attributes  = [attribute_t("non_standard_name", "evap_heat_bare"),                  &
                               attribute_t("units",         "W m-2"),                               &
                               attribute_t("coordinates",   "lat lon")]
        end associate
        !>------------------------------------------------------------
        !! Evaporation Heat Flux, Canopy (+ to atmosphere)
        !!------------------------------------------------------------
        associate(var=>var_meta(kVARS%evap_heat_canopy))
            var%name        = "evap_heat_canopy"
            var%dimensions  = two_d_t_dimensions
            var%three_d     = .False.
            var%two_d       = .True.
            var%unlimited_dim=.True.
            var%attributes  = [attribute_t("non_standard_name", "evap_heat_canopy"),                &
                               attribute_t("units",         "W m-2"),                               &
                               attribute_t("coordinates",   "lat lon")]
        end associate
        !>------------------------------------------------------------
        !!  Transpiration Heat Flux (+ to atmosphere)
        !!------------------------------------------------------------
        associate(var=>var_meta(kVARS%transpiration_heat))
            var%name        = "transpiration_heat"
            var%dimensions  = two_d_t_dimensions
            var%three_d     = .False.
            var%two_d       = .True.
            var%unlimited_dim=.True.
            var%attributes  = [attribute_t("non_standard_name", "transpiration_heat"),              &
                               attribute_t("units",         "W m-2"),                               &
                               attribute_t("coordinates",   "lat lon")]
        end associate
        !>------------------------------------------------------------
        !!  Ground Heat Flux, Vegetated Ground (+ to soil)
        !!------------------------------------------------------------
        associate(var=>var_meta(kVARS%ground_heat_veg))
            var%name        = "ground_heat_veg"
            var%dimensions  = two_d_t_dimensions
            var%three_d     = .False.
            var%two_d       = .True.
            var%unlimited_dim=.True.
            var%attributes  = [attribute_t("non_standard_name", "ground_heat_veg"),                 &
                               attribute_t("units",         "W m-2"),                               &
                               attribute_t("coordinates",   "lat lon")]
        end associate
        !>------------------------------------------------------------
        !!  Ground Heat Flux, Bare Ground (+ to soil)
        !!------------------------------------------------------------
        associate(var=>var_meta(kVARS%ground_heat_bare))
            var%name        = "ground_heat_bare"
            var%dimensions  = two_d_t_dimensions
            var%three_d     = .False.
            var%two_d       = .True.
            var%unlimited_dim=.True.
            var%attributes  = [attribute_t("non_standard_name", "ground_heat_bare"),                &
                               attribute_t("units",         "W m-2"),                               &
                               attribute_t("coordinates",   "lat lon")]
        end associate
        !>------------------------------------------------------------
        !!  Net Longwave Radiation Flux, Vegetated Ground (+ to atmosphere)
        !!------------------------------------------------------------
        associate(var=>var_meta(kVARS%net_longwave_veg))
            var%name        = "net_longwave_veg"
            var%dimensions  = two_d_t_dimensions
            var%three_d     = .False.
            var%two_d       = .True.
            var%unlimited_dim=.True.
            var%attributes  = [attribute_t("non_standard_name", "net_longwave_veg"),                &
                               attribute_t("units",         "W m-2"),                               &
                               attribute_t("coordinates",   "lat lon")]
        end associate
        !>------------------------------------------------------------
        !!  Net Longwave Radiation Flux, Bare Ground (+ to atmosphere)
        !!------------------------------------------------------------
        associate(var=>var_meta(kVARS%net_longwave_bare))
            var%name        = "net_longwave_bare"
            var%dimensions  = two_d_t_dimensions
            var%three_d     = .False.
            var%two_d       = .True.
            var%unlimited_dim=.True.
            var%attributes  = [attribute_t("non_standard_name", "net_longwave_bare"),               &
                               attribute_t("units",         "W m-2"),                               &
                               attribute_t("coordinates",   "lat lon")]
        end associate
        !>------------------------------------------------------------
        !!  Net Longwave Radiation Flux, Canopy (+ to atmosphere)
        !!------------------------------------------------------------
        associate(var=>var_meta(kVARS%net_longwave_canopy))
            var%name        = "net_longwave_canopy"
            var%dimensions  = two_d_t_dimensions
            var%three_d     = .False.
            var%two_d       = .True.
            var%unlimited_dim=.True.
            var%attributes  = [attribute_t("non_standard_name", "net_longwave_canopy"),             &
                               attribute_t("units",         "W m-2"),                               &
                               attribute_t("coordinates",   "lat lon")]
        end associate
        !>------------------------------------------------------------
        !!  Surface Runoff Rate
        !!------------------------------------------------------------
        associate(var=>var_meta(kVARS%runoff_surface))
            var%name        = "runoff_surface"
            var%dimensions  = two_d_t_dimensions
            var%three_d     = .False.
            var%two_d       = .True.
            var%unlimited_dim=.True.
            var%attributes  = [attribute_t("standard_name", "surface_runoff_flux"),                 &
                               attribute_t("units",         "mm s-1"),                              &
                               attribute_t("coordinates",   "lat lon")]
        end associate
        !>------------------------------------------------------------
        !!  Subsurface Runoff Rate
        !!------------------------------------------------------------
        associate(var=>var_meta(kVARS%runoff_subsurface))
            var%name        = "runoff_subsurface"
            var%dimensions  = two_d_t_dimensions
            var%three_d     = .False.
            var%two_d       = .True.
            var%unlimited_dim=.True.
            var%attributes  = [attribute_t("non_standard_name", "subsurface_runoff_flux"),          &
                               attribute_t("units",         "mm s-1"),                              &
                               attribute_t("coordinates",   "lat lon")]
        end associate
        !>------------------------------------------------------------
        !!  Total Column Soil water content
        !!------------------------------------------------------------
        associate(var=>var_meta(kVARS%soil_totalmoisture))
            var%name        = "soil_column_total_water"
            var%dimensions  = two_d_t_dimensions
            var%three_d     = .False.
            var%two_d       = .True.
            var%unlimited_dim=.True.
            var%attributes  = [attribute_t("standard_name", "soil_moisture_content"),               &
                               attribute_t("units",         "kg m-2"),                              &
                               attribute_t("coordinates",   "lat lon")]
        end associate
        !>------------------------------------------------------------
        !!  Soil Temperature
        !!------------------------------------------------------------
        associate(var=>var_meta(kVARS%soil_temperature))
            var%name        = "soil_temperature"
            var%dimensions  = three_d_t_soil_dimensions
            var%three_d     = .True.
            var%two_d       = .False.
            var%unlimited_dim=.True.
            var%dim_len(3)  = kSOIL_GRID_Z
            var%attributes  = [attribute_t("standard_name", "soil_temperature"),                    &
                               attribute_t("units",         "K"),                                   &
                               attribute_t("coordinates",   "lat lon")]
        end associate
        !>------------------------------------------------------------
        !!  Deep Soil Temperature (time constant)
        !!------------------------------------------------------------
        associate(var=>var_meta(kVARS%soil_deep_temperature))
            var%name        = "soil_deep_temperature"
            var%dimensions  = two_d_t_dimensions
            var%three_d     = .False.
            var%two_d       = .True.
            var%attributes  = [attribute_t("non_standard_name", "deep_soil_temperature"),           &
                               attribute_t("units",         "K"),                                   &
                               attribute_t("coordinates",   "lat lon")]
        end associate
        !>------------------------------------------------------------
        !!  Stable Carbon Mass in Deep Soil
        !!------------------------------------------------------------
        associate(var=>var_meta(kVARS%soil_carbon_stable))
            var%name        = "soil_carbon_stable"
            var%dimensions  = two_d_t_dimensions
            var%three_d     = .False.
            var%two_d       = .True.
            var%attributes  = [attribute_t("standard_name", "slow_soil_pool_mass_content_of_carbon"), &
                               attribute_t("units",         "g m-2"),                                 &
                               attribute_t("coordinates",   "lat lon")]
        end associate
        !>------------------------------------------------------------
        !!  Short-lived Carbon Mass in Shallow Soil
        !!------------------------------------------------------------
        associate(var=>var_meta(kVARS%soil_carbon_fast))
            var%name        = "soil_carbon_fast"
            var%dimensions  = two_d_t_dimensions
            var%three_d     = .False.
            var%two_d       = .True.
            var%attributes  = [attribute_t("standard_name", "fast_soil_pool_mass_content_of_carbon"), &
                               attribute_t("units",         "g m-2"),                                 &
                               attribute_t("coordinates",   "lat lon")]
        end associate
        !>------------------------------------------------------------
        !!  Soil Class, Layer 1
        !!------------------------------------------------------------
        associate(var=>var_meta(kVARS%soil_texture_1))
            var%name        = "soil_class_1"
            var%dimensions  = two_d_dimensions
            var%three_d     = .False.
            var%two_d       = .True.
            var%attributes  = [attribute_t("non_standard_name", "soil_class_layer1"),                 &
                               attribute_t("units",         "1"),                                     &
                               attribute_t("coordinates",   "lat lon")]
        end associate
        !>------------------------------------------------------------
        !!  Soil Class, Layer 2
        !!------------------------------------------------------------
        associate(var=>var_meta(kVARS%soil_texture_2))
            var%name        = "soil_class_2"
            var%dimensions  = two_d_dimensions
            var%three_d     = .False.
            var%two_d       = .True.
            var%attributes  = [attribute_t("non_standard_name", "soil_class_layer2"),                 &
                               attribute_t("units",         "1"),                                     &
                               attribute_t("coordinates",   "lat lon")]
        end associate
        !>------------------------------------------------------------
        !!  Soil Class, Layer 3
        !!------------------------------------------------------------
        associate(var=>var_meta(kVARS%soil_texture_3))
            var%name        = "soil_class_3"
            var%dimensions  = two_d_dimensions
            var%three_d     = .False.
            var%two_d       = .True.
            var%attributes  = [attribute_t("non_standard_name", "soil_class_layer3"),                 &
                               attribute_t("units",         "1"),                                     &
                               attribute_t("coordinates",   "lat lon")]
        end associate
        !>------------------------------------------------------------
        !!  Soil Class, Layer 4
        !!------------------------------------------------------------
        associate(var=>var_meta(kVARS%soil_texture_4))
            var%name        = "soil_class_4"
            var%dimensions  = two_d_dimensions
            var%three_d     = .False.
            var%two_d       = .True.
            var%attributes  = [attribute_t("non_standard_name", "soil_class_layer4"),                 &
                               attribute_t("units",         "1"),                                     &
                               attribute_t("coordinates",   "lat lon")]
        end associate
        !>------------------------------------------------------------
        !!  Soil Sand and Clay Composition by Layer
        !!------------------------------------------------------------
        associate(var=>var_meta(kVARS%soil_sand_and_clay))
            var%name        = "soil_sand_and_clay_composition"
            var%dimensions  = three_d_soilcomp_dimensions
            var%three_d     = .True.
            var%two_d       = .False.
            var%dim_len(3)  = kSOILCOMP_GRID_Z
            var%attributes  = [attribute_t("non_standard_name", "soil_sand_and_clay_composition"),    &
                               attribute_t("units",         "1"),                                     &
                               attribute_t("coordinates",   "lat lon")]
        end associate
        !>------------------------------------------------------------
        !!  Water Table Depth
        !!------------------------------------------------------------
        associate(var=>var_meta(kVARS%water_table_depth))
            var%name        = "water_table_depth"
            var%dimensions  = two_d_t_dimensions
            var%three_d     = .False.
            var%two_d       = .True.
            var%attributes  = [attribute_t("standard_name", "water_table_depth"),                    &
                               attribute_t("units",         "m"),                                    &
                               attribute_t("coordinates",   "lat lon")]
        end associate
        !>------------------------------------------------------------
        !!  Water in Aquifer
        !!------------------------------------------------------------
        associate(var=>var_meta(kVARS%water_aquifer))
            var%name        = "water_aquifer"
            var%dimensions  = two_d_t_dimensions
            var%three_d     = .False.
            var%two_d       = .True.
            var%attributes  = [attribute_t("non_standard_name", "water_in_aquifer"),                 &
                               attribute_t("units",         "mm"),                                   &
                               attribute_t("coordinates",   "lat lon")]
        end associate
        !>------------------------------------------------------------
        !!  Groundwater Storage
        !!------------------------------------------------------------
        associate(var=>var_meta(kVARS%storage_gw))
            var%name        = "storage_gw"
            var%dimensions  = two_d_t_dimensions
            var%three_d     = .False.
            var%two_d       = .True.
            var%attributes  = [attribute_t("non_standard_name", "groundwater_storage"),              &
                               attribute_t("units",         "mm"),                                   &
                               attribute_t("coordinates",   "lat lon")]
        end associate
        !>------------------------------------------------------------
        !!  Lake Storage
        !!------------------------------------------------------------
        associate(var=>var_meta(kVARS%storage_lake))
            var%name        = "storage_lake"
            var%dimensions  = two_d_t_dimensions
            var%three_d     = .False.
            var%two_d       = .True.
            var%attributes  = [attribute_t("non_standard_name", "lake_storage"),                     &
                               attribute_t("units",         "mm"),                                   &
                               attribute_t("coordinates",   "lat lon")]
        end associate
        !>------------------------------------------------------------
        !!  Surface roughness length z0
        !!------------------------------------------------------------
        associate(var=>var_meta(kVARS%roughness_z0))
            var%name        = "surface_roughness"
            var%dimensions  = two_d_t_dimensions
            var%three_d     = .False.
            var%two_d       = .True.
            var%unlimited_dim=.True.
            var%attributes  = [attribute_t("standard_name", "surface_roughness_length"),            &
                               attribute_t("long_name",     "Surface roughness length"),            &
                               attribute_t("units",         "m"),                                   &
                               attribute_t("coordinates",   "lat lon")]
        end associate
        !>------------------------------------------------------------
        !!  Surface Radiative Temperature
        !!------------------------------------------------------------
        associate(var=>var_meta(kVARS%surface_rad_temperature))
            var%name        = "surface_rad_temperature"
            var%dimensions  = two_d_t_dimensions
            var%three_d     = .False.
            var%two_d       = .True.
            var%unlimited_dim=.True.
            var%attributes  = [attribute_t("standard_name", "surface_radiative_temperature"),       &
                               attribute_t("units",         "K"),                                   &
                               attribute_t("coordinates",   "lat lon")]
        end associate
        !>------------------------------------------------------------
        !!  2 meter air temperture
        !!------------------------------------------------------------
        associate(var=>var_meta(kVARS%temperature_2m))
            var%name        = "ta2m"
            var%dimensions  = two_d_t_dimensions
            var%three_d     = .False.
            var%two_d       = .True.
            var%unlimited_dim=.True.
            var%attributes  = [attribute_t("standard_name", "air_temperature"),                     &
                               attribute_t("long_name",     "Bulk air temperature at 2m"),          &
                               attribute_t("units",         "K"),                                   &
                               attribute_t("coordinates",   "lat lon")]
        end associate
        !>------------------------------------------------------------
        !!  2 meter Air Temperature over Vegetation
        !!------------------------------------------------------------
        associate(var=>var_meta(kVARS%temperature_2m_veg))
            var%name        = "temperature_2m_veg"
            var%dimensions  = two_d_t_dimensions
            var%three_d     = .False.
            var%two_d       = .True.
            var%unlimited_dim=.True.
            var%attributes  = [attribute_t("standard_name", "air_temperature"),                     &
                               attribute_t("units",         "K"),                                   &
                               attribute_t("coordinates",   "lat lon")]
        end associate
        !>------------------------------------------------------------
        !!  2 meter Air Temperature over Bare Ground
        !!------------------------------------------------------------
        associate(var=>var_meta(kVARS%temperature_2m_bare))
            var%name        = "temperature_2m_bare"
            var%dimensions  = two_d_t_dimensions
            var%three_d     = .False.
            var%two_d       = .True.
            var%unlimited_dim=.True.
            var%attributes  = [attribute_t("standard_name", "air_temperature"),                     &
                               attribute_t("units",         "K"),                                   &
                               attribute_t("coordinates",   "lat lon")]
        end associate
        !>------------------------------------------------------------
        !!  2 meter Mixing Ratio over Vegetation
        !!------------------------------------------------------------
        associate(var=>var_meta(kVARS%mixing_ratio_2m_veg))
            var%name        = "mixing_ratio_2m_veg"
            var%dimensions  = two_d_t_dimensions
            var%three_d     = .False.
            var%two_d       = .True.
            var%unlimited_dim=.True.
            var%attributes  = [attribute_t("non_standard_name", "mixing_ratio"),                    &
                               attribute_t("units",         "kg kg-1"),                             &
                               attribute_t("coordinates",   "lat lon")]
        end associate
        !>------------------------------------------------------------
        !!  2 meter Mixing Ratio over Bare Ground
        !!------------------------------------------------------------
        associate(var=>var_meta(kVARS%mixing_ratio_2m_bare))
            var%name        = "mixing_ratio_2m_bare"
            var%dimensions  = two_d_t_dimensions
            var%three_d     = .False.
            var%two_d       = .True.
            var%unlimited_dim=.True.
            var%attributes  = [attribute_t("non_standard_name", "mixing_ratio"),                    &
                               attribute_t("units",         "kg kg-1"),                             &
                               attribute_t("coordinates",   "lat lon")]
        end associate
        !>------------------------------------------------------------
        !!  2 meter specific humidity
        !!------------------------------------------------------------
        associate(var=>var_meta(kVARS%humidity_2m))
            var%name        = "hus2m"
            var%dimensions  = two_d_t_dimensions
            var%three_d     = .False.
            var%two_d       = .True.
            var%unlimited_dim=.True.
            var%attributes  = [attribute_t("standard_name", "specific_humidity"),                   &
                               attribute_t("units",         "kg kg-2"),                             &
                               attribute_t("coordinates",   "lat lon")]
        end associate
        !>------------------------------------------------------------
        !!  10 meter height V component of wind field
        !!------------------------------------------------------------
        associate(var=>var_meta(kVARS%v_10m))
            var%name        = "v10m"
            var%dimensions  = two_d_t_dimensions
            var%three_d     = .False.
            var%two_d       = .True.
            var%unlimited_dim=.True.
            var%attributes  = [attribute_t("standard_name", "northward_10m_wind_speed"),            &
                               attribute_t("units",         "m s-1"),                               &
                               attribute_t("coordinates",   "lat lon")]
        end associate
        !>------------------------------------------------------------
        !!  10 meter height U component of the wind field
        !!------------------------------------------------------------
        associate(var=>var_meta(kVARS%u_10m))
            var%name        = "u10m"
            var%dimensions  = two_d_t_dimensions
            var%three_d     = .False.
            var%two_d       = .True.
            var%unlimited_dim=.True.
            var%attributes  = [attribute_t("standard_name", "eastward_10m_wind_speed"),             &
                               attribute_t("units",         "m s-1"),                               &
                               attribute_t("coordinates",   "lat lon")]
        end associate
        !>------------------------------------------------------------
        !!  Momentum Drag Coefficient
        !!------------------------------------------------------------
        associate(var=>var_meta(kVARS%coeff_momentum_drag))
            var%name        = "coeff_momentum_drag"
            var%dimensions  = two_d_t_dimensions
            var%three_d     = .False.
            var%two_d       = .True.
            var%unlimited_dim=.True.
            var%attributes  = [attribute_t("standard_name", "surface_drag_coefficient_for_momentum_in_air"), &
                               attribute_t("units",         "1"),                                            &
                               attribute_t("coordinates",   "lat lon")]
        end associate
        !>------------------------------------------------------------
        !!  Sensible Heat Exchange Coefficient
        !!------------------------------------------------------------
        associate(var=>var_meta(kVARS%coeff_heat_exchange))
            var%name        = "coeff_heat_exchange"
            var%dimensions  = two_d_t_dimensions
            var%three_d     = .False.
            var%two_d       = .True.
            var%unlimited_dim=.True.
            var%attributes  = [attribute_t("non_standard_name", "sensible_heat_exchange_coefficient"), &
                               attribute_t("units",         "1"),                                      &
                               attribute_t("coordinates",   "lat lon")]
        end associate
        !>------------------------------------------------------------
        !!  Sensible Heat Exchange Coefficient 3d
        !!------------------------------------------------------------
        associate(var=>var_meta(kVARS%coeff_heat_exchange_3d))
            var%name        = "coeff_heat_exchange_3d"
            var%dimensions  = three_d_t_dimensions
            var%unlimited_dim=.True.
            var%attributes  = [attribute_t("non_standard_name", "sensible_heat_exchange_coefficient_3d"), &
                               attribute_t("units",         "1"),                                      &
                               attribute_t("coordinates",   "lat lon")]
        end associate
        !>------------------------------------------------------------
        !!  PBL height
        !!------------------------------------------------------------
        associate(var=>var_meta(kVARS%hpbl))
            var%name        = "hpbl"
            var%dimensions  = two_d_t_dimensions
            var%unlimited_dim=.True.
            var%attributes  = [attribute_t("non_standard_name", "height_of_planetary_boundary_layer"), &
                               attribute_t("units",         "m"),                                      &
                               attribute_t("coordinates",   "lat lon")]
        end associate
        !>------------------------------------------------------------
        !!  PBL layer index
        !!------------------------------------------------------------
        associate(var=>var_meta(kVARS%kpbl))
            var%name        = "kpbl"
            var%dimensions  = two_d_t_dimensions
            var%unlimited_dim=.True.
            var%attributes  = [attribute_t("non_standard_name", "index_of_planetary_boundary_layer_height"), &
                               attribute_t("units",         "-"),                                      &
                               attribute_t("coordinates",   "lat lon")]
        end associate
        !>------------------------------------------------------------
        !!  Land surface radiative skin temperature
        !!------------------------------------------------------------
        associate(var=>var_meta(kVARS%skin_temperature))
            var%name        = "ts"
            var%dimensions  = two_d_t_dimensions
            var%three_d     = .False.
            var%two_d       = .True.
            var%unlimited_dim=.True.
            var%attributes  = [attribute_t("standard_name", "surface_temperature"),                 &
                               attribute_t("units",         "K"),                                   &
                               attribute_t("coordinates",   "lat lon")]
        end associate
        !>------------------------------------------------------------
        !!  Land surface radiative skin temperature
        !!------------------------------------------------------------
        associate(var=>var_meta(kVARS%sst))
            var%name        = "sst"
            var%dimensions  = two_d_t_dimensions
            var%three_d     = .False.
            var%two_d       = .True.
            var%unlimited_dim=.True.
            var%attributes  = [attribute_t("standard_name", "Sea Surface Temperature"),                 &
                               attribute_t("units",         "K"),                                   &
                               attribute_t("coordinates",   "lat lon")]
        end associate
        !>------------------------------------------------------------
        !!  Sensible heat flux from the surface (positive up)
        !!------------------------------------------------------------
        associate(var=>var_meta(kVARS%sensible_heat))
            var%name        = "hfss"
            var%dimensions  = two_d_t_dimensions
            var%three_d     = .False.
            var%two_d       = .True.
            var%unlimited_dim=.True.
            var%attributes  = [attribute_t("standard_name", "surface_upward_sensible_heat_flux"),   &
                               attribute_t("units",         "W m-2"),                               &
                               attribute_t("coordinates",   "lat lon")]
        end associate
        !>------------------------------------------------------------
        !!  Latent heat flux from the surface (positive up)
        !!------------------------------------------------------------
        associate(var=>var_meta(kVARS%latent_heat))
            var%name        = "hfls"
            var%dimensions  = two_d_t_dimensions
            var%three_d     = .False.
            var%two_d       = .True.
            var%unlimited_dim=.True.
            var%attributes  = [attribute_t("standard_name", "surface_upward_latent_heat_flux"),     &
                               attribute_t("units",         "W m-2"),                               &
                               attribute_t("coordinates",   "lat lon")]
        end associate
        !>------------------------------------------------------------
        !!  Lake temperature 3d
        !!------------------------------------------------------------
        associate(var=>var_meta(kVARS%t_lake3d))
            var%name        = "t_lake3d"
            var%dimensions  = three_d_t_lake_dimensions
            var%unlimited_dim=.True.
            var%attributes  = [attribute_t("standard_name", "lake_water_temperature"),     &
                               attribute_t("units",         "K"),                               &
                               attribute_t("coordinates",   "lat lon")]
        end associate
        !>------------------------------------------------------------
        !!  Lake lake_icefraction_3d
        !!------------------------------------------------------------
        associate(var=>var_meta(kVARS%lake_icefrac3d))
            var%name        = "lake_icefrac3d"
            var%dimensions  = three_d_t_lake_dimensions
            var%unlimited_dim=.True.
            var%attributes  = [attribute_t("standard_name", "lake_icefraction_3d"),     &
                               attribute_t("units",         "-"),                               &
                               attribute_t("coordinates",   "lat lon")]
        end associate
        !>------------------------------------------------------------
        !!  Lake z_lake3d
        !!------------------------------------------------------------
        associate(var=>var_meta(kVARS%z_lake3d))
            var%name        = "z_lake3d"
            var%dimensions  = three_d_t_lake_dimensions
            var%unlimited_dim=.True.
            var%attributes  = [attribute_t("standard_name", "lake_layer_depth"),     &
                               attribute_t("units",         "m"),                               &
                               attribute_t("coordinates",   "lat lon")]
        end associate
        !>------------------------------------------------------------
        !!  Lake dz_lake3d
        !!------------------------------------------------------------
        associate(var=>var_meta(kVARS%dz_lake3d))
            var%name        = "dz_lake3d"
            var%dimensions  = three_d_t_lake_dimensions
            var%unlimited_dim=.True.
            var%attributes  = [attribute_t("standard_name", "lake_layer_thickness"),     &
                               attribute_t("units",         "m"),                               &
                               attribute_t("coordinates",   "lat lon")]
        end associate
        !>------------------------------------------------------------
        !!  lake snl2d
        !!------------------------------------------------------------
        associate(var=>var_meta(kVARS%snl2d))
            var%name        = "snl2d"
            var%dimensions  = two_d_t_dimensions
            var%unlimited_dim=.True.
            var%attributes  = [attribute_t("standard_name", "lake_snow_layer_2d"),           &
                               attribute_t("units",         "-"),                               &
                               attribute_t("coordinates",   "lat lon")]
        end associate
        !>------------------------------------------------------------
        !!  lake_t_grnd2d
        !!------------------------------------------------------------
        associate(var=>var_meta(kVARS%t_grnd2d))
            var%name        = "t_grnd2d"
            var%dimensions  = two_d_t_dimensions
            var%unlimited_dim=.True.
            var%attributes  = [attribute_t("standard_name", "t_grnd2d"),           &
                               attribute_t("units",         "K"),                               &
                               attribute_t("coordinates",   "lat lon")]
        end associate
        !>------------------------------------------------------------
        !!  Lake t_soisno3d
        !!------------------------------------------------------------
        associate(var=>var_meta(kVARS%t_soisno3d))
            var%name        = "t_soisno3d"
            var%dimensions  = three_d_t_lake_soisno_dimensions
            var%unlimited_dim=.True.
            var%attributes  = [attribute_t("standard_name", "temperature_soil_snow_below_or_above_lake"),     &
                               attribute_t("units",         "K"),                               &
                               attribute_t("coordinates",   "lat lon")]
        end associate
        !>------------------------------------------------------------
        !!  Lake h2osoi_ice3d
        !!------------------------------------------------------------
        associate(var=>var_meta(kVARS%h2osoi_ice3d))
            var%name        = "h2osoi_ice3d"
            var%dimensions  = three_d_t_lake_soisno_dimensions
            var%unlimited_dim=.True.
            var%attributes  = [attribute_t("standard_name", "h2osoi_ice3d"),     &
                               attribute_t("units",         ""),                               &
                               attribute_t("coordinates",   "lat lon")]
        end associate
        !>------------------------------------------------------------
        !!  Lake soil/snowliquid water (kg/m2)
        !!------------------------------------------------------------
        associate(var=>var_meta(kVARS%h2osoi_liq3d))
            var%name        = "h2osoi_liq3d"
            var%dimensions  = three_d_t_lake_soisno_dimensions
            var%unlimited_dim=.True.
            var%attributes  = [attribute_t("standard_name", "lake_soil_or_snow_liquid water_content"),     &
                               attribute_t("units",         "kg/m2"),                               &
                               attribute_t("coordinates",   "lat lon")]
        end associate
        !>------------------------------------------------------------
        !!  Lake h2osoi_vol3d volumetric soil water (0<=h2osoi_vol<=watsat)[m3/m3]
        !!------------------------------------------------------------
        associate(var=>var_meta(kVARS%h2osoi_vol3d))
            var%name        = "h2osoi_vol3d"
            var%dimensions  = three_d_t_lake_soisno_dimensions
            var%unlimited_dim=.True.
            var%attributes  = [attribute_t("standard_name", "volumetric_soil_water"),     &
                               attribute_t("units",         "m3/m3"),                               &
                               attribute_t("coordinates",   "lat lon")]
        end associate
        !>------------------------------------------------------------
        !!  Lake z3d
        !!------------------------------------------------------------
        associate(var=>var_meta(kVARS%z3d))
            var%name        = "z3d"
            var%dimensions  = three_d_t_lake_soisno_dimensions
            var%unlimited_dim=.True.
            var%attributes  = [attribute_t("standard_name", "layer_depth_for_lake_snow&soil"),     &
                               attribute_t("units",         "m"),                               &
                               attribute_t("coordinates",   "lat lon")]
        end associate
        !>------------------------------------------------------------
        !!  Lake layer_thickness_for_lake_snow&soil
        !!------------------------------------------------------------
        associate(var=>var_meta(kVARS%dz3d))
            var%name        = "dz3d"
            var%dimensions  = three_d_t_lake_soisno_dimensions
            var%unlimited_dim=.True.
            var%attributes  = [attribute_t("standard_name", "layer_thickness_for_lake_snow&soil"),     &
                               attribute_t("units",         "m"),                               &
                               attribute_t("coordinates",   "lat lon")]
        end associate
        !>------------------------------------------------------------
        !!  Lake z3d
        !!------------------------------------------------------------
        associate(var=>var_meta(kVARS%zi3d))
            var%name        = "zi3d"
            var%dimensions  = three_d_t_lake_soisno_1_dimensions
            var%unlimited_dim=.True.
            var%attributes  = [attribute_t("standard_name", "interface_layer_depth_for_lake_snow&soil"),     &
                               attribute_t("units",         "m"),                               &
                               attribute_t("coordinates",   "lat lon")]
        end associate
        !>------------------------------------------------------------
        !!  Lake watsat3d: volumetric soil water at saturation (porosity)
        !!------------------------------------------------------------
        associate(var=>var_meta(kVARS%watsat3d))
            var%name        = "watsat3d"
            var%dimensions  = three_d_t_lake_soi_dimensions
            var%unlimited_dim=.True.
            var%attributes  = [attribute_t("standard_name", "volumetric soil water at saturation (porosity)"),     &
                               attribute_t("units",         ""),                               &
                               attribute_t("coordinates",   "lat lon")]
        end associate
        !>------------------------------------------------------------
        !!  Lake csol3d: heat capacity, soil solids (J/m**3/Kelvin)
        !!------------------------------------------------------------
        associate(var=>var_meta(kVARS%csol3d))
            var%name        = "csol3d"
            var%dimensions  = three_d_t_lake_soi_dimensions
            var%unlimited_dim=.True.
            var%attributes  = [attribute_t("standard_name", "heat capacity, soil solids "),     &
                               attribute_t("units",         "(J/m**3/Kelvin)"),                               &
                               attribute_t("coordinates",   "lat lon")]
        end associate
        !>------------------------------------------------------------
        !!  Lake: thermal conductivity, soil minerals  [W/m-K]
        !!------------------------------------------------------------
        associate(var=>var_meta(kVARS%tkmg3d))
            var%name        = "tkmg3d"
            var%dimensions  = three_d_t_lake_soi_dimensions
            var%unlimited_dim=.True.
            var%attributes  = [attribute_t("standard_name", "thermal conductivity, soil minerals  [W/m-K]"),     &
                               attribute_t("units",         ""),                               &
                               attribute_t("coordinates",   "lat lon")]
        end associate
        !>------------------------------------------------------------
        !!  Lake lakemask
        !!------------------------------------------------------------
        associate(var=>var_meta(kVARS%lakemask))
            var%name        = "lakemask"
            var%dimensions  = two_d_dimensions
            var%attributes  = [attribute_t("standard_name", "lakemask"),     &
                               attribute_t("units",         ""),                               &
                               attribute_t("coordinates",   "lat lon")]
        end associate
        !>------------------------------------------------------------
        !!  Lake lakedepth2d
        !!------------------------------------------------------------
        associate(var=>var_meta(kVARS%lakedepth2d))
            var%name        = "lakedepth2d"
            var%dimensions  = two_d_dimensions
            var%attributes  = [attribute_t("standard_name", "lake_depth"),     &
                               attribute_t("units",         "m"),                               &
                               attribute_t("coordinates",   "lat lon")]
        end associate
        !>------------------------------------------------------------
        !!  lake savedtke12d
        !!------------------------------------------------------------
        associate(var=>var_meta(kVARS%savedtke12d))
            var%name        = "savedtke12d"
            var%dimensions  = two_d_t_dimensions
            var%unlimited_dim=.True.
            var%attributes  = [attribute_t("standard_name", "savedtke12d"),           &
                               attribute_t("units",         "-?"),                               &
                               attribute_t("coordinates",   "lat lon")]
        end associate
        !>------------------------------------------------------------
        !!  Lake: thermal conductivity, saturated soil [W/m-K]
        !!------------------------------------------------------------
        associate(var=>var_meta(kVARS%tksatu3d))
            var%name        = "tksatu3d"
            var%dimensions  = three_d_t_lake_soi_dimensions
            var%unlimited_dim=.True.
            var%attributes  = [attribute_t("standard_name", "thermal conductivity, saturated soil [W/m-K]"),     &
                               attribute_t("units",         ""),                               &
                               attribute_t("coordinates",   "lat lon")]
        end associate
        !>------------------------------------------------------------
        !!  Lake tkdry3d: thermal conductivity, dry soil (W/m/Kelvin)
        !!------------------------------------------------------------
        associate(var=>var_meta(kVARS%tkdry3d))
            var%name        = "tkdry3d"
            var%dimensions  = three_d_t_lake_soi_dimensions
            var%unlimited_dim=.True.
            var%attributes  = [attribute_t("standard_name", "thermal conductivity, dry soil (W/m/Kelvin)"),     &
                               attribute_t("units",         "?"),                               &
                               attribute_t("coordinates",   "lat lon")]
        end associate



        !>------------------------------------------------------------
        !!  Integrated Vapor Transport
        !!------------------------------------------------------------
        associate(var=>var_meta(kVARS%ivt))
            var%name        = "ivt"
            var%dimensions  = two_d_t_dimensions
            var%unlimited_dim=.True.
            var%attributes  = [attribute_t("non_standard_name", "integrated_vapor_transport"),  &
                               attribute_t("units",         "kg m-1 s-1"),                      &
                               attribute_t("coordinates",   "lat lon")]
        end associate

        !>------------------------------------------------------------
        !!  Integrated Water Vapor
        !!------------------------------------------------------------
        associate(var=>var_meta(kVARS%iwv))
            var%name        = "iwv"
            var%dimensions  = two_d_t_dimensions
            var%unlimited_dim=.True.
            var%attributes  = [attribute_t("standard_name", "atmosphere_mass_content_of_water_vapor"),  &
                               attribute_t("units",         "kg m-2"),                      &
                               attribute_t("coordinates",   "lat lon")]
        end associate

        !>------------------------------------------------------------
        !!  Integrated Water Liquid
        !!------------------------------------------------------------
        associate(var=>var_meta(kVARS%iwl))
            var%name        = "iwl"
            var%dimensions  = two_d_t_dimensions
            var%unlimited_dim=.True.
            var%attributes  = [attribute_t("non_standard_name", "atmosphere_mass_content_of_water_liquid"),  &
                               attribute_t("units",         "kg m-2"),                      &
                               attribute_t("coordinates",   "lat lon")]
        end associate

        !>------------------------------------------------------------
        !!  Integrated Water Ice
        !!------------------------------------------------------------
        associate(var=>var_meta(kVARS%iwi))
            var%name        = "iwi"
            var%dimensions  = two_d_t_dimensions
            var%unlimited_dim=.True.
            var%attributes  = [attribute_t("standard_name", "atmosphere_mass_content_of_water_ice"),  &
                               attribute_t("units",         "kg m-2"),                      &
                               attribute_t("coordinates",   "lat lon")]
        end associate

        !>------------------------------------------------------------
        !!  Binary land mask (water vs land)
        !!------------------------------------------------------------
        associate(var=>var_meta(kVARS%land_mask))
            var%name        = "land_mask"
            var%dimensions  = two_d_dimensions
            var%three_d     = .False.
            var%two_d       = .True.
            var%attributes  = [attribute_t("non_standard_name", "land_water_mask"),                 &
                               attribute_t("coordinates",       "lat lon")]
        end associate
        !>------------------------------------------------------------
        !!  Height of the terrain
        !!------------------------------------------------------------
        associate(var=>var_meta(kVARS%terrain))
            var%name        = "terrain"
            var%dimensions  = two_d_dimensions
            var%three_d     = .False.
            var%two_d       = .True.
            var%attributes  = [attribute_t("standard_name", "height_above_reference_ellipsoid"),    &
                               attribute_t("units",         "m"),                                   &
                               attribute_t("coordinates",   "lat lon")]
        end associate
        !>------------------------------------------------------------
        !!  Latitude y coordinate
        !!------------------------------------------------------------
        associate(var=>var_meta(kVARS%latitude))
            var%name        = "lat"
            var%dimensions  = two_d_dimensions
            var%three_d     = .False.
            var%two_d       = .True.
            var%attributes  = [attribute_t("standard_name", "latitude"),                            &
                               attribute_t("units",         "degrees_north"),                       &
                               attribute_t("axis","Y")]
        end associate
        !>------------------------------------------------------------
        !!  Longitude x coordinate
        !!------------------------------------------------------------
        associate(var=>var_meta(kVARS%longitude))
            var%name        = "lon"
            var%dimensions  = two_d_dimensions
            var%three_d     = .False.
            var%two_d       = .True.
            var%attributes  = [attribute_t("standard_name", "longitude"),                           &
                               attribute_t("units",         "degrees_east"),                        &
                               attribute_t("axis","X")]
        end associate
        !>------------------------------------------------------------
        !!  Latitude y coordinate on the U-grid
        !!------------------------------------------------------------
        associate(var=>var_meta(kVARS%u_latitude))
            var%name        = "u_lat"
            var%dimensions  = two_d_u_dimensions
            var%three_d     = .False.
            var%two_d       = .True.
            var%xstag       = 1
            var%attributes  = [attribute_t("non_standard_name", "latitude_on_u_grid"),              &
                               attribute_t("units",         "degrees_north")]
        end associate
        !>------------------------------------------------------------
        !!  Longitude x coordinate on the U-grid
        !!------------------------------------------------------------
        associate(var=>var_meta(kVARS%u_longitude))
            var%name        = "u_lon"
            var%dimensions  = two_d_u_dimensions
            var%three_d     = .False.
            var%two_d       = .True.
            var%xstag       = 1
            var%attributes  = [attribute_t("non_standard_name", "longitude_on_u_grid"),             &
                               attribute_t("units",         "degrees_east")]
        end associate
        !>------------------------------------------------------------
        !!  Latitude y coordinate on the V-grid
        !!------------------------------------------------------------
        associate(var=>var_meta(kVARS%v_latitude))
            var%name        = "v_lat"
            var%dimensions  = two_d_v_dimensions
            var%three_d     = .False.
            var%two_d       = .True.
            var%ystag       = 1
            var%attributes  = [attribute_t("non_standard_name", "latitude_on_v_grid"),              &
                               attribute_t("units",         "degrees_north")]
        end associate
        !>------------------------------------------------------------
        !!  Longitude x coordinate on the V-grid
        !!------------------------------------------------------------
        associate(var=>var_meta(kVARS%v_longitude))
            var%name        = "v_lon"
            var%dimensions  = two_d_v_dimensions
            var%three_d     = .False.
            var%two_d       = .True.
            var%ystag       = 1
            var%attributes  = [attribute_t("non_standard_name", "longitude_on_v_grid"),             &
                               attribute_t("units",         "degrees_east")]
        end associate

        ! loop through entire array setting n_dimensions and n_attrs based on the data that were supplied
        do i=1,size(var_meta)
            var_meta(i)%n_dimensions = size(var_meta(i)%dimensions)
            var_meta(i)%n_attrs      = size(var_meta(i)%attributes)
        enddo

    end subroutine init_var_meta

end module output_metadata<|MERGE_RESOLUTION|>--- conflicted
+++ resolved
@@ -12,11 +12,7 @@
     !! Generic interface to the netcdf read routines
     !!------------------------------------------------------------
     interface get_metadata
-<<<<<<< HEAD
-        module procedure get_metadata_2d, get_metadata_3d, get_metadata_nod, get_metadata_var, get_metadata_exch
-=======
-        module procedure get_metadata_2d, get_metadata_2dd, get_metadata_3d, get_metadata_nod
->>>>>>> 3b906253
+        module procedure get_metadata_2d, get_metadata_2dd, get_metadata_3d, get_metadata_nod, get_metadata_var, get_metadata_exch
     end interface
 
 
@@ -41,14 +37,8 @@
         meta_data = var_meta(var_idx)
 
         ! set the dimensionality to false
-<<<<<<< HEAD
         !meta_data%two_d     = .False.
         !meta_data%three_d   = .False.
-
-=======
-        meta_data%two_d     = .False.
-        meta_data%three_d   = .False.
->>>>>>> 3b906253
     end function get_metadata_nod
 
     !>------------------------------------------------------------
