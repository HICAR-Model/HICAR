--- conflicted
+++ resolved
@@ -12,11 +12,7 @@
     !! Generic interface to the netcdf read routines
     !!------------------------------------------------------------
     interface get_metadata
-<<<<<<< HEAD
-        module procedure get_metadata_2d, get_metadata_3d, get_metadata_nod, get_metadata_var, get_metadata_exch
-=======
-        module procedure get_metadata_2d, get_metadata_2dd, get_metadata_3d, get_metadata_nod
->>>>>>> d973ce05
+        module procedure get_metadata_2d, get_metadata_2dd, get_metadata_3d, get_metadata_nod, get_metadata_var, get_metadata_exch
     end interface
 
 
@@ -41,14 +37,8 @@
         meta_data = var_meta(var_idx)
 
         ! set the dimensionality to false
-<<<<<<< HEAD
         !meta_data%two_d     = .False.
         !meta_data%three_d   = .False.
-
-=======
-        meta_data%two_d     = .False.
-        meta_data%three_d   = .False.
->>>>>>> d973ce05
     end function get_metadata_nod
 
     !>------------------------------------------------------------
