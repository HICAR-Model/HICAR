!>------------------------------------------------------------
!!  date / time module
!!
!!  Defines a Time_type object
!!
!!  Contains various utilities for working with dates and times.
!!  Utilities are capable of handling multiple model calendars.
!!
!!  @author
!!  Ethan Gutmann (gutmann@ucar.edu)
!!
!!------------------------------------------------------------
submodule(time_object) time_implementation
    use co_util,           only : broadcast

    implicit none

<<<<<<< HEAD
    ! private
=======
    !>------------------------------------------------------------
    !!  date / time Object
    !!
    !!  Time_type object stores date and time in a convenient object.
    !!  datetime is stored internally as both a modified julian day (or days since a known date)
    !!  and as a Y/M/D h:m:s integers
    !!
    !!------------------------------------------------------------
    type, public :: Time_type
        integer :: year_zero = 1800  ! reference date
        integer :: month_zero= 1
        integer :: day_zero  = 1
        integer :: hour_zero = 0
        integer :: calendar
        integer, dimension(13) :: month_start
        integer :: year, month, day, hour, minute, second
>>>>>>> 4c9d37e3

    ! integer, parameter :: MAXSTRINGLENGTH = 1024
    ! integer, parameter, public :: GREGORIAN=0, NOLEAP=1, THREESIXTY=2, NOCALENDAR=-1
    ! integer, parameter, public :: NON_VALID_YEAR = -9999

contains

    !>------------------------------------------------------------
    !!  Initialize the time object
    !!
    !!  Set the object calendar and base year
    !!
<<<<<<< HEAD
    !!------------------------------------------------------------
    module subroutine time_init_c(this, calendar_name, year_zero, month_zero, day_zero)
        implicit none
        class(Time_type) :: this
        character(len=*), intent(in) :: calendar_name
        integer, intent(in), optional :: year_zero, month_zero, day_zero
=======
    !!------------------------------------------------------------   
>>>>>>> 4c9d37e3

   subroutine time_init_c(this, calendar_name, year_zero, month_zero, day_zero, hour_zero)
       implicit none
       class(Time_type) :: this
       character(len=*), intent(in) :: calendar_name
       integer, intent(in), optional :: year_zero, month_zero, day_zero, hour_zero

       integer :: i

       ! zero based month_starts (will have 1 added below)
       this%month_start = [0,31,59,90,120,151,181,212,243,273,304,334,365]

       call this%set_calendar(calendar_name)

       if (this%calendar == THREESIXTY) then
           do i=0,12
               this%month_start(i+1) = i*30
           end do
       endif

       this%month_start = this%month_start + 1

       if ( present(year_zero) ) then
           this%year_zero = year_zero
       endif
       if ( present(month_zero) ) then
           this%month_zero = month_zero
       endif
       if ( present(day_zero) ) then
           this%day_zero = day_zero
       endif
       if ( present(hour_zero) ) then
           this%hour_zero = hour_zero
       endif

   end subroutine time_init_c


    !>------------------------------------------------------------
    !!  Initialize the time object
    !!
    !!  Set the object calendar and base year
    !!
    !!------------------------------------------------------------
<<<<<<< HEAD
    module subroutine time_init_i(this, calendar, year_zero, month_zero, day_zero)
=======
    subroutine time_init_i(this, calendar, year_zero, month_zero, day_zero, hour_zero)
>>>>>>> 4c9d37e3
        implicit none
        class(Time_type) :: this
        integer, intent(in) :: calendar
        integer, intent(in), optional :: year_zero, month_zero, day_zero, hour_zero

        integer :: i

        ! zero based month_starts (will have 1 added below)
        this%month_start = [0,31,59,90,120,151,181,212,243,273,304,334,365]

        this%calendar = calendar

        if (this%calendar == THREESIXTY) then
            do i=0,12
                this%month_start(i+1) = i*30
            end do
        endif

        this%month_start = this%month_start + 1

        if ( present(year_zero) ) then
            this%year_zero = year_zero
        endif
        if ( present(month_zero) ) then
            this%month_zero = month_zero
        endif
        if ( present(day_zero) ) then
            this%day_zero = day_zero
        endif
        if ( present(hour_zero) ) then
            this%hour_zero = hour_zero
        endif
    end subroutine time_init_i

    !>------------------------------------------------------------
    !!  Set the calendar from a given name
    !!
    !!  Looks at a calendar_name string to identify matches to known calendars
    !!  Known calendars are : 'gregorian', 'standard', '365-day', 'noleap', '360-day'
    !!  But only the first 5 characters are required.
    !!
    !!  Sets the object calendar attribute.
    !!
    !!------------------------------------------------------------
    module subroutine set_calendar(this, calendar_name)
        implicit none
        class(Time_type) :: this
        character(len=*), intent(in) :: calendar_name

        this%calendar = NOCALENDAR

        select case (trim(calendar_name))
            case("proleptic_gregorian")
                this%calendar = GREGORIAN
            case("gregorian")
                this%calendar = GREGORIAN
            case("standard")
                this%calendar = GREGORIAN
            case("365-day")
                this%calendar = NOLEAP
            case("noleap")
                this%calendar = NOLEAP
            case("360-day")
                this%calendar = THREESIXTY
            case default
                this%calendar = NOCALENDAR
        end select

        if (this%calendar==NOCALENDAR) then
            ! in case there are odd characters tacked on the end (as seems to happen with some netcdf files?)
            select case (trim(calendar_name(1:5)))
                case("prole")
                    this%calendar = GREGORIAN
                case("grego")
                    this%calendar = GREGORIAN
                case("stand")
                    this%calendar = GREGORIAN
                case("365-d")
                    this%calendar = NOLEAP
                case("nolea")
                    this%calendar = NOLEAP
                case("360-d")
                    this%calendar = THREESIXTY
                case default
                    write(*,*) "Unknown Calendar: '", trim(calendar_name),"'"
                    write(*,*) "Acceptable names = "
                    write(*,*) "  'gregorian', 'standard', '365-day', 'noleap', '360-day'"
                    write(*,*) " "
                    stop
            end select
        endif

    end subroutine set_calendar


    !>------------------------------------------------------------
    !!  Return the current date number (seconds since reference time)
    !!
    !!  For a gregorian calendar, if no year is specified, this will be
    !!  a modified Julian day (*86400).  For all other calendars it will be
    !!  seconds since startyear/startmonth/startday
    !!
    !!------------------------------------------------------------
    module function get_seconds(this) result(seconds)
        implicit none
        class(Time_type) :: this
        double precision :: seconds

        seconds = this%current_date_time * 86400.0D0
    end function get_seconds


    !>------------------------------------------------------------
    !!  Return the current date number (days since initial year)
    !!
    !!  For a gregorian calendar, if no year is specified, this will be
    !!  a modified Julian day.  For all other calendars it will be days since 0-1-1
    !!
    !!------------------------------------------------------------
    module function get_mjd(this) result(mjd)
        implicit none
        class(Time_type) :: this
        double precision :: mjd

        mjd = this%current_date_time
    end function get_mjd

    !>------------------------------------------------------------
    !!  Calcualte the julian day number corresponding to a given year, month and day
    !!  in a gregorian calendar
    !!
    !!   Algorithm from Wikipedia: http://en.wikipedia.org/wiki/Julian_day
    !!   originally from Richards, E. G. (2013). Calendars. In S. E. Urban & P. K. Seidelmann, eds.
    !!                   Explanatory Supplement to the Astronomical Almanac, 3rd ed. (pp. 585–624).
    !!                   Mill Valley, Calif.: University Science Books. ISBN 978-1-89138-985-6
    !!                   p617-9
    !!
    !!------------------------------------------------------------
    function gregorian_julian_day(year, month, day, hour, minute, second) result(julian_day)
        implicit none
        integer, intent(in) :: year, month, day, hour, minute, second
        double precision :: julian_day
        double precision :: d,m,y
        integer :: a,b

        a = (14-month)/12
        y = year+4800-a
        m = month+12*a-3

        ! Gregorian calendar
        b = day + floor((153*m+2)/5) + 365*y + floor(y/4) - floor(y/100) + floor(y/400) - 32045

        ! Julian calendar
        ! b = day + floor(153*m+2/5) + 365*y + floor(y/4) - 32083

        julian_day = b + (((second/60d+0)+minute)/60d+0 + hour-12)/24.0

    end function

    !>------------------------------------------------------------
    !!  Convert a Year, Month, Day, hour, minute, second into a single number
    !!
    !!  This number will be a Modified Julian Day for the default gregorian calendar
    !!  or it will be a number of days since whatever the initial year was
    !!
    !!------------------------------------------------------------
    module function date_to_mjd(this, year, month, day, hour, minute, second)
        implicit none
        class(Time_type), intent(in) :: this
        integer, intent(in) :: year, month, day, hour, minute, second
        double precision :: date_to_mjd

        if (this%calendar==GREGORIAN) then
            date_to_mjd = gregorian_julian_day(year, month, day, hour, minute, second)

            date_to_mjd = date_to_mjd - gregorian_julian_day(this%year_zero, this%month_zero, this%day_zero, this%hour_zero, 0, 0)

        else if (this%calendar==NOLEAP) then
            date_to_mjd = (year-this%year_zero)*365 + this%month_start(month)-1 + day-1 + (hour + (minute+second/60d+0)/60d+0)/24d+0
        else if (this%calendar==THREESIXTY) then
            date_to_mjd = (year-this%year_zero)*360 + this%month_start(month)-1 + day-1 + (hour + (minute+second/60d+0)/60d+0)/24d+0
        end if

    end function date_to_mjd

    !>------------------------------------------------------------
    !!  Calculate the year, month, day, hour, minute second for the current date_time object
    !!
    !!  Y, M, D, h, m, s are modified on return
    !!  arguably, seconds should be a real number, not an integer...
    !!
    !!------------------------------------------------------------
    module subroutine calendar_date(this, year, month, day, hour, minute, second)
        implicit none
        class(Time_type), intent(in) :: this
        integer, intent(out) :: year, month, day, hour, minute, second

        integer :: y=4716,j=1401,m=2,n=12,r=4,p=1461
        integer :: v=3,u=5,s=153,w=2,B=274277,C=-38
        integer ::f,e,g,h, jday
        double precision :: day_fraction, mjd

        mjd = this%current_date_time+1d-5 ! add less than one second

        !------------------------------------------------------------
        !
        ! Calculate the dates for a Gregorian Calendar
        !
        !------------------------------------------------------------
        if (this%calendar==GREGORIAN) then
            mjd = mjd + gregorian_julian_day(this%year_zero, this%month_zero, this%day_zero, this%hour_zero, 0, 0)
            jday=nint(mjd)

            f = jday+j+(((4*jday+B)/146097)*3)/4+C
            e = r*f+v
            g = mod(e,p)/r
            h = u*g+w
            day   = mod(h,s)/u+1
            month = mod(h/s+m,n)+1
            year  = e/p-y+(n+m-month)/n
            mjd = mjd + 0.5
        !------------------------------------------------------------
        !
        ! Calculate the dates for a No leap Calendar
        !
        !------------------------------------------------------------
        else if (this%calendar==NOLEAP) then
            year=floor(mjd/365)
            day_fraction=mjd - year*365+1
            do f=1,12
                if (day_fraction>this%month_start(f)) then
                    month=f
                endif
            end do
            day = floor(day_fraction - this%month_start(month))+1
            year=year+this%year_zero

        !------------------------------------------------------------
        !
        ! Calculate the dates for a 360-day Calendar
        !
        !------------------------------------------------------------
        else if (this%calendar==THREESIXTY) then
            year=floor(mjd/360)
            day_fraction=mjd - year*360+1
            do f=1,12
                if (day_fraction>this%month_start(f)) then
                    month=f
                endif
            end do
            day = floor(day_fraction - this%month_start(month))+1
            year=year+this%year_zero
        end if

        !------------------------------------------------------------
        !
        ! Calculate the hour/minute/second for any calendar
        !
        !------------------------------------------------------------
        day_fraction=mod(mjd,1.0)
        hour=floor(day_fraction*24)

        day_fraction=day_fraction*24-hour
        minute=floor(day_fraction*60)

        day_fraction=day_fraction*60-minute
        second = nint((day_fraction-(24d0*60*1d-5))*60)

    end subroutine calendar_date


    !>------------------------------------------------------------
    !!  Return the day of the year corresponding to the current date_time
    !!
    !!  Calculate the day of the year from a "modified julian day" or other days since date
    !!
    !!------------------------------------------------------------
    module function calc_day_of_year(this, lon)
        implicit none
        real                        :: calc_day_of_year
        class(Time_type), intent(in):: this
        real,             intent(in), optional :: lon

        real :: offset
        integer :: year, month, day, hour, minute, second

        offset = 0
        if (present(lon)) then
            if (lon>180) then
                offset = (lon-360) / 360.0
            else
                offset = lon / 360.0
            endif
        endif

        call this%date(year, month, day, hour, minute, second)

        calc_day_of_year = this%current_date_time - this%date_to_mjd(year, 1,1,0,0,0) + offset

    end function calc_day_of_year


    !>------------------------------------------------------------
    !!  Return the fractional way through the year corresponding to the current date_time
    !!
    !!  "Jan  1, 00:00" is 0
    !!  "Dec 31, 24:00" is 1.0
    !!
    !!------------------------------------------------------------
    module function calc_year_fraction(this, lon)
        implicit none
        real                        :: calc_year_fraction
        class(Time_type)            :: this
        real, intent(in), optional  :: lon

        real :: offset
        double precision :: year_start

        integer :: year, month, day, hour, minute, second

        offset = 0

        if (this%calendar==GREGORIAN) then
            call this%date(year, month, day, hour, minute, second)
            year_start = this%date_to_mjd(year, 1,1,0,0,0)

            if (present(lon)) then
                if (lon>180) then
                    offset = (lon-360) / 360.0
                else
                    offset = lon / 360.0
                endif
            endif

            calc_year_fraction = (this%mjd() + offset - year_start) / (this%date_to_mjd(year+1, 1,1,0,0,0) - year_start)

        else if (this%calendar==NOLEAP) then
            if (present(lon)) then
                calc_year_fraction = this%day_of_year(lon) / 365.0
            else
                calc_year_fraction = this%day_of_year() / 365.0
            endif
        else if (this%calendar==THREESIXTY) then
            if (present(lon)) then
                calc_year_fraction = this%day_of_year(lon) / 360.0
            else
                calc_year_fraction = this%day_of_year() / 360.0
            endif
        endif

        ! necessary in case lon is between 0 and 180
        calc_year_fraction = mod(calc_year_fraction, 1.0)

    end function calc_year_fraction



    !>------------------------------------------------------------
    !!  Set the current date based on an input string
    !!
    !!  Convert an input date string in the form YYYY/MM/DD or YYYY/MM/DD hh:mm:ss
    !!
    !!------------------------------------------------------------
    module subroutine set_from_string(this, date)
        implicit none
        class(Time_type), intent(inout) :: this
        character (len=*), intent(in) :: date

        read(date(1:4), *) this%year
        read(date(6:7), *) this%month
        read(date(9:10),*) this%day

        if(len_trim(date) <= 18) then
            this%second  = 0
            this%minute  = 0
            this%hour    = 0
        else
            read(date(12:13), *) this%hour
            read(date(15:16), *) this%minute
            read(date(18:19), *) this%second
        endif

        this%current_date_time = this%date_to_mjd(this%year, this%month, this%day, this%hour, this%minute, this%second)
    end subroutine set_from_string

    !>------------------------------------------------------------
    !!  Set the current date based on an input set of integer date components
    !!
    !!  Set the datetime object to a given input date (Year, Month, Day, Hour, Minute, second)
    !!
    !!------------------------------------------------------------
    module subroutine set_from_date(this, year, month, day, hour, minute, second)
        implicit none
        class(Time_type), intent(inout) :: this
        integer, intent(in) :: year, month, day
        integer, intent(in), optional :: hour, minute, second
        integer :: set_hour, set_minute, set_second

        set_hour=0; set_minute=0; set_second=0
        if (present(hour))   set_hour = hour
        if (present(minute)) set_minute = minute
        if (present(second)) set_second = second

        this%current_date_time = this%date_to_mjd(year, month, day, set_hour, set_minute, set_second)
        this%year   = year
        this%month  = month
        this%day    = day
        this%hour   = set_hour
        this%minute = set_minute
        this%second = set_second

    end subroutine set_from_date

    !>------------------------------------------------------------
    !!  Set the current date based on an input day number (e.g. Modified Julian day)
    !!
    !!  Set the datetime object to a given input datetime number
    !!
    !!------------------------------------------------------------
    module subroutine set_from_mjd(this, days)
        implicit none
        class(Time_type), intent(inout) :: this
        double precision, intent(in) :: days
        integer :: year, month, day, hour, minute, second

        this%current_date_time = days 
        
        call this%date(year, month, day, hour, minute, second)
        this%year   = year
        this%month  = month
        this%day    = day
        this%hour   = hour
        this%minute = minute
        this%second = second
        
    end subroutine set_from_mjd

    !>------------------------------------------------------------
    !!  Create a formated "units" string for this object
    !!
    !!  For example "days since 1858-11-17 00:00:00"
    !!
    !!------------------------------------------------------------
    module function units(this)
        implicit none
        class(Time_type), intent(in)   :: this
        character(len=MAXSTRINGLENGTH) :: units

        write(units, '("days since ",i4,"-",i2.2,"-",i2.2," ",i2.2,":00:00")') &
                this%year_zero,this%month_zero,this%day_zero,this%hour_zero 

    end function units

    module subroutine bcast(this, source, first_image, last_image)
        implicit none
        class(Time_type), intent(inout) :: this
        integer,          intent(in)    :: source
        integer,          intent(in)    :: first_image
        integer,          intent(in)    :: last_image

        integer, allocatable :: as_array(:)[:]
        allocate(as_array(10)[*])

        as_array(1) = this%year_zero
        as_array(2) = this%month_zero
        as_array(3) = this%day_zero
        as_array(4) = this%calendar
        as_array(5) = this%year
        as_array(6) = this%month
        as_array(7) = this%day
        as_array(8) = this%hour
        as_array(9) = this%minute
        as_array(10)= this%second

        call broadcast(as_array, source, first_image, last_image)

        if (this_image() /= source) then
            call this%init(as_array(4), as_array(1), as_array(2), as_array(3))

            call this%set_from_date(as_array(5), as_array(6), as_array(7), as_array(8), as_array(9), as_array(10))
        endif

    end subroutine


    !>------------------------------------------------------------
    !!  Convert the date object into a string in the 0-filled format : "YYYY/MM/DD hh:mm:ss"
    !!
    !!------------------------------------------------------------
    module function as_string(this, input_format) result(pretty_string)
        implicit none
        class(Time_type), intent(in) :: this
        character(len=*), intent(in), optional :: input_format
        character(len=MAXSTRINGLENGTH) :: pretty_string
        character(len=MAXSTRINGLENGTH) :: format
        integer :: i

        associate(year  => this%year,   &
                  month => this%month,  &
                  day   => this%day,    &
                  hour  => this%hour,   &
                  minute=> this%minute, &
                  second=> this%second  &
                  )

        if (present(input_format)) then
            format = input_format
        else
            ! this is the default format string to generate "YYYY/MM/DD hh:mm:ss"
            format = '(I4,"/",I0.2,"/",I0.2," ",I0.2,":",I0.2,":",I0.2)'
        endif

        ! this and the format statement above are the important bits
        write(pretty_string, format) year, month, day, hour, minute, second

        end associate

    end function as_string

    !>------------------------------------------------------------
    !!  Test that time 1 is greater than time 2
    !!
    !!  Used to implement the [>] operator
    !!  If the two input times have the same refernce calender, it just returns
    !!  > on the internal time representation between the two
    !!  Otherwise it retrieves the year, month, day, ... from both and checks for
    !!  > on all elements sequentially (year, then month, then day...)
    !!
    !!------------------------------------------------------------
    module function greater_than(t1, t2)
        implicit none
        class(Time_type), intent(in) :: t1, t2
        logical :: greater_than

        greater_than = .False.

        ! note if calendars are the same, can just return mjd delta...
        if ((t1%calendar == t2%calendar).and.(t1%year_zero == t2%year_zero)) then
            if ((t1%month_zero == t2%month_zero).and.(t1%day_zero == t2%day_zero).and.(t1%hour_zero == t2%hour_zero))  then
                greater_than = (t1%current_date_time > t2%current_date_time)
                return
            endif
        endif

        if (t1%year > t2%year) then
            greater_than = .True.
        else if (t1%year == t2%year) then
            if (t1%month > t2%month) then
                greater_than = .True.
            else if (t1%month == t2%month) then
                if (t1%day > t2%day) then
                    greater_than = .True.
                else if (t1%day == t2%day) then
                    if (t1%hour > t2%hour) then
                        greater_than = .True.
                    else if (t1%hour == t2%hour) then
                        if (t1%minute > t2%minute) then
                            greater_than = .True.
                        else if (t1%minute == t2%minute) then
                            if (t1%second > t2%second) then
                                greater_than = .True.
                            else if (t1%second == t2%second) then
                                greater_than = .False.
                            endif
                        endif
                    endif
                endif
            endif
        endif

    end function greater_than

    !>------------------------------------------------------------
    !!  Test that time 1 is greater than or equal to time 2
    !!
    !!  Used to implement the [>=] operator
    !!  If the two input times have the same refernce calender, it just returns
    !!  >= on the internal time representation between the two
    !!  Otherwise it retrieves the year, month, day, ... from both and checks for
    !!  >= on all elements sequentially (year, then month, then day...)
    !!
    !!------------------------------------------------------------
    module function greater_or_eq(t1, t2)
        implicit none
        class(Time_type), intent(in) :: t1, t2
        logical :: greater_or_eq

        greater_or_eq = .False.

        ! note if calendars are the same, can just return mjd delta...
        if ((t1%calendar == t2%calendar).and.(t1%year_zero == t2%year_zero)) then
            if ((t1%month_zero == t2%month_zero).and.(t1%day_zero == t2%day_zero).and.(t1%hour_zero == t2%hour_zero))  then
                greater_or_eq = (t1%current_date_time >= t2%current_date_time)
                return
            endif
        endif


        if (t1%year > t2%year) then
            greater_or_eq = .True.
        else if (t1%year == t2%year) then
            if (t1%month > t2%month) then
                greater_or_eq = .True.
            else if (t1%month == t2%month) then
                if (t1%day > t2%day) then
                    greater_or_eq = .True.
                else if (t1%day == t2%day) then
                    if (t1%hour > t2%hour) then
                        greater_or_eq = .True.
                    else if (t1%hour == t2%hour) then
                        if (t1%minute > t2%minute) then
                            greater_or_eq = .True.
                        else if (t1%minute == t2%minute) then
                            if (t1%second >= t2%second) then
                                greater_or_eq = .True.
                            endif
                        endif
                    endif
                endif
            endif
        endif

    end function greater_or_eq


    !>------------------------------------------------------------
    !!  Test that time 1 is equal to time 2
    !!
    !!  Used to implement the [==] operator
    !!  If the two input times have the same refernce calender, it just returns
    !!  == on the internal time representation between the two
    !!  Otherwise it retrieves the year, month, day, ... from both and checks for
    !!  equality on all elements
    !!
    !!------------------------------------------------------------
    module function equal(t1, t2)
        implicit none
        class(Time_type), intent(in) :: t1, t2
        logical :: equal

        equal = .False.

        ! note if calendars are the same, can just return mjd delta...
        if ((t1%calendar == t2%calendar).and.(t1%year_zero == t2%year_zero)) then
            if ((t1%month_zero == t2%month_zero).and.(t1%day_zero == t2%day_zero).and.(t1%hour_zero == t2%hour_zero))  then
               equal = (abs(t1%current_date_time - t2%current_date_time) < 1.1575e-05)
                return
            endif
        endif

        if ((t1%year == t2%year).and.(t1%month == t2%month).and.(t1%day == t2%day)      &
            .and.(t1%hour == t2%hour).and.(t1%minute == t2%minute).and.(t1%second == t2%second)) then
            equal = .True.
        endif

    end function equal


    !>------------------------------------------------------------
    !!  Test that time 1 is not equal to time 2
    !!
    !!  Used to implement the [/=] operator
    !!  Simply returns not ==
    !!
    !!------------------------------------------------------------
    module function not_equal(t1, t2)
        implicit none
        class(Time_type), intent(in) :: t1, t2
        logical :: not_equal

        not_equal = .not.equal(t1,t2)

    end function not_equal


    !>------------------------------------------------------------
    !!  Test that time 1 is less than or equal to time 2
    !!
    !!  Used to implement the [<=] operator
    !!  Simply returns not >
    !!
    !!------------------------------------------------------------
    module function less_or_eq(t1, t2)
        implicit none
        class(Time_type), intent(in) :: t1, t2
        logical :: less_or_eq

        less_or_eq = .not.greater_than(t1,t2)

    end function less_or_eq

    !>------------------------------------------------------------
    !!  Test that time 1 is less than time 2
    !!
    !!  Used to implement the [<] operator
    !!  Simply returns not >=
    !!
    !!------------------------------------------------------------
    module function less_than(t1, t2)
        implicit none
        class(Time_type), intent(in) :: t1, t2
        logical :: less_than

        less_than = .not.greater_or_eq(t1,t2)

    end function less_than

    !>------------------------------------------------------------
    !!  Compare that two time objects are equal to within a specified precision
    !!
    !!  If precision is not specified, just returns the == operator result
    !!  If precision is specified, returns true if abs(t1-t2) <= precision
    !!
    !!------------------------------------------------------------
    module function equals_with_precision(t1,t2, precision) result(equals)
        implicit none
        class(Time_type),    intent(in) :: t1, t2
        class(time_delta_t), intent(in), optional :: precision
        logical :: equals
        type(time_delta_t) :: dt

        if (.not.present(precision)) then
            equals = (t1%equal(t2))
        else
            dt = t1 - t2
            equals = abs(dt%seconds()) <= precision%seconds()
        endif

    end function equals_with_precision


    !>------------------------------------------------------------
    !!  Subtract two times and return a time_delta object
    !!
    !!------------------------------------------------------------
    module function difference(t1, t2) result(dt)
        implicit none
        class(Time_type), intent(in) :: t1, t2
        type(time_delta_t) :: dt

        type(Time_type) :: temp_time
        integer :: year, month, day, hour, minute, second

        if (((t1%calendar == t2%calendar).and.(t1%year_zero == t2%year_zero)) &
            .and.((t1%month_zero == t2%month_zero).and.(t1%day_zero == t2%day_zero).and.(t1%hour_zero == t2%hour_zero))) then

            call dt%set(seconds=(t1%mjd() - t2%mjd()) * 86400.0D0)
        else
            ! if the two time object reference calendars don't match
            ! create a new time object with the same referecnce as t1
            ! then copy the date/time data into it from t2 before computing the time delta
            call temp_time%init(t1%calendar,t1%year_zero,t1%month_zero,t1%day_zero, t1%hour_zero)
            call t2%date(year, month, day, hour, minute, second)
            call temp_time%set(year, month, day, hour, minute, second)

            call dt%set(seconds=((t1%mjd() - temp_time%mjd()) * 86400.0D0))
        endif

    end function difference

    !>------------------------------------------------------------
    !!  Add a given time delta to a time object
    !!
    !!  returns a new time object
    !!
    !!------------------------------------------------------------
    module function addition(t1, dt) result(t2)
        implicit none
        class(Time_type),   intent(in) :: t1
        type(time_delta_t), intent(in) :: dt
        type(Time_type) :: t2

        t2 = t1 ! set calendar startyear, etc.

        call t2%set(t1%mjd() + dt%days())

    end function addition

end submodule time_implementation<|MERGE_RESOLUTION|>--- conflicted
+++ resolved
@@ -15,27 +15,6 @@
 
     implicit none
 
-<<<<<<< HEAD
-    ! private
-=======
-    !>------------------------------------------------------------
-    !!  date / time Object
-    !!
-    !!  Time_type object stores date and time in a convenient object.
-    !!  datetime is stored internally as both a modified julian day (or days since a known date)
-    !!  and as a Y/M/D h:m:s integers
-    !!
-    !!------------------------------------------------------------
-    type, public :: Time_type
-        integer :: year_zero = 1800  ! reference date
-        integer :: month_zero= 1
-        integer :: day_zero  = 1
-        integer :: hour_zero = 0
-        integer :: calendar
-        integer, dimension(13) :: month_start
-        integer :: year, month, day, hour, minute, second
->>>>>>> 4c9d37e3
-
     ! integer, parameter :: MAXSTRINGLENGTH = 1024
     ! integer, parameter, public :: GREGORIAN=0, NOLEAP=1, THREESIXTY=2, NOCALENDAR=-1
     ! integer, parameter, public :: NON_VALID_YEAR = -9999
@@ -47,52 +26,42 @@
     !!
     !!  Set the object calendar and base year
     !!
-<<<<<<< HEAD
-    !!------------------------------------------------------------
-    module subroutine time_init_c(this, calendar_name, year_zero, month_zero, day_zero)
+    !!------------------------------------------------------------
+    module subroutine time_init_c(this, calendar_name, year_zero, month_zero, day_zero, hour_zero)
         implicit none
         class(Time_type) :: this
         character(len=*), intent(in) :: calendar_name
-        integer, intent(in), optional :: year_zero, month_zero, day_zero
-=======
-    !!------------------------------------------------------------   
->>>>>>> 4c9d37e3
-
-   subroutine time_init_c(this, calendar_name, year_zero, month_zero, day_zero, hour_zero)
-       implicit none
-       class(Time_type) :: this
-       character(len=*), intent(in) :: calendar_name
-       integer, intent(in), optional :: year_zero, month_zero, day_zero, hour_zero
-
-       integer :: i
-
-       ! zero based month_starts (will have 1 added below)
-       this%month_start = [0,31,59,90,120,151,181,212,243,273,304,334,365]
-
-       call this%set_calendar(calendar_name)
-
-       if (this%calendar == THREESIXTY) then
-           do i=0,12
-               this%month_start(i+1) = i*30
-           end do
-       endif
-
-       this%month_start = this%month_start + 1
-
-       if ( present(year_zero) ) then
-           this%year_zero = year_zero
-       endif
-       if ( present(month_zero) ) then
-           this%month_zero = month_zero
-       endif
-       if ( present(day_zero) ) then
-           this%day_zero = day_zero
-       endif
-       if ( present(hour_zero) ) then
-           this%hour_zero = hour_zero
-       endif
-
-   end subroutine time_init_c
+        integer, intent(in), optional :: year_zero, month_zero, day_zero, hour_zero
+
+        integer :: i
+
+        ! zero based month_starts (will have 1 added below)
+        this%month_start = [0,31,59,90,120,151,181,212,243,273,304,334,365]
+
+        call this%set_calendar(calendar_name)
+
+        if (this%calendar == THREESIXTY) then
+            do i=0,12
+                this%month_start(i+1) = i*30
+            end do
+        endif
+
+        this%month_start = this%month_start + 1
+
+        if ( present(year_zero) ) then
+            this%year_zero = year_zero
+        endif
+        if ( present(month_zero) ) then
+            this%month_zero = month_zero
+        endif
+        if ( present(day_zero) ) then
+            this%day_zero = day_zero
+        endif
+        if ( present(hour_zero) ) then
+            this%hour_zero = hour_zero
+        endif
+
+    end subroutine time_init_c
 
 
     !>------------------------------------------------------------
@@ -101,11 +70,7 @@
     !!  Set the object calendar and base year
     !!
     !!------------------------------------------------------------
-<<<<<<< HEAD
-    module subroutine time_init_i(this, calendar, year_zero, month_zero, day_zero)
-=======
-    subroutine time_init_i(this, calendar, year_zero, month_zero, day_zero, hour_zero)
->>>>>>> 4c9d37e3
+    module subroutine time_init_i(this, calendar, year_zero, month_zero, day_zero, hour_zero)
         implicit none
         class(Time_type) :: this
         integer, intent(in) :: calendar
@@ -531,8 +496,8 @@
         double precision, intent(in) :: days
         integer :: year, month, day, hour, minute, second
 
-        this%current_date_time = days 
-        
+        this%current_date_time = days
+
         call this%date(year, month, day, hour, minute, second)
         this%year   = year
         this%month  = month
@@ -540,7 +505,7 @@
         this%hour   = hour
         this%minute = minute
         this%second = second
-        
+
     end subroutine set_from_mjd
 
     !>------------------------------------------------------------
@@ -555,7 +520,7 @@
         character(len=MAXSTRINGLENGTH) :: units
 
         write(units, '("days since ",i4,"-",i2.2,"-",i2.2," ",i2.2,":00:00")') &
-                this%year_zero,this%month_zero,this%day_zero,this%hour_zero 
+                this%year_zero,this%month_zero,this%day_zero,this%hour_zero
 
     end function units
 
