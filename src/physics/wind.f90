!>------------------------------------------------------------
!! Module to manage the ICAR wind field, including calls to linear winds
!! importantly it also rotates the wind field into the ICAR grid and
!! balances the U, V, and W fields for "mass" conservation
!!
!!  @author
!!  Ethan Gutmann (gutmann@ucar.edu)
!!
!!------------------------------------------------------------
module wind
    use linear_theory_winds, only : linear_perturb
    ! use mod_blocking,        only : add_blocked_flow
    use data_structures
    use exchangeable_interface,   only : exchangeable_t
    use domain_interface,  only : domain_t
    use options_interface, only : options_t

    use io_routines, only : io_read

    implicit none
    private
    public::update_winds, init_winds
    real, parameter::deg2rad=0.017453293 !2*pi/360
contains

    !>------------------------------------------------------------
    !! Forces u,v, and w fields to balance
    !!       du/dx + dv/dy = dw/dz
    !!
    !! Starts by setting w out of the ground=0 then works through layers
    !!
    !!------------------------------------------------------------
    subroutine balance_uvw(u,v,w, jaco_u,jaco_v,dz,dx,jaco,smooth_height, options)
        implicit none
        real,           intent(inout) :: u(:,:,:), v(:,:,:), w(:,:,:)
        real,           intent(in)    :: jaco_u(:,:,:), jaco_v(:,:,:), dz(:,:,:), jaco(:,:,:)
        real,           intent(in)    :: dx, smooth_height
        type(options_t),intent(in)    :: options

        real, allocatable, dimension(:,:) :: rhou, rhov, rhow
        real, allocatable, dimension(:,:,:) :: divergence

        integer :: ims, ime, jms, jme, kms, kme, k

        ! associate(u => domain%u%data_3d,  &
        !           v => domain%v%data_3d,  &
        !           w => domain%w%data_3d  )

        ims = lbound(w,1)
        ime = ubound(w,1)
        kms = lbound(w,2)
        kme = ubound(w,2)
        jms = lbound(w,3)
        jme = ubound(w,3)

        w = 0

        !------------------------------------------------------------
        ! These could be module level to prevent lots of allocation/deallocation/reallocations
        ! but these are relatively small, and should be allocated efficiently on the stack
        !------------------------------------------------------------
        ! if (options%advect_density) then
        !     allocate(rhou(nx-1,ny-2))
        !     allocate(rhov(nx-2,ny-1))
        !     allocate(rhow(nx-2,ny-2))
        ! endif

        allocate(divergence(ims:ime,kms:kme,jms:jme))

        call calc_divergence(divergence,u,v,w,jaco_u,jaco_v,dz,dx,jaco,smooth_height,horz_only=.True.)

        ! If this becomes a bottle neck in the code it could be parallelized over y
        ! loop over domain levels
        do k = kms,kme
            !------------------------------------------------------------
            ! If we are incorporating density into the advection equation
            ! then it needs to be incorporated when balancing the wind field
            !
            ! Note that the "else" case below does the same thing without density
            ! and is much easier to understand
            !------------------------------------------------------------

            ! this is the else, advect density is not supported at the moment
            !------------------------------------------------------------
            ! If we are not incorporating density this is simpler
            !------------------------------------------------------------
            ! calculate horizontal divergence
            !   in the North-South direction
            !   in the East-West direction
            !   in net

            ! Then calculate w to balance
                ! if this is the first model level start from 0 at the ground
                ! note the are out for w is dx^2, but there is a dx in the divergence term that is dropped to balance
                if (k==kms) then
                    w(:,k,:) = 0 - divergence(:,k,:) * dz(:,k,:)
                else
                    w(:,k,:) = w(:,k-1,:) - divergence(:,k,:) * dz(:,k,:)
                endif
            end do
            !------------------------------------------------------------
            ! Now do the same for the convective wind field if needed
            !------------------------------------------------------------
            ! if (options%physics%convection > 0) then
            !     ! calculate horizontal divergence
            !     dv = domain%v_cu(2:nx-1,i,3:ny) - domain%v_cu(2:nx-1,i,2:ny-1)
            !     du = domain%u_cu(3:nx,i,2:ny-1) - domain%u_cu(2:nx-1,i,2:ny-1)
            !     divergence = du + dv
            !     ! Then calculate w to balance
            !     if (i==1) then
            !         ! if this is the first model level start from 0 at the ground
            !         domain%w_cu(2:nx-1,i,2:ny-1) = 0 - divergence
            !     else
            !         ! else calculate w as a change from w at the level below
            !         domain%w_cu(2:nx-1,i,2:ny-1) = domain%w_cu(2:nx-1,i-1,2:ny-1) - divergence
            !     endif
            ! endif

        ! end associate

    end subroutine balance_uvw


    subroutine calc_divergence(div, u, v, w, jaco_u, jaco_v, dz, dx, jaco, smooth_height,horz_only)
        implicit none
        real,           intent(inout) :: div(:,:,:)
        real,           intent(in)    :: u(:,:,:), v(:,:,:), w(:,:,:), dz(:,:,:), jaco_u(:,:,:), jaco_v(:,:,:), jaco(:,:,:)
        real,           intent(in)    :: dx, smooth_height
        logical, optional, intent(in)  :: horz_only
        ! type(options_t),intent(in)    :: options

        real, allocatable, dimension(:,:,:) :: diff_U, diff_V, u_met, v_met, w_met
        integer :: ims, ime, jms, jme, kms, kme, k
        logical :: horz

        horz = .False.
        if (present(horz_only)) horz=horz_only

        ims = lbound(w,1)
        ime = ubound(w,1)
        kms = lbound(w,2)
        kme = ubound(w,2)
        jms = lbound(w,3)
        jme = ubound(w,3)

        allocate(diff_U(ims:ime,kms:kme,jms:jme))
        allocate(diff_V(ims:ime,kms:kme,jms:jme))
        allocate(u_met(ims:ime+1,kms:kme,jms:jme))
        allocate(v_met(ims:ime,kms:kme,jms:jme+1))
        allocate(w_met(ims:ime,kms:kme,jms:jme))

        !Multiplication of U/V by metric terms, converting jacobian to staggered-grid where possible, otherwise making assumption of 
        !Constant jacobian at edges
        
        u_met = u * jaco_u
        
        v_met = v * jaco_v
        
        w_met(:,kms,:) = w(:,kms,:) * jaco(:,kms,:)
        w_met(:,kms+1:kme,:) = w(:,kms+1:kme,:) * (jaco(:,kms:kme-1,:)+jaco(:,kms+1:kme,:))/2

        diff_U = u_met(ims+1:ime+1, :, jms:jme) - u_met(ims:ime, :, jms:jme)
        diff_V = v_met(ims:ime, :, jms+1:jme+1) - v_met(ims:ime, :, jms:jme)

        do k = kms,kme
            !slope_U(:,k,:) = dJdx(ims:ime, k, jms:jme)*(u(ims+1:ime+1, k, jms:jme) + u(ims:ime, k, jms:jme))/2
            !slope_V(:,k,:) = dJdy(ims:ime, k, jms:jme)*(v(ims:ime, k, jms+1:jme+1) + v(ims:ime, k, jms:jme))/2
                              
        enddo
        

        div(ims:ime,kms:kme,jms:jme) = (diff_U+diff_V)/(dx*jaco) !+ (slope_U+slope_V)/jaco

        if (.NOT.(horz)) then
            do k = kms,kme
                if (k == kms) then
                    div(ims:ime, k, jms:jme) = div(ims:ime, k, jms:jme) + w_met(ims:ime, k, jms:jme)/(dz(ims:ime, k, jms:jme)*jaco(:,k,:))
                else
                    div(ims:ime, k, jms:jme) = div(ims:ime, k, jms:jme) + &
                                   (w_met(ims:ime,k,jms:jme)-w_met(ims:ime,k-1,jms:jme))/(dz(ims:ime,k,jms:jme)*jaco(:,k,:))
                endif
            enddo
        endif

    end subroutine calc_divergence

    !>------------------------------------------------------------
    !! Correct for a grid that is locally rotated with respect to EW,NS
    !!
    !! Assumes forcing winds are EW, NS relative, not grid relative.
    !!
    !!------------------------------------------------------------
    subroutine make_winds_grid_relative(u, v, w, sintheta, costheta)
        real, intent(inout) :: u(:,:,:), v(:,:,:), w(:,:,:)
        double precision, intent(in)    :: sintheta(:,:), costheta(:,:)

        real, dimension(:), allocatable :: u_local,v_local

        integer :: k, j, ims, ime, jms, jme, kms, kme

        ims = lbound(w,1)
        ime = ubound(w,1)
        kms = lbound(w,2)
        kme = ubound(w,2)
        jms = lbound(w,3)
        jme = ubound(w,3)

        allocate(u_local(ims:ime))
        allocate(v_local(ims:ime))
        !assumes u and v come in on a staggered Arakawa C-grid with one additional grid point in x/y for u/v respectively
        ! destagger to a centered grid (the mass grid)
        u(:ime,:,:) = (u(:ime,:,:) + u(ims+1:,:,:))/2
        v(:,:,:jme) = (v(:,:,:jme) + v(:,:,jms+1:))/2

        do j = jms, jme
            do k = kms, kme
                ! rotate wind field to the real grid
                u_local = u(ims:ime,k,j) * costheta(:,j) + v(ims:ime,k,j) * sintheta(ims:ime,j)
                v_local = v(ims:ime,k,j) * costheta(:,j) + u(ims:ime,k,j) * sintheta(ims:ime,j)
                u(:ime,k,j) = u_local
                v(:ime,k,j) = v_local
            enddo
        enddo
        deallocate(u_local, v_local)

        ! put the fields back onto a staggered grid, having effectively lost two grid cells in the staggered directions
        ! estimate the "lost" grid cells by extrapolating beyond the remaining
        u(ims+1:ime,:,:) =  (u(ims:ime-1,:,:) + u(ims+1:ime,:,:))/2
        u(ims,:,:)       = 2*u(ims,:,:)       - u(ims+1,:,:)
        u(ime+1,:,:)     = 2*u(ime,:,:)       - u(ime-1,:,:)

        v(:,:,jms+1:jme) =  (v(:,:,jms:jme-1) + v(:,:,jms+1:jme))/2
        v(:,:,jms)       = 2*v(:,:,jms)       - v(:,:,jms+1)
        v(:,:,jme+1)     = 2*v(:,:,jme)       - v(:,:,jme-1)

    end subroutine


    !>------------------------------------------------------------
    !! Apply wind field physics and adjustments
    !!
    !! This will call the linear wind module if necessary, otherwise it just updates for
    !! This should ONLY be called once for each forcing step, otherwise effects will be additive.
    !!
    !!------------------------------------------------------------
    subroutine update_winds(domain, options)
        implicit none
        type(domain_t), intent(inout) :: domain
        type(options_t),intent(in)    :: options

        real, allocatable, dimension(:,:,:) :: temparray
        integer :: nx, ny, nz, i, j

        if (.not.allocated(domain%sintheta)) then
            call init_winds(domain, options)

            ! rotate winds from cardinal directions to grid orientation (e.g. u is grid relative not truly E-W)
            call make_winds_grid_relative(domain%u%data_3d, domain%v%data_3d, domain%w%data_3d, domain%sintheta, domain%costheta)

            ! flow blocking parameterization
            ! if (options%block_options%block_flow) then
            !     call add_blocked_flow(domain, options)
            ! endif

            ! linear winds
            if (options%physics%windtype==kWIND_LINEAR) then
                call linear_perturb(domain,options,options%lt_options%vert_smooth,.False.,options%parameters%advect_density)
            ! simple acceleration over topography
            elseif (options%physics%windtype==kCONSERVE_MASS) then
<<<<<<< HEAD
                call mass_conservative_acceleration(domain%u%data_3d, domain%v%data_3d, domain%zr_u, domain%zr_v)
            elseif (options%physics%windtype==kITERATIVE_WINDS) then
                call iterative_winds(domain, options)

=======
                if (options%parameters%use_terrain_difference) then  ! 
                !! use the ratio between hi-res and lo-res grid deformation (i.e. due to 'additional' terrain) for speedup
                    call mass_conservative_acceleration(domain%u%data_3d, domain%v%data_3d, domain%zfr_u, domain%zfr_v)
                else    
                    call mass_conservative_acceleration(domain%u%data_3d, domain%v%data_3d, domain%zr_u, domain%zr_v)
                endif    
>>>>>>> d49bbdcd
            endif
            ! else assumes even flow over the mountains

            ! use horizontal divergence (convergence) to calculate vertical convergence (divergence)
            call balance_uvw(domain%u%data_3d, domain%v%data_3d, domain%w%data_3d, domain%jacobian_u, domain%jacobian_v, domain%advection_dz, domain%dx, domain%jacobian, domain%smooth_height, options)

        else

            ! rotate winds from cardinal directions to grid orientation (e.g. u is grid relative not truly E-W)
            call make_winds_grid_relative(domain%u%meta_data%dqdt_3d, domain%v%meta_data%dqdt_3d, domain%w%meta_data%dqdt_3d, domain%sintheta, domain%costheta)

            ! linear winds
            if (options%physics%windtype==kWIND_LINEAR) then
                call linear_perturb(domain,options,options%lt_options%vert_smooth,.False.,options%parameters%advect_density, update=.True.)
            ! simple acceleration over topography
            elseif (options%physics%windtype==kCONSERVE_MASS) then
<<<<<<< HEAD
                call mass_conservative_acceleration(domain%u%meta_data%dqdt_3d, domain%v%meta_data%dqdt_3d, domain%zr_u, domain%zr_v)
            elseif (options%physics%windtype==kITERATIVE_WINDS) then
                call iterative_winds(domain, options, update_in=.True.)
=======
                
                if (options%parameters%use_terrain_difference) then  ! 
                !! use the ratio between hi-res and lo-res grid deformation (i.e. due to 'addtional' terrain) for speedup
                    call mass_conservative_acceleration(domain%u%meta_data%dqdt_3d, domain%v%meta_data%dqdt_3d, domain%zfr_u, domain%zfr_v)
                else    
                    call mass_conservative_acceleration(domain%u%meta_data%dqdt_3d, domain%v%meta_data%dqdt_3d, domain%zr_u, domain%zr_v)
                endif   

>>>>>>> d49bbdcd
            endif
            ! use horizontal divergence (convergence) to calculate vertical convergence (divergence)

            call balance_uvw(domain% u %meta_data%dqdt_3d,      &
                             domain% v %meta_data%dqdt_3d,      &
                             domain% w %meta_data%dqdt_3d,      &
                             domain%jacobian_u, domain%jacobian_v,          &
                             domain%advection_dz, domain%dx,    &
                             domain%jacobian, domain%smooth_height, options)

        endif


    end subroutine update_winds

    subroutine iterative_winds(domain, options, update_in)
        implicit none
        type(domain_t), intent(inout) :: domain
        type(options_t),intent(in)    :: options
        logical, optional, intent(in) :: update_in
        
        ! interal parameters
        real, allocatable, dimension(:,:,:) :: div, ADJ,ADJ_coef, U_cor, V_cor, current_u, current_v, current_w
        real    :: corr_factor
        integer :: it, k, j, i, ims, ime, jms, jme, kms, kme, wind_k
        logical :: update
        
        update=.False.
        if (present(update_in)) update=update_in

        ims = lbound(domain%w%data_3d,1)
        ime = ubound(domain%w%data_3d,1)
        kms = lbound(domain%w%data_3d,2)
        kme = ubound(domain%w%data_3d,2)
        jms = lbound(domain%w%data_3d,3)
        jme = ubound(domain%w%data_3d,3)

        !If we are doing an update, we need to swap meta data into data_3d fields so it can be exchanged while balancing
        !First, we save a copy of the current data_3d so that we can substitute it back in later
        if (update) then
             current_u = domain%u%data_3d
             current_v = domain%v%data_3d
             current_w = domain%w%data_3d
             
             domain%u%data_3d = domain%u%meta_data%dqdt_3d
             domain%v%data_3d = domain%v%meta_data%dqdt_3d
             domain%w%data_3d = domain%w%meta_data%dqdt_3d
        endif
        
        !Do an initial exchange to make sure the U and V grids are similar for calculating w
        call domain%u%exchange_u()
        call domain%v%exchange_v()

        !First call bal_uvw to generate an initial-guess for vertical winds
        call balance_uvw(domain%u%data_3d,domain%v%data_3d,domain%w%data_3d,domain%jacobian_u,domain%jacobian_v,domain%advection_dz,&
                         domain%dx,domain%jacobian,domain%smooth_height,options)
  
        allocate(div(ims:ime,kms:kme,jms:jme))
        allocate(ADJ_coef(ims:ime,kms:kme,jms:jme))
        allocate(ADJ(ims:ime,kms:kme,jms:jme))
        allocate(U_cor(ims:ime,kms:kme,jms:jme))
        allocate(V_cor(ims:ime,kms:kme,jms:jme))

        ! Calculate and apply correction to w-winds
        wind_k = kme
        do k = kms,kme
            if (sum(domain%advection_dz(ims,1:k,jms)) > domain%smooth_height) then
                wind_k = k
                exit
            endif
        enddo
        
        !Compute relative correction factors for U and V based on input speeds
        U_cor = ABS(domain%u%data_3d(ims:ime,:,jms:jme))/ &
                (ABS(domain%u%data_3d(ims:ime,:,jms:jme))+ABS(domain%v%data_3d(ims:ime,:,jms:jme)))
                
        do k = kms,kme
            corr_factor = ((sum(domain%advection_dz(ims,1:k,jms)))/domain%smooth_height)
            !corr_factor = (k*1.0)/wind_k
            corr_factor = min(corr_factor,1.0)
            do i = ims,ime
                do j = jms,jme
                    domain%w%data_3d(i,k,j) = domain%w%data_3d(i,k,j) - corr_factor * (domain%w%data_3d(i,wind_k,j))
                    
                    !if ( (domain%u%data_3d(i,k,j)+domain%v%data_3d(i,k,j)) == 0) U_cor(i,k,j) = 0.5
                enddo
            enddo
            ! Compute this now, since it wont change in the loop
            ADJ_coef(:,k,:) = -2/domain%dx 
        enddo
        
        !V_cor = 1 - U_cor 
        

        U_cor = 0.5
        V_cor = 0.5
        
        ! Now, fixing w-winds, iterate over U/V to reduce divergence with new w-winds
        do it = 0,options%parameters%wind_iterations
            !Compute divergence in new wind field
            call calc_divergence(div,domain%u%data_3d,domain%v%data_3d,domain%w%data_3d,domain%jacobian_u,domain%jacobian_v, &
                                domain%advection_dz,domain%dx,domain%jacobian,domain%smooth_height)

            !Compute adjustment based on divergence
            ADJ = div/ADJ_coef
        
            !Distribute divergence among the U and V fields                                                                    
            domain%u%data_3d(ims+2:ime,:,jms+1:jme-1) = domain%u%data_3d(ims+2:ime,:,jms+1:jme-1) + &
                                                        (ADJ(ims+1:ime-1,:,jms+1:jme-1) * U_cor(ims+2:ime,:,jms+1:jme-1))
                                                        
            domain%u%data_3d(ims+2:ime,:,jms+1:jme-1) = domain%u%data_3d(ims+2:ime,:,jms+1:jme-1) - &
                                                        (ADJ(ims+2:ime,:,jms+1:jme-1) * U_cor(ims+2:ime,:,jms+1:jme-1))
                                                        
            domain%v%data_3d(ims+1:ime-1,:,jms+2:jme) = domain%v%data_3d(ims+1:ime-1,:,jms+2:jme) + &
                                                        (ADJ(ims+1:ime-1,:,jms+1:jme-1) * V_cor(ims+1:ime-1,:,jms+2:jme))
                                                        
            domain%v%data_3d(ims+1:ime-1,:,jms+2:jme) = domain%v%data_3d(ims+1:ime-1,:,jms+2:jme) - &
                                                        (ADJ(ims+1:ime-1,:,jms+2:jme) * V_cor(ims+1:ime-1,:,jms+2:jme))
            call domain%u%exchange_u()
            call domain%v%exchange_v()
            
        enddo

        !If an update loop, swap meta_data and data_3d fields back
        if (update) then
            domain%u%meta_data%dqdt_3d = domain%u%data_3d
            domain%v%meta_data%dqdt_3d = domain%v%data_3d
            domain%w%meta_data%dqdt_3d = domain%w%data_3d
            
            domain%u%data_3d = current_u
            domain%v%data_3d = current_v
            domain%w%data_3d = current_w
        endif
        
    end subroutine iterative_winds

    subroutine mass_conservative_acceleration(u, v, u_accel, v_accel)
        implicit none
        real, intent(inout) :: u(:,:,:)
        real, intent(inout) :: v(:,:,:)
        real, intent(in)    :: u_accel(:,:,:)
        real, intent(in)    :: v_accel(:,:,:)

        u = u / u_accel
        v = v / v_accel

    end subroutine mass_conservative_acceleration

    !>------------------------------------------------------------
    !! Setup initial fields (i.e. grid relative rotation fields)
    !!
    !!------------------------------------------------------------
    subroutine init_winds(domain,options)
        type(domain_t),  intent(inout) :: domain
        type(options_t), intent(in)    :: options

        integer :: i, j, ims, ime, jms, jme, kms, kme
        integer :: starti, endi
        double precision :: dist, dlat, dlon

        real, allocatable :: temporary_2d(:,:)

        call allocate_winds(domain)

        if (options%parameters%fixed_dz_advection) then
            do i=domain%grid%kms, domain%grid%kme
                domain%advection_dz(:,i,:) = options%parameters%dz_levels(i)
            enddo
        else
            domain%advection_dz = domain%dz_interface%data_3d
        endif



        if (options%parameters%sinalpha_var /= "") then
            ims = lbound(domain%latitude%data_2d, 1)
            ime = ubound(domain%latitude%data_2d, 1)
            jms = lbound(domain%latitude%data_2d, 2)
            jme = ubound(domain%latitude%data_2d, 2)

            if (this_image()==1) print*, "Reading Sinalph/cosalpha"

            call io_read(options%parameters%init_conditions_file, options%parameters%sinalpha_var, temporary_2d)
            domain%sintheta = temporary_2d(ims:ime, jms:jme)

            call io_read(options%parameters%init_conditions_file, options%parameters%cosalpha_var, temporary_2d)
            domain%costheta = temporary_2d(ims:ime, jms:jme)

            deallocate(temporary_2d)
        else

            associate(lat => domain%latitude%data_2d,  &
                      lon => domain%longitude%data_2d  )

            ims = lbound(lat,1)
            ime = ubound(lat,1)
            jms = lbound(lat,2)
            jme = ubound(lat,2)
            do j = jms, jme
                do i = ims, ime
                    ! in case we are in the first or last grid, reset boundaries
                    starti = max(ims, i-2)
                    endi   = min(ime, i+2)

                    ! change in latitude
                    dlat = DBLE(lat(endi,j)) - lat(starti,j)
                    ! change in longitude
                    dlon = DBLE(lon(endi,j) - lon(starti,j)) * cos(deg2rad*DBLE(lat(i,j)))
                    ! distance between two points
                    dist = sqrt(DBLE(dlat)**2 + DBLE(dlon)**2)

                    ! sin/cos of angles for use in rotating fields later
                    domain%costheta(i, j) = abs(dlon / dist)
                    domain%sintheta(i, j) = (-1) * dlat / dist

                enddo
            enddo

            end associate
        endif
        if (options%parameters%debug .and.(this_image()==1)) then
            print*, ""
            print*, "Domain Geometry"
            print*, "MAX / MIN SIN(theta) (ideally 0)"
            print*, "   ", maxval(domain%sintheta), minval(domain%sintheta)
            print*, "MAX / MIN COS(theta) (ideally 1)"
            print*, "   ", maxval(domain%costheta), minval(domain%costheta)
            print*, ""
        endif


    end subroutine init_winds

    !>------------------------------------------------------------
    !! Allocate memory used in various wind related routines
    !!
    !!------------------------------------------------------------
    subroutine allocate_winds(domain)
        type(domain_t), intent(inout) :: domain
        integer :: ims, ime, jms, jme, kms, kme

        ims = lbound(domain%latitude%data_2d, 1)
        ime = ubound(domain%latitude%data_2d, 1)
        jms = lbound(domain%latitude%data_2d, 2)
        jme = ubound(domain%latitude%data_2d, 2)
        kms = lbound(domain%w%data_3d, 2)
        kme = ubound(domain%w%data_3d, 2)

        if (.not.allocated(domain%sintheta)) then
            allocate(domain%sintheta(ims:ime, jms:jme))
            domain%sintheta = 0
        endif
        if (.not.allocated(domain%costheta)) then
            allocate(domain%costheta(ims:ime, jms:jme))
            domain%costheta = 0
        endif

        if (.not.allocated(domain%advection_dz)) then
            allocate(domain%advection_dz(ims:ime,kms:kme,jms:jme))
        endif

        ! note w is special cased because it does not have a forcing variable, so it is not necessarily allocated automatically
        if (.not.associated(domain%w%meta_data%dqdt_3d)) then
            allocate(domain%w%meta_data%dqdt_3d(ims:ime,kms:kme,jms:jme))
            domain%w%meta_data%dqdt_3d = 0
        endif

        ! if (.not.allocated(domain%dzdx)) then
        !     allocate(domain%dzdx(nx-1,ny))
        ! endif
        ! if (.not.allocated(domain%dzdy)) then
        !     allocate(domain%dzdy(nx,ny-1))
        ! endif

    end subroutine allocate_winds

    !>------------------------------------------------------------
    !! Provides a routine to deallocate memory allocated in allocate_winds
    !!
    !!------------------------------------------------------------
    ! subroutine finalize_winds(domain)
    !     type(domain_t), intent(inout) :: domain
    !
    !     if (allocated(domain%sintheta)) then
    !         deallocate(domain%sintheta)
    !     endif
    !     if (allocated(domain%costheta)) then
    !         deallocate(domain%costheta)
    !     endif
    !     if (allocated(domain%dzdx)) then
    !         deallocate(domain%dzdx)
    !     endif
    !     if (allocated(domain%dzdy)) then
    !         deallocate(domain%dzdy)
    !     endif
    !
    ! end subroutine finalize_winds
end module wind<|MERGE_RESOLUTION|>--- conflicted
+++ resolved
@@ -267,19 +267,16 @@
                 call linear_perturb(domain,options,options%lt_options%vert_smooth,.False.,options%parameters%advect_density)
             ! simple acceleration over topography
             elseif (options%physics%windtype==kCONSERVE_MASS) then
-<<<<<<< HEAD
                 call mass_conservative_acceleration(domain%u%data_3d, domain%v%data_3d, domain%zr_u, domain%zr_v)
             elseif (options%physics%windtype==kITERATIVE_WINDS) then
                 call iterative_winds(domain, options)
 
-=======
                 if (options%parameters%use_terrain_difference) then  ! 
                 !! use the ratio between hi-res and lo-res grid deformation (i.e. due to 'additional' terrain) for speedup
                     call mass_conservative_acceleration(domain%u%data_3d, domain%v%data_3d, domain%zfr_u, domain%zfr_v)
                 else    
                     call mass_conservative_acceleration(domain%u%data_3d, domain%v%data_3d, domain%zr_u, domain%zr_v)
                 endif    
->>>>>>> d49bbdcd
             endif
             ! else assumes even flow over the mountains
 
@@ -296,11 +293,9 @@
                 call linear_perturb(domain,options,options%lt_options%vert_smooth,.False.,options%parameters%advect_density, update=.True.)
             ! simple acceleration over topography
             elseif (options%physics%windtype==kCONSERVE_MASS) then
-<<<<<<< HEAD
                 call mass_conservative_acceleration(domain%u%meta_data%dqdt_3d, domain%v%meta_data%dqdt_3d, domain%zr_u, domain%zr_v)
             elseif (options%physics%windtype==kITERATIVE_WINDS) then
                 call iterative_winds(domain, options, update_in=.True.)
-=======
                 
                 if (options%parameters%use_terrain_difference) then  ! 
                 !! use the ratio between hi-res and lo-res grid deformation (i.e. due to 'addtional' terrain) for speedup
@@ -309,7 +304,6 @@
                     call mass_conservative_acceleration(domain%u%meta_data%dqdt_3d, domain%v%meta_data%dqdt_3d, domain%zr_u, domain%zr_v)
                 endif   
 
->>>>>>> d49bbdcd
             endif
             ! use horizontal divergence (convergence) to calculate vertical convergence (divergence)
 
