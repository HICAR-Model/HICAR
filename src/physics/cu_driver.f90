--- conflicted
+++ resolved
@@ -173,11 +173,6 @@
         else if (options%physics%convection==kCU_NSAS) then
             if (this_image()==1) write(*,*) "     NSAS Cumulus scheme"
 
-<<<<<<< HEAD
-            allocate(hpbl(ims:ime,jms:jme))  ! ?? PBL height I assume?
-=======
-            ! allocate(hpbl(ims:ime,jms:jme))  ! ?? PBL height I assume? 
->>>>>>> f54f533a
             allocate(lowest_convection_layer(ims:ime,jms:jme))
             allocate(highest_convection_layer(ims:ime,jms:jme))
 
@@ -223,13 +218,8 @@
             ! ----- the values below are just educated (or not) guesses. Need to refine.  -------
             do i=ims,ime
                 do j=jms,jme
-<<<<<<< HEAD
-                    lowlyr(i,j) = 1 ! ????
-                    kpbl(i,j) = 10 !????
-=======
                     lowlyr(i,j) = 1 ! ???
                     if (options%physics%boundarylayer/=kPBL_YSU) domain%kpbl(i,j) = 10 ! without YSU, we assign a stationary value to kpbl
->>>>>>> f54f533a
                 enddo
             enddo
 
