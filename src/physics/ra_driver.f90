--- conflicted
+++ resolved
@@ -344,116 +344,6 @@
                     END IF
                 END IF
 
-<<<<<<< HEAD
-                if (.not.options%rad_options%use_simple_sw) then
-                    call RRTMG_SWRAD(rthratensw=domain%tend%th_swrad,         &
-    !                swupt, swuptc, swuptcln, swdnt, swdntc, swdntcln, &
-    !                swupb, swupbc, swupbcln, swdnb, swdnbc, swdnbcln, &
-    !                      swupflx, swupflxc, swdnflx, swdnflxc,      &
-                        swdnb = domain%shortwave%data_2d,                     &
-                        swcf = domain%shortwave_cloud_forcing%data_2d,        &
-                        gsw = gsw,                                            &
-                        xtime = 0., gmt = 0.,                                 &  ! not used
-                        xlat = domain%latitude%data_2d,                       &  ! not used
-                        xlong = domain%longitude%data_2d,                     &  ! not used
-                        radt = 0., degrad = 0., declin = 0.,                  &  ! not used
-                        coszr = domain%cosine_zenith_angle%data_2d,           &
-                        julday = 0,                                           &  ! not used
-                        solcon = solar_constant,                              &
-                        albedo = albedo,                                      &
-                        t3d = domain%temperature%data_3d,                     &
-                        t8w = domain%temperature_interface%data_3d,           &
-                        tsk = domain%skin_temperature%data_2d,                &
-                        p3d = domain%pressure%data_3d,                        &
-                        p8w = domain%pressure_interface%data_3d,              &
-                        pi3d = domain%exner%data_3d,                          &
-                        rho3d = domain%density%data_3d,                       &
-                        dz8w = domain%dz_interface%data_3d,                   &
-                        cldfra3d=cldfra,                                      &
-                        !, lradius, iradius,                                  &
-                        is_cammgmp_used = .False.,                            &
-                        r = Rd,                                               &
-                        g = gravity,                                          &
-                        re_cloud = domain%re_cloud%data_3d,                   &
-                        re_ice   = domain%re_ice%data_3d,                     &
-                        re_snow  = domain%re_snow%data_3d,                    &
-                        has_reqc=1,                                           & ! use with icloud > 0
-                        has_reqi=1,                                           & ! use with icloud > 0
-                        has_reqs=1,                                           & ! use with icloud > 0 ! G. Thompson
-                        icloud = options%rad_options%icloud,                  & ! set to nonzero if effective radius is available from microphysics
-                        warm_rain = .False.,                                  & ! when a dding WSM3scheme, add option for .True.
-                        cldovrlp=1,                                           & ! J. Henderson AER: cldovrlp namelist value
-                        !f_ice_phy, f_rain_phy,                               &
-                        xland=real(domain%land_mask),                         &
-                        xice=real(domain%land_mask)*0,                        & ! should add a variable for sea ice fraction
-                        snow=domain%snow_water_equivalent%data_2d,            &
-                        qv3d=domain%water_vapor%data_3d,                      &
-                        qc3d=qc,                                              &
-                        qr3d=domain%rain_mass%data_3d,                        &
-                        qi3d=qi,                                              &
-                        qs3d=qs,                                              &
-                        qg3d=domain%graupel_mass%data_3d,                     &
-                        !o3input, o33d,                                       &
-                        aer_opt=0,                                            &
-                        !aerod,                                               &
-                        no_src = 1,                                           &
-    !                   alswvisdir, alswvisdif,                               &  !Zhenxin ssib alb comp (06/20/2011)
-    !                   alswnirdir, alswnirdif,                               &  !Zhenxin ssib alb comp (06/20/2011)
-    !                   swvisdir, swvisdif,                                   &  !Zhenxin ssib swr comp (06/20/2011)
-    !                   swnirdir, swnirdif,                                   &  !Zhenxin ssib swi comp (06/20/2011)
-                        sf_surface_physics=1,                                 &  !Zhenxin
-                        f_qv=f_qv, f_qc=f_qc, f_qr=f_qr,                      &
-                        f_qi=f_qi, f_qs=f_qs, f_qg=f_qg,                      &
-                        !tauaer300,tauaer400,tauaer600,tauaer999,             & ! czhao
-                        !gaer300,gaer400,gaer600,gaer999,                     & ! czhao
-                        !waer300,waer400,waer600,waer999,                     & ! czhao
-    !                   aer_ra_feedback,                                      &
-    !jdfcz              progn,prescribe,                                      &
-                        calc_clean_atm_diag=0,                                &
-    !                    qndrop3d=domain%cloud_number%data_3d,                 &
-                        f_qndrop=f_qndrop,                                    & !czhao
-                        mp_physics=0,                                         & !wang 2014/12
-                        ids=ids, ide=ide, jds=jds, jde=jde, kds=kds, kde=kde, &
-                        ims=ims, ime=ime, jms=jms, jme=jme, kms=kms, kme=kme, &
-                        its=its, ite=ite, jts=jts, jte=jte, kts=kts, kte=kte-1, &
-                        !swupflx, swupflxc,                                   &
-                        !swdnflx, swdnflxc,                                   &
-                        tauaer3d_sw=tauaer_sw,                                & ! jararias 2013/11
-                        ssaaer3d_sw=ssaaer_sw,                                & ! jararias 2013/11
-                        asyaer3d_sw=asyaer_sw,                                &
-    !                   swddir = domain%skin_temperature%data_2d,             &
-    !                   swddni = domain%skin_temperature%data_2d,             &
-    !                   swddif = domain%skin_temperature%data_2d,             & ! jararias 2013/08
-    !                   swdownc = domain%skin_temperature%data_2d,            &
-    !                   swddnic = domain%skin_temperature%data_2d,            &
-    !                   swddirc = domain%skin_temperature%data_2d,            &   ! PAJ
-                        xcoszen = domain%cosine_zenith_angle%data_2d,         &  ! NEED TO CALCULATE THIS.
-                        yr=domain%model_time%year,                            &
-                        julian=domain%model_time%day_of_year(),               &
-                        mp_options=mp_options                               )
-                else
-                    call ra_simple(theta = domain%potential_temperature%data_3d,         &
-                                   pii= domain%exner%data_3d,                            &
-                                   qv = domain%water_vapor%data_3d,                      &
-                                   qc = domain%cloud_water_mass%data_3d,                 &
-                                   qs = domain%snow_mass%data_3d                         &
-                                        + domain%cloud_ice_mass%data_3d                  &
-                                        + domain%graupel_mass%data_3d,                   &
-                                   qr = domain%rain_mass%data_3d,                        &
-                                   p =  domain%pressure%data_3d,                         &
-                                   swdown =  domain%shortwave%data_2d,                   &
-                                   lwdown =  domain%longwave%data_2d,                    &
-                                   cloud_cover =  domain%cloud_fraction%data_2d,         &
-                                   lat = domain%latitude%data_2d,                        &
-                                   lon = domain%longitude%data_2d,                       &
-                                   date = domain%model_time,                             &
-                                   options = options,                                    &
-                                   dt = dt,                                              &
-                                   ims=ims, ime=ime, jms=jms, jme=jme, kms=kms, kme=kme, &
-                                   its=its, ite=ite, jts=jts, jte=jte, kts=kts, kte=kte, F_runlw=.False.)
-                endif ! simple SW only
-                
-=======
                 call RRTMG_SWRAD(rthratensw=domain%tend%th_swrad,         &
 !                swupt, swuptc, swuptcln, swdnt, swdntc, swdntcln, &
 !                swupb, swupbc, swupbcln, swdnb, swdnbc, swdnbcln, &
@@ -539,8 +429,6 @@
                     yr=domain%model_time%year,                            &
                     julian=domain%model_time%day_of_year(),               &
                     mp_options=mp_options                               )
-
->>>>>>> e5811a30
                 call RRTMG_LWRAD(rthratenlw=domain%tend%th_lwrad,                 &
 !                           lwupt, lwuptc, lwuptcln, lwdnt, lwdntc, lwdntcln,     &        !if lwupt defined, all MUST be defined
 !                           lwupb, lwupbc, lwupbcln, lwdnb, lwdnbc, lwdnbcln,     &
