!>----------------------------------------------------------
!! This module provides a wrapper to call various radiation models
!! It sets up variables specific to the physics package to be used
!!
!! The main entry point to the code is rad(domain,options,dt)
!!
!! <pre>
!! Call tree graph :
!!  radiation_init->[ external initialization routines]
!!  rad->[  external radiation routines]
!!
!! High level routine descriptions / purpose
!!   radiation_init     - initializes physics package
!!   rad                - sets up and calls main physics package
!!
!! Inputs: domain, options, dt
!!      domain,options  = as defined in data_structures
!!      dt              = time step (seconds)
!! </pre>
!!
!!  @author
!!  Ethan Gutmann (gutmann@ucar.edu)
!!
!!----------------------------------------------------------
module radiation
    use module_ra_simple, only: ra_simple, ra_simple_init, calc_solar_elevation
    use module_ra_rrtmg_lw, only: rrtmg_lwinit, rrtmg_lwrad
    use module_ra_rrtmg_sw, only: rrtmg_swinit, rrtmg_swrad
    use options_interface,  only : options_t
    use domain_interface,   only : domain_t
    use data_structures
    use icar_constants, only : kVARS, cp, Rd, gravity, solar_constant
    use mod_atm_utilities, only : cal_cldfra3
    implicit none
    integer :: update_interval
    real*8  :: last_model_time
contains

    subroutine radiation_init(domain,options)
        type(domain_t), intent(inout) :: domain
        type(options_t),intent(in) :: options

        if (this_image()==1) write(*,*) "Initializing Radiation"

        if (options%physics%radiation==kRA_BASIC) then
            if (this_image()==1) write(*,*) "    Basic Radiation"
        endif
        if (options%physics%radiation==kRA_SIMPLE) then
            if (this_image()==1) write(*,*) "    Simple Radiation"
            call ra_simple_init(domain, options)
        endif

        if (options%physics%radiation==kRA_RRTMG) then
            if (this_image()==1) write(*,*) "    RRTMG"
            if(.not.allocated(domain%tend%th_lwrad)) &
                allocate(domain%tend%th_lwrad(domain%ims:domain%ime,domain%kms:domain%kme,domain%jms:domain%jme))
            if(.not.allocated(domain%tend%th_swrad)) &
                allocate(domain%tend%th_swrad(domain%ims:domain%ime,domain%kms:domain%kme,domain%jms:domain%jme))

<<<<<<< HEAD
=======
            if (options%physics%microphysics .ne. kMP_THOMP_AER) then
               if (this_image()==1)write(*,*) 'WARNING: When running RRTMG, microphysics option 5 should be used'
            endif

>>>>>>> f25123bc
            call ra_simple_init(domain, options)

            call rrtmg_lwinit(                           &
                !p_top=minval(domain%pressure_interface%data_3d(:,domain%kme,:)), allowed_to_read=.TRUE. ,                     &
                ! Added 0.8 factor to make sure p_top is low enough. This value can be changed if code crashes.
                ! Code will crash because of negative log value in this expression in ra_rrtmg_lw and ra_rrtmg_sw:
                !        plog = log(pavel(lay))
                p_top=(minval(domain%pressure_interface%data_3d(:,domain%kme,:)))*0.8, allowed_to_read=.TRUE. ,                &
                ids=domain%ids, ide=domain%ide, jds=domain%jds, jde=domain%jde, kds=domain%kds, kde=domain%kde,                &
                ims=domain%ims, ime=domain%ime, jms=domain%jms, jme=domain%jme, kms=domain%kms, kme=domain%kme,                &
                its=domain%its, ite=domain%ite, jts=domain%jts, jte=domain%jte, kts=domain%kts, kte=domain%kte                 )

            call rrtmg_swinit(                           &
                allowed_to_read=.TRUE.,                     &
                ids=domain%ids, ide=domain%ide, jds=domain%jds, jde=domain%jde, kds=domain%kds, kde=domain%kde,                &
                ims=domain%ims, ime=domain%ime, jms=domain%jms, jme=domain%jme, kms=domain%kms, kme=domain%kme,                &
                its=domain%its, ite=domain%ite, jts=domain%jts, jte=domain%jte, kts=domain%kts, kte=domain%kte                 )
                domain%tend%th_swrad = 0
                domain%tend%th_lwrad = 0
        endif
        update_interval=options%rad_options%update_interval_rrtmg ! 30 min, 1800 s   600 ! 10 min (600 s)
        last_model_time=-999

    end subroutine radiation_init


    subroutine ra_var_request(options)
        implicit none
        type(options_t), intent(inout) :: options

        if (options%physics%radiation == kRA_SIMPLE) then
            call ra_simple_var_request(options)
        endif

        if (options%physics%radiation == kRA_RRTMG) then
            call ra_rrtmg_var_request(options)
        endif

    end subroutine ra_var_request


    !> ----------------------------------------------
    !! Communicate to the master process requesting the variables requred to be allocated, used for restart files, and advected
    !!
    !! ----------------------------------------------
    subroutine ra_simple_var_request(options)
        implicit none
        type(options_t), intent(inout) :: options


        ! List the variables that are required to be allocated for the simple radiation code
        call options%alloc_vars( &
                     [kVARS%pressure,    kVARS%potential_temperature,   kVARS%exner,        kVARS%cloud_fraction,   &
                      kVARS%water_vapor, kVARS%cloud_water,             kVARS%rain_in_air,  kVARS%snow_in_air,      &
                      kVARS%shortwave,   kVARS%longwave,                kVARS%cloud_ice,    kVARS%graupel_in_air])

        ! List the variables that are required to be advected for the simple radiation code
        call options%advect_vars( &
                      [kVARS%potential_temperature] )

        ! List the variables that are required when restarting for the simple radiation code
        call options%restart_vars( &
                       [kVARS%pressure,     kVARS%potential_temperature, kVARS%shortwave,   kVARS%longwave, kVARS%cloud_fraction] )

    end subroutine ra_simple_var_request


    !> ----------------------------------------------
    !! Communicate to the master process requesting the variables requred to be allocated, used for restart files, and advected
    !!
    !! ----------------------------------------------
    subroutine ra_rrtmg_var_request(options)
        implicit none
        type(options_t), intent(inout) :: options

        ! List the variables that are required to be allocated for the simple radiation code
        call options%alloc_vars( &
                     [kVARS%pressure,     kVARS%pressure_interface,    kVARS%potential_temperature,   kVARS%exner,            &
                      kVARS%water_vapor,  kVARS%cloud_water,           kVARS%rain_in_air,             kVARS%snow_in_air,      &
                      kVARS%shortwave,    kVARS%longwave,              kVARS%cloud_ice,               kVARS%graupel_in_air,   &
                      kVARS%re_cloud,     kVARS%re_ice,                kVARS%re_snow,                 kVARS%out_longwave_rad, &
                      kVARS%land_mask,    kVARS%snow_water_equivalent,  &
                      kVARS%dz_interface, kVARS%skin_temperature,      kVARS%temperature,             kVARS%density,          &
                      kVARS%longwave_cloud_forcing,                    kVARS%land_emissivity,         kVARS%temperature_interface,  &
                      kVARS%cosine_zenith_angle,                       kVARS%shortwave_cloud_forcing, kVARS%tend_swrad,           &
                      kVARS%cloud_fraction])


        ! List the variables that are required when restarting for the simple radiation code
        call options%restart_vars( &
                     [kVARS%pressure,     kVARS%pressure_interface,    kVARS%potential_temperature,   kVARS%exner,            &
                      kVARS%water_vapor,  kVARS%cloud_water,           kVARS%rain_in_air,             kVARS%snow_in_air,      &
                      kVARS%shortwave,    kVARS%longwave,              kVARS%cloud_ice,               kVARS%graupel_in_air,   &
                      kVARS%re_cloud,     kVARS%re_ice,                kVARS%re_snow,                 kVARS%out_longwave_rad, &
                      kVARS%snow_water_equivalent,                                                                            &
                      kVARS%dz_interface, kVARS%skin_temperature,      kVARS%temperature,             kVARS%density,          &
                      kVARS%longwave_cloud_forcing,                    kVARS%land_emissivity, kVARS%temperature_interface,    &
                      kVARS%cosine_zenith_angle,                       kVARS%shortwave_cloud_forcing, kVars%tend_swrad          &
                      ] )

    end subroutine ra_rrtmg_var_request


    subroutine rad(domain, options, dt, halo, subset)
        implicit none

        type(domain_t), intent(inout) :: domain
        type(options_t),intent(in)    :: options
        real,           intent(in)    :: dt
        integer,        intent(in), optional :: halo, subset

        integer :: ims, ime, jms, jme, kms, kme
        integer :: its, ite, jts, jte, kts, kte
        integer :: ids, ide, jds, jde, kds, kde

        real, dimension(:,:,:,:), pointer :: tauaer_sw=>null(), ssaaer_sw=>null(), asyaer_sw=>null()
        real, allocatable :: day_frac(:), solar_elevation(:)
        real, allocatable:: albedo(:,:),gsw(:,:)
        integer :: j
        real ::ra_dt

        real :: gridkm
        integer :: i, k
        real, allocatable:: t_1d(:), p_1d(:), Dz_1d(:), qv_1d(:), qc_1d(:), qi_1d(:), qs_1d(:), cf_1d(:)
        real, allocatable :: qc(:,:,:),qi(:,:,:), qs(:,:,:), cldfra(:,:,:)
        real, allocatable :: xland(:,:)

        logical :: f_qr, f_qc, f_qi, f_qs, f_qg, f_qv, f_qndrop
        integer :: mp_options

        ims = domain%grid%ims
        ime = domain%grid%ime
        jms = domain%grid%jms
        jme = domain%grid%jme
        kms = domain%grid%kms
        kme = domain%grid%kme
        its = domain%grid%its
        ite = domain%grid%ite
        jts = domain%grid%jts
        jte = domain%grid%jte
        kts = domain%grid%kts
        kte = domain%grid%kte

        ids = domain%grid%ids
        ide = domain%grid%ide
        jds = domain%grid%jds
        jde = domain%grid%jde
        kds = domain%grid%kds
        kde = domain%grid%kde

        allocate(t_1d(kms:kme))
        allocate(p_1d(kms:kme))
        allocate(Dz_1d(kms:kme))
        allocate(qv_1d(kms:kme))
        allocate(qc_1d(kms:kme))
        allocate(qi_1d(kms:kme))
        allocate(qs_1d(kms:kme))
        allocate(cf_1d(kms:kme))

        allocate(qc(ims:ime,kms:kme,jms:jme))
        allocate(qi(ims:ime,kms:kme,jms:jme))
        allocate(qs(ims:ime,kms:kme,jms:jme))
        allocate(cldfra(ims:ime,kms:kme,jms:jme))
        allocate(xland(ims:ime,jms:jme))

        allocate(day_frac(ims:ime))
        allocate(solar_elevation(ims:ime))
        allocate(albedo(ims:ime,jms:jme))
<<<<<<< HEAD
=======
        allocate(gsw(ims:ime,jms:jme))
>>>>>>> f25123bc

        ! Note, need to link NoahMP to update albedo

        qc = 0
        qi = 0
        qs = 0

        cldfra=0
        albedo=0.17
        F_QI=.false.
        F_QC=.false.
        F_QR=.false.
        F_QS=.false.
        F_QG=.false.
        f_qndrop=.false.
        F_QV=.false.

        F_QI=associated(domain%cloud_ice_mass%data_3d )
        F_QC=associated(domain%cloud_water_mass%data_3d )
        F_QR=associated(domain%rain_mass%data_3d )
        F_QS=associated(domain%snow_mass%data_3d )
        F_QV=associated(domain%water_vapor%data_3d )
        !F_QG=associated(domain%graupel_mass%data_3d )
        F_QNDROP=associated(domain%cloud_number%data_3d)

        if (F_QC) qc(:,:,:) = domain%cloud_water_mass%data_3d
        if (F_QI) qi(:,:,:) = domain%cloud_ice_mass%data_3d
        if (F_QS) qs(:,:,:) = domain%snow_mass%data_3d

        mp_options=0

        if (options%physics%radiation==kRA_SIMPLE) then
            call ra_simple(theta = domain%potential_temperature%data_3d,         &
                           pii= domain%exner%data_3d,                            &
                           qv = domain%water_vapor%data_3d,                      &
                           qc = domain%cloud_water_mass%data_3d,                 &
                           qs = domain%snow_mass%data_3d                         &
                                + domain%cloud_ice_mass%data_3d                  &
                                + domain%graupel_mass%data_3d,                   &
                           qr = domain%rain_mass%data_3d,                        &
                           p =  domain%pressure%data_3d,                         &
                           swdown =  domain%shortwave%data_2d,                   &
                           lwdown =  domain%longwave%data_2d,                    &
                           cloud_cover =  domain%cloud_fraction%data_2d,         &
                           lat = domain%latitude%data_2d,                        &
                           lon = domain%longitude%data_2d,                       &
                           date = domain%model_time,                             &
                           options = options,                                    &
                           dt = dt,                                              &
                           ims=ims, ime=ime, jms=jms, jme=jme, kms=kms, kme=kme, &
                           its=its, ite=ite, jts=jts, jte=jte, kts=kts, kte=kte)
        endif

        if (options%physics%radiation==kRA_RRTMG) then
            do j = jms,jme
                solar_elevation  = calc_solar_elevation(date=domain%model_time, lon=domain%longitude%data_2d, &
                                j=j, ims=ims,ime=ime,jms=jms,jme=jme,its=its,ite=ite,day_frac=day_frac)
                domain%cosine_zenith_angle%data_2d(its:ite,j)=sin(solar_elevation(its:ite))
            enddo

            if (last_model_time==-999) then
                last_model_time = domain%model_time%seconds()-update_interval
            endif
            if ((domain%model_time%seconds() - last_model_time) >= update_interval) then
                ra_dt = domain%model_time%seconds() - last_model_time
                last_model_time = domain%model_time%seconds()
                domain%tend%th_swrad = 0
                domain%shortwave%data_2d = 0
                ! Calculate cloud fraction
                If (options%rad_options%icloud == 3) THEN
                    IF ( F_QC .AND. F_QI ) THEN
                        gridkm = domain%dx/1000
                        XLAND = domain%land_mask
                        domain%cloud_fraction%data_2d = 0
                        DO j = jts,jte
                            DO i = its,ite
                                DO k = kts,kte
                                    p_1d(k) = domain%pressure%data_3d(i,k,j) !p(i,k,j)
                                    t_1d(k) = domain%temperature%data_3d(i,k,j)
                                    qv_1d(k) = domain%water_vapor%data_3d(i,k,j)
                                    qc_1d(k) = domain%cloud_water_mass%data_3d(i,k,j)
                                    qi_1d(k) = domain%cloud_ice_mass%data_3d(i,k,j)
                                    qs_1d(k) = domain%snow_mass%data_3d(i,k,j)
                                    Dz_1d(k) = domain%dz_interface%data_3d(i,k,j)
                                    cf_1d(k) = cldfra(i,k,j)
                                ENDDO
                                CALL cal_cldfra3(cf_1d, qv_1d, qc_1d, qi_1d, qs_1d, Dz_1d, &
                 &                              p_1d, t_1d, XLAND(i,j), gridkm,        &
                 &                              .false., 1.5, kms, kme)

                                DO k = kts,kte
                                    ! qc, qi and qs are locally recalculated in cal_cldfra3 base on RH to account for subgrid clouds                                     qc(i,k,j) = qc_1d(k)
                                    qc(i,k,j) = qc_1d(k)
                                    qi(i,k,j) = qi_1d(k)
                                    qs(i,k,j) = qs_1d(k)
                                    cldfra(i,k,j) = cf_1d(k)
                                    domain%cloud_fraction%data_2d(i,j) = max(domain%cloud_fraction%data_2d(i,j), cf_1d(k))
                                ENDDO
                            ENDDO
                        ENDDO
                    END IF
                END IF

                call RRTMG_SWRAD(rthratensw=domain%tend%th_swrad,         &
!                swupt, swuptc, swuptcln, swdnt, swdntc, swdntcln, &
!                swupb, swupbc, swupbcln, swdnb, swdnbc, swdnbcln, &
!                      swupflx, swupflxc, swdnflx, swdnflxc,      &
<<<<<<< HEAD
                    swcf = domain%shortwave_cloud_forcing%data_2d,        &
                    gsw = domain%shortwave%data_2d,                       &
=======
                    swdnb = domain%shortwave%data_2d,                     &
                    swcf = domain%shortwave_cloud_forcing%data_2d,        &
                    gsw = gsw,                                            &
>>>>>>> f25123bc
                    xtime = 0., gmt = 0.,                                 &  ! not used
                    xlat = domain%latitude%data_2d,                       &  ! not used
                    xlong = domain%longitude%data_2d,                     &  ! not used
                    radt = 0., degrad = 0., declin = 0.,                  &  ! not used
                    coszr = domain%cosine_zenith_angle%data_2d,           &
                    julday = 0,                                           &  ! not used
                    solcon = solar_constant,                              &
                    albedo = albedo,                                      &
                    t3d = domain%temperature%data_3d,                     &
                    t8w = domain%temperature_interface%data_3d,           &
                    tsk = domain%skin_temperature%data_2d,                &
                    p3d = domain%pressure%data_3d,                        &
                    p8w = domain%pressure_interface%data_3d,              &
                    pi3d = domain%exner%data_3d,                          &
                    rho3d = domain%density%data_3d,                       &
                    dz8w = domain%dz_interface%data_3d,                   &
                    cldfra3d=cldfra,                                      &
                    !, lradius, iradius,                                  &
                    is_cammgmp_used = .False.,                            &
                    r = Rd,                                               &
                    g = gravity,                                          &
                    re_cloud = domain%re_cloud%data_3d,                   &
                    re_ice   = domain%re_ice%data_3d,                     &
                    re_snow  = domain%re_snow%data_3d,                    &
                    has_reqc=1,                                           & ! use with icloud > 0
                    has_reqi=1,                                           & ! use with icloud > 0
                    has_reqs=1,                                           & ! use with icloud > 0 ! G. Thompson
                    icloud = options%rad_options%icloud,                  & ! set to nonzero if effective radius is available from microphysics
                    warm_rain = .False.,                                  & ! when a dding WSM3scheme, add option for .True.
                    cldovrlp=1,                                           & ! J. Henderson AER: cldovrlp namelist value
                    !f_ice_phy, f_rain_phy,                               &
                    xland=real(domain%land_mask),                         &
                    xice=real(domain%land_mask)*0,                        & ! should add a variable for sea ice fraction
                    snow=domain%snow_water_equivalent%data_2d,            &
                    qv3d=domain%water_vapor%data_3d,                      &
                    qc3d=qc,                                              &
                    qr3d=domain%rain_mass%data_3d,                        &
                    qi3d=qi,                                              &
                    qs3d=qs,                                              &
                    qg3d=domain%graupel_mass%data_3d,                     &
                    !o3input, o33d,                                       &
                    aer_opt=0,                                            &
                    !aerod,                                               &
                    no_src = 1,                                           &
!                   alswvisdir, alswvisdif,                               &  !Zhenxin ssib alb comp (06/20/2011)
!                   alswnirdir, alswnirdif,                               &  !Zhenxin ssib alb comp (06/20/2011)
!                   swvisdir, swvisdif,                                   &  !Zhenxin ssib swr comp (06/20/2011)
!                   swnirdir, swnirdif,                                   &  !Zhenxin ssib swi comp (06/20/2011)
                    sf_surface_physics=1,                                 &  !Zhenxin
                    f_qv=f_qv, f_qc=f_qc, f_qr=f_qr,                      &
                    f_qi=f_qi, f_qs=f_qs, f_qg=f_qg,                      &
                    !tauaer300,tauaer400,tauaer600,tauaer999,             & ! czhao
                    !gaer300,gaer400,gaer600,gaer999,                     & ! czhao
                    !waer300,waer400,waer600,waer999,                     & ! czhao
!                   aer_ra_feedback,                                      &
!jdfcz              progn,prescribe,                                      &
                    calc_clean_atm_diag=0,                                &
!                    qndrop3d=domain%cloud_number%data_3d,                 &
                    f_qndrop=f_qndrop,                                    & !czhao
                    mp_physics=0,                                         & !wang 2014/12
                    ids=ids, ide=ide, jds=jds, jde=jde, kds=kds, kde=kde, &
                    ims=ims, ime=ime, jms=jms, jme=jme, kms=kms, kme=kme, &
                    its=its, ite=ite, jts=jts, jte=jte, kts=kts, kte=kte-1, &
                    !swupflx, swupflxc,                                   &
                    !swdnflx, swdnflxc,                                   &
                    tauaer3d_sw=tauaer_sw,                                & ! jararias 2013/11
                    ssaaer3d_sw=ssaaer_sw,                                & ! jararias 2013/11
                    asyaer3d_sw=asyaer_sw,                                &
!                   swddir = domain%skin_temperature%data_2d,             &
!                   swddni = domain%skin_temperature%data_2d,             &
!                   swddif = domain%skin_temperature%data_2d,             & ! jararias 2013/08
!                   swdownc = domain%skin_temperature%data_2d,            &
!                   swddnic = domain%skin_temperature%data_2d,            &
!                   swddirc = domain%skin_temperature%data_2d,            &   ! PAJ
                    xcoszen = domain%cosine_zenith_angle%data_2d,         &  ! NEED TO CALCULATE THIS.
                    yr=domain%model_time%year,                            &
<<<<<<< HEAD
                    julian=domain%model_time%day_of_year()                &
                                                   )

=======
                    julian=domain%model_time%day_of_year(),               &
                    mp_options=mp_options                               )
                      
>>>>>>> f25123bc
                call RRTMG_LWRAD(rthratenlw=domain%tend%th_lwrad,                 &
!                           lwupt, lwuptc, lwuptcln, lwdnt, lwdntc, lwdntcln,     &        !if lwupt defined, all MUST be defined
!                           lwupb, lwupbc, lwupbcln, lwdnb, lwdnbc, lwdnbcln,     &
                            glw = domain%longwave%data_2d,                        &
                            olr = domain%out_longwave_rad%data_2d,                &
                            lwcf = domain%longwave_cloud_forcing%data_2d,         &
                            emiss = domain%land_emissivity%data_2d,               &
                            p8w = domain%pressure_interface%data_3d,              &
                            p3d = domain%pressure%data_3d,                        &
                            pi3d = domain%exner%data_3d,                          &
                            dz8w = domain%dz_interface%data_3d,                   &
                            tsk = domain%skin_temperature%data_2d,                &
                            t3d = domain%temperature%data_3d,                     &
                            t8w = domain%temperature_interface%data_3d,           &     ! temperature interface
                            rho3d = domain%density%data_3d,                       &
                            r = Rd,                                               &
                            g = gravity,                                          &
                            icloud = options%rad_options%icloud,                  & ! set to nonzero if effective radius is available from microphysics
                            warm_rain = .False.,                                  & ! when a dding WSM3scheme, add option for .True.
                            cldfra3d = cldfra,                                    &
                            cldovrlp=1,                                           & ! set to 1 for now. Could make this ICAR namelist option
!                            lradius,iradius,                                     & !goes with CAMMGMP (Morrison Gettelman CAM mp)
                            is_cammgmp_used = .False.,                            & !goes with CAMMGMP (Morrison Gettelman CAM mp)
!                            f_ice_phy, f_rain_phy,                               & !goes with MP option 5 (Ferrier)
                            xland=real(domain%land_mask),                         &
                            xice=real(domain%land_mask)*0,                        & ! should add a variable for sea ice fraction
                            snow=domain%snow_water_equivalent%data_2d,            &
                            qv3d=domain%water_vapor%data_3d,                      &
                            qc3d=qc,                                              &
                            qr3d=domain%rain_mass%data_3d,                        &
                            qi3d=qi,                                              &
                            qs3d=qs,                                              &
                            qg3d=domain%graupel_mass%data_3d,                     &
!                           o3input, o33d,                                        &
                            f_qv=f_qv, f_qc=f_qc, f_qr=f_qr,                      &
                            f_qi=f_qi, f_qs=f_qs, f_qg=f_qg,                      &
                            re_cloud = domain%re_cloud%data_3d,                   &
                            re_ice   = domain%re_ice%data_3d,                     &
                            re_snow  = domain%re_snow%data_3d,                    &
                            has_reqc=1,                                           & ! use with icloud > 0
                            has_reqi=1,                                           & ! use with icloud > 0
                            has_reqs=1,                                           & ! use with icloud > 0 ! G. Thompson
!                           tauaerlw1,tauaerlw2,tauaerlw3,tauaerlw4,              & ! czhao
!                           tauaerlw5,tauaerlw6,tauaerlw7,tauaerlw8,              & ! czhao
!                           tauaerlw9,tauaerlw10,tauaerlw11,tauaerlw12,           & ! czhao
!                           tauaerlw13,tauaerlw14,tauaerlw15,tauaerlw16,          & ! czhao
!                           aer_ra_feedback,                                      & !czhao
!                    !jdfcz progn,prescribe,                                      & !czhao
                            calc_clean_atm_diag=0,                                & ! used with wrf_chem !czhao
!                            qndrop3d=domain%cloud_number%data_3d,                 & ! used with icould > 0
                            f_qndrop=f_qndrop,                                    & ! if icloud > 0, use this
                        !ccc added for time varying gases.
                            yr=domain%model_time%year,                             &
                            julian=domain%model_time%day_of_year(),                &
                        !ccc
                            mp_physics=0,                                          &
                            ids=ids, ide=ide, jds=jds, jde=jde, kds=kds, kde=kde,  &
                            ims=ims, ime=ime, jms=jms, jme=jme, kms=kms, kme=kme,  &
                            its=its, ite=ite, jts=jts, jte=jte, kts=kts, kte=kte-1,&
!                           lwupflx, lwupflxc, lwdnflx, lwdnflxc,                  &
                            read_ghg=options%rad_options%read_ghg                  &
                            )
            endif
            domain%temperature%data_3d = domain%temperature%data_3d+domain%tend%th_lwrad*dt+domain%tend%th_swrad*dt
            domain%potential_temperature%data_3d = domain%temperature%data_3d/domain%exner%data_3d
            domain%tend_swrad%data_3d = domain%tend%th_swrad
        endif

    end subroutine rad
end module radiation<|MERGE_RESOLUTION|>--- conflicted
+++ resolved
@@ -57,13 +57,10 @@
             if(.not.allocated(domain%tend%th_swrad)) &
                 allocate(domain%tend%th_swrad(domain%ims:domain%ime,domain%kms:domain%kme,domain%jms:domain%jme))
 
-<<<<<<< HEAD
-=======
             if (options%physics%microphysics .ne. kMP_THOMP_AER) then
                if (this_image()==1)write(*,*) 'WARNING: When running RRTMG, microphysics option 5 should be used'
             endif
 
->>>>>>> f25123bc
             call ra_simple_init(domain, options)
 
             call rrtmg_lwinit(                           &
@@ -232,10 +229,7 @@
         allocate(day_frac(ims:ime))
         allocate(solar_elevation(ims:ime))
         allocate(albedo(ims:ime,jms:jme))
-<<<<<<< HEAD
-=======
         allocate(gsw(ims:ime,jms:jme))
->>>>>>> f25123bc
 
         ! Note, need to link NoahMP to update albedo
 
@@ -343,14 +337,9 @@
 !                swupt, swuptc, swuptcln, swdnt, swdntc, swdntcln, &
 !                swupb, swupbc, swupbcln, swdnb, swdnbc, swdnbcln, &
 !                      swupflx, swupflxc, swdnflx, swdnflxc,      &
-<<<<<<< HEAD
-                    swcf = domain%shortwave_cloud_forcing%data_2d,        &
-                    gsw = domain%shortwave%data_2d,                       &
-=======
                     swdnb = domain%shortwave%data_2d,                     &
                     swcf = domain%shortwave_cloud_forcing%data_2d,        &
                     gsw = gsw,                                            &
->>>>>>> f25123bc
                     xtime = 0., gmt = 0.,                                 &  ! not used
                     xlat = domain%latitude%data_2d,                       &  ! not used
                     xlong = domain%longitude%data_2d,                     &  ! not used
@@ -427,15 +416,9 @@
 !                   swddirc = domain%skin_temperature%data_2d,            &   ! PAJ
                     xcoszen = domain%cosine_zenith_angle%data_2d,         &  ! NEED TO CALCULATE THIS.
                     yr=domain%model_time%year,                            &
-<<<<<<< HEAD
-                    julian=domain%model_time%day_of_year()                &
-                                                   )
-
-=======
                     julian=domain%model_time%day_of_year(),               &
                     mp_options=mp_options                               )
                       
->>>>>>> f25123bc
                 call RRTMG_LWRAD(rthratenlw=domain%tend%th_lwrad,                 &
 !                           lwupt, lwuptc, lwuptcln, lwdnt, lwdntc, lwdntcln,     &        !if lwupt defined, all MUST be defined
 !                           lwupb, lwupbc, lwupbcln, lwdnb, lwdnbc, lwdnbcln,     &
