!>----------------------------------------------------------
!! This module provides a wrapper to call various land surface models
!!
!! It sets up variables specific to the LSM to be used including both
!! history variables not currently stored in the domain level data
!! structure, and runtime parameters
!!
!! The main entry point to the code is lsm(domain,options,dt,model_time)
!!
!! <pre>
!! Call tree graph :
!!  lsm_init->[ allocate_noah_data,
!!              external initialization routines]
!!  lsm->[  sat_mr,
!!          calc_exchange_coefficient,
!!          external LSM routines]
!!
!! High level routine descriptions / purpose
!!   lsm_init           - allocates module data and initializes physics package
!!   lsm                - sets up and calls main physics package
!!  calc_exchange_coefficient - calculates surface exchange coefficient (for Noah)
!!  allocate_noah_data  - allocate module level data for Noah LSM
!!  apply_fluxes        - apply LSM fluxes (e.g. sensible and latent heat fluxes) to atmosphere
!!
!! Inputs: domain, options, dt, model_time
!!      domain,options  = as defined in data_structures
!!      dt              = time step (seconds)
!!      model_time      = time since beginning date (seconds)
!! </pre>
!!
!!  @author
!!  Ethan Gutmann (gutmann@ucar.edu)
!!
!!----------------------------------------------------------
module land_surface
    use module_sf_noahdrv,   only : lsm_noah, lsm_noah_init
    use module_sf_noahmpdrv, only : noahmplsm, noahmp_init
    ! use module_lsm_basic,    only : lsm_basic
    ! use module_lsm_simple,   only : lsm_simple, lsm_simple_init
    use module_water_simple, only : water_simple
    use mod_atm_utilities,   only : sat_mr
    use time_object,         only : Time_type
    use data_structures
    use icar_constants,      only : kVARS, kLSM_SIMPLE, kLSM_NOAH, kLSM_NOAHMP
    use options_interface,   only : options_t
    use domain_interface,    only : domain_t
    use module_ra_simple, only: calc_solar_elevation

    implicit none

    private
    public :: lsm_init, lsm, lsm_var_request

    ! Noah LSM required variables.  Some of these should be stored in domain, but tested here for now
    integer :: ids,ide,jds,jde,kds,kde ! Domain dimensions
    integer :: ims,ime,jms,jme,kms,kme ! Local Memory dimensions
    integer :: its,ite,jts,jte,kts,kte ! Processing Tile dimensions

    ! LOTS of variables required by Noah, placed here "temporarily", this may be where some stay.
    ! Keeping them at the module level prevents having to allocate/deallocate every call
    ! also avoids adding LOTS of LSM variables to the main domain datastrucurt
    real,allocatable, dimension(:,:)    :: SMSTAV,SFCRUNOFF,UDRUNOFF,                               &
                                           SNOW,SNOWC,SNOWH, ACSNOW, ACSNOM, SNOALB, QFX,           &
                                           QGH, GSW, ALBEDO, ALBBCK, Z0, XICE, EMISS,               &
                                           EMBCK, QSFC, RAINBL, CHS, CHS2, CQS2, CPM, SR,           &
                                           CHKLOWQ, LAI, QZ0, VEGFRAC, SHDMIN,SHDMAX,SNOTIME,SNOPCX,&
                                           POTEVP,RIB, NOAHRES,FLX4_2D,FVB_2D,FBUR_2D,              &
                                           FGSN_2D, z_atm,lnz_atm_term,Ri,base_exchange_term,       &
                                           current_precipitation

    integer,allocatable, dimension(:,:) :: rain_bucket ! used to start the previous time step rain bucket

    logical :: MYJ, FRPCPN,ua_phys,RDLAI2D,USEMONALB
    real,allocatable, dimension(:,:,:)  :: SH2O,SMCREL
    real,allocatable, dimension(:,:)    :: dTemp,lhdQV, windspd
    real,allocatable, dimension(:)      :: Zs,DZs
    real :: XICE_THRESHOLD
    integer,allocatable, dimension(:,:) :: IVGTYP,ISLTYP
    integer :: ITIMESTEP, update_interval, cur_vegmonth

!     real, parameter :: kappa=0.4 ! this should be karman from data_structure
    real, parameter :: freezing_threshold=273.15
    real, parameter :: SMALL_PRESSURE=0.1 !note: 0.1Pa is very small 1e-10 wouldn't affect a single-precision float
    real, parameter :: SMALL_QV=1e-10
    real, parameter :: MAX_EXCHANGE_C = 0.5
    real, parameter :: MIN_EXCHANGE_C = 0.004

    character(len=MAXVARLENGTH) :: MMINLU
    logical :: FNDSOILW,FNDSNOWH,RDMAXALB
    integer :: num_soil_layers,ISURBAN,ISICE,ISWATER
    integer :: exchange_term
    real*8  :: last_model_time

    !Noah-MP specific
    integer :: IDVEG,IOPT_CRS,IOPT_BTR,IOPT_RUN,IOPT_SFC,IOPT_FRZ,IOPT_INF,IOPT_RAD,IOPT_ALB,IOPT_SNF,IOPT_TBOT
    integer :: IOPT_STC, IOPT_GLA, IOPT_RSF, IOPT_SOIL, IOPT_PEDO, IOPT_CROP, IOPT_IRR, IOPT_IRRM, IZ0TLND, SF_URBAN_PHYSICS
    real,allocatable,dimension(:,:) :: chstarxy
    character(len=MAXVARLENGTH) :: landuse_name
    real, allocatable :: day_frac(:), solar_elevation(:)

contains


    subroutine lsm_var_request(options)
        implicit none
        type(options_t),intent(inout) :: options

        if (options%physics%landsurface == kLSM_NOAH) then
            call options%alloc_vars( &
                         [kVARS%water_vapor, kVARS%potential_temperature, kVARS%precipitation, kVARS%temperature,       &
                         kVARS%exner, kVARS%dz_interface, kVARS%density, kVARS%pressure_interface, kVARS%shortwave,     &
                         kVARS%longwave, kVARS%vegetation_fraction, kVARS%canopy_water, kVARS%snow_water_equivalent,    &
                         kVARS%skin_temperature, kVARS%soil_water_content, kVARS%soil_temperature, kVARS%terrain,       &
                         kVARS%sensible_heat, kVARS%latent_heat, kVARS%u_10m, kVARS%v_10m, kVARS%temperature_2m,        &
                         kVARS%humidity_2m, kVARS%surface_pressure, kVARS%longwave_up, kVARS%ground_heat_flux,          &
                         kVARS%soil_totalmoisture, kVARS%soil_deep_temperature, kVARS%roughness_z0, kVARS%ustar,        &
                         kVARS%snow_height, kVARS%lai, kVARS%temperature_2m_veg,                                        &
                         kVARS%veg_type, kVARS%soil_type, kVARS%land_mask])

             call options%advect_vars([kVARS%potential_temperature, kVARS%water_vapor])

             call options%restart_vars( &
                         [kVARS%water_vapor, kVARS%potential_temperature, kVARS%precipitation, kVARS%temperature,       &
                         kVARS%density, kVARS%pressure_interface, kVARS%shortwave,                                      &
                         kVARS%longwave, kVARS%canopy_water, kVARS%snow_water_equivalent,                               &
                         kVARS%skin_temperature, kVARS%soil_water_content, kVARS%soil_temperature, kVARS%terrain,       &
                         kVARS%sensible_heat, kVARS%latent_heat, kVARS%u_10m, kVARS%v_10m, kVARS%temperature_2m,        &
                         kVARS%snow_height,                                                                             &  ! BK 2020/10/26
                         kVARS%humidity_2m, kVARS%surface_pressure, kVARS%longwave_up, kVARS%ground_heat_flux,          &
                         kVARS%soil_totalmoisture, kVARS%soil_deep_temperature, kVARS%roughness_z0, kVARS%veg_type])    ! BK uncommented 2021/03/20
                         ! kVARS%soil_type, kVARS%land_mask, kVARS%vegetation_fraction]
        endif

        if (options%physics%landsurface == kLSM_NOAHMP) then
            call options%alloc_vars( &
                         [kVARS%water_vapor, kVARS%potential_temperature, kVARS%precipitation, kVARS%temperature,       &
                         kVARS%exner, kVARS%dz_interface, kVARS%density, kVARS%pressure_interface, kVARS%shortwave,     &
                         kVARS%shortwave_direct, kVARS%shortwave_diffuse,                                               &
                         kVARS%longwave, kVARS%vegetation_fraction, kVARS%canopy_water, kVARS%snow_water_equivalent,    &
                         kVARS%skin_temperature, kVARS%soil_water_content, kVARS%soil_temperature, kVARS%terrain,       &
                         kVARS%sensible_heat, kVARS%latent_heat, kVARS%u_10m, kVARS%v_10m, kVARS%temperature_2m,        &
                         kVARS%humidity_2m, kVARS%surface_pressure, kVARS%longwave_up, kVARS%ground_heat_flux,          &
                         kVARS%soil_totalmoisture, kVARS%soil_deep_temperature, kVARS%roughness_z0, kVARS%ustar,        &
                         kVARS%snow_height, kVARS%canopy_vapor_pressure, kVARS%canopy_temperature,                      &
                         kVARS%veg_leaf_temperature, kVARS%coeff_momentum_drag, kVARS%coeff_heat_exchange,              &
                         kVARS%canopy_fwet, kVARS%snow_water_eq_prev, kVARS%water_table_depth, kVARS%water_aquifer,     &
                         kVARS%mass_leaf, kVARS%mass_root, kVARS%mass_stem, kVARS%mass_wood, kVARS%soil_carbon_fast,    &
                         kVARS%soil_carbon_stable, kVARS%eq_soil_moisture, kVARS%smc_watertable_deep, kVARS%recharge,   &
                         kVARS%recharge_deep, kVARS%storage_lake, kVARS%storage_gw, kVARS%mass_ag_grain,                &
                         kVARS%growing_degree_days, kVARS%plant_growth_stage, kVARS%temperature_2m_veg,                 &
                         kVARS%temperature_2m_bare, kVARS%mixing_ratio_2m_veg, kVARS%mixing_ratio_2m_bare,              &
                         kVARS%surface_rad_temperature, kVARS%net_ecosystem_exchange, kVARS%gross_primary_prod,         &
                         kVARS%net_primary_prod, kVARS%runoff_surface, kVARS%runoff_subsurface,                         &
                         kVARS%evap_canopy, kVARS%evap_soil_surface, kVARS%rad_absorbed_total, kVARS%rad_net_longwave,  &
                         kVARS%apar, kVARS%photosynthesis_total, kVARS%rad_absorbed_veg, kVARS%rad_absorbed_bare,       &
                         kVARS%stomatal_resist_total, kVARS%stomatal_resist_sun, kVARS%stomatal_resist_shade,           &
                         kVARS%lai, kVARS%sai, kVARS%snow_albedo_prev, kVARS%snow_age_factor, kVARS%canopy_water_ice,   &
                         kVARS%canopy_water_liquid, kVARS%vegetation_fraction_max, kVARS%crop_category,                 &
                         kVARS%date_planting, kVARS%date_harvest, kVARS%growing_season_gdd, kVARS%transpiration_rate,   &
                         kVARS%frac_within_gap, kVARS%frac_between_gap, kVARS%ground_temperature_canopy,                &
                         kVARS%ground_temperature_bare, kVARS%ch_veg, kVARS%ch_veg_2m, kVARS%ch_bare, kVARS%ch_bare_2m, &
                         kVARS%ch_under_canopy, kVARS%ch_leaf, kVARS%sensible_heat_veg, kVARS%sensible_heat_bare,       &
                         kVARS%sensible_heat_canopy, kVARS%evap_heat_veg, kVARS%evap_heat_bare, kVARS%evap_heat_canopy, &
                         kVARS%transpiration_heat, kVARS%ground_heat_veg, kVARS%ground_heat_bare, kVARS%snow_nlayers,   &
                         kVARS%net_longwave_veg, kVARS%net_longwave_bare, kVARS%net_longwave_canopy,                    &
                         kVARS%irr_frac_total, kVARS%irr_frac_sprinkler, kVARS%irr_frac_micro, kVARS%irr_frac_flood,    &
                         kVARS%irr_eventno_sprinkler, kVARS%irr_eventno_micro, kVARS%irr_eventno_flood,                 &
                         kVARS%irr_alloc_sprinkler, kVARS%irr_alloc_micro, kVARS%irr_alloc_flood, kVARS%irr_amt_flood,  &
                         kVARS%irr_evap_loss_sprinkler, kVARS%irr_amt_sprinkler, kVARS%irr_amt_micro,                   &
                         kVARS%evap_heat_sprinkler, kVARS%snowfall_ground, kVARS%rainfall_ground, kVARS%crop_type,      &
                         kVARS%ground_surf_temperature, kVARS%snow_temperature, kVARS%snow_layer_depth,                 &
                         kVARS%snow_layer_ice, kVARS%snow_layer_liquid_water, kVARS%soil_texture_1, kVARS%gecros_state, &
                         kVARS%soil_texture_2, kVARS%soil_texture_3, kVARS%soil_texture_4, kVARS%soil_sand_and_clay,    &
                         kVARS%vegetation_fraction_out, kVARS%latitude, kVARS%longitude, kVARS%cosine_zenith_angle,     &
                         kVARS%veg_type, kVARS%soil_type, kVARS%land_mask])

             call options%advect_vars([kVARS%potential_temperature, kVARS%water_vapor])

             call options%restart_vars( &
                         [kVARS%water_vapor, kVARS%potential_temperature, kVARS%precipitation, kVARS%temperature,       &
                         kVARS%density, kVARS%pressure_interface, kVARS%shortwave,                                      &
                         kVARS%longwave, kVARS%canopy_water, kVARS%snow_water_equivalent,                               &
                         kVARS%skin_temperature, kVARS%soil_water_content, kVARS%soil_temperature, kVARS%terrain,       &
                         kVARS%sensible_heat, kVARS%latent_heat, kVARS%u_10m, kVARS%v_10m, kVARS%temperature_2m,        &
                         kVARS%snow_height, kVARS%canopy_water_ice, kVARS%canopy_vapor_pressure, kVARS%canopy_temperature,    &  ! BK 2020/10/26
                         kVARS%humidity_2m, kVARS%surface_pressure, kVARS%longwave_up, kVARS%ground_heat_flux,          &
                         kVARS%soil_totalmoisture, kVARS%soil_deep_temperature, kVARS%roughness_z0, kVARS%veg_type])    ! BK uncommented 2021/03/20
                         ! kVARS%soil_type, kVARS%land_mask, kVARS%vegetation_fraction]
        endif

        if (options%physics%watersurface > 1) then
            call options%alloc_vars( &
                         [kVARS%sst, kVARS%ustar, kVARS%surface_pressure, kVARS%water_vapor,            &
                         kVARS%temperature, kVARS%sensible_heat, kVARS%latent_heat, kVARS%land_mask,    &
                         kVARS%humidity_2m, kVARS%temperature_2m, kVARS%skin_temperature, kVARS%u_10m, kVARS%v_10m])

             call options%advect_vars([kVARS%potential_temperature, kVARS%water_vapor])

             call options%restart_vars( &
                         [kVARS%sst, kVARS%potential_temperature, kVARS%water_vapor, kVARS%skin_temperature,        &
                         kVARS%surface_pressure, kVARS%sensible_heat, kVARS%latent_heat, kVARS%u_10m, kVARS%v_10m,  &
                         kVARS%humidity_2m, kVARS%temperature_2m])
        endif


    end subroutine lsm_var_request

    subroutine calc_exchange_coefficient(wind,tskin,airt,exchange_C)
        implicit none
        real, dimension(:,:),intent(inout) :: wind,tskin
        real, dimension(:,:,:),intent(inout) :: airt
        real,dimension(:,:),intent(inout) :: exchange_C

        ! Richardson number
        where(wind==0) wind=1e-5
        exchange_C = 0

        Ri = gravity/airt(:,1,:) * (airt(:,1,:)-tskin)*z_atm/(wind**2)

        ! print*,"--------------------------------------------------"
        ! print*, "Surface Richardson number"
        where(Ri<0)  exchange_C = lnz_atm_term * (1.0-(15.0*Ri)/(1.0+(base_exchange_term * sqrt((-1.0)*Ri))))
        where(Ri>=0) exchange_C = lnz_atm_term * 1.0/((1.0+15.0*Ri)*sqrt(1.0+5.0*Ri))

        where(exchange_C > MAX_EXCHANGE_C) exchange_C=MAX_EXCHANGE_C
        where(exchange_C < MIN_EXCHANGE_C) exchange_C=MIN_EXCHANGE_C
    end subroutine calc_exchange_coefficient


! eqn A11 in Appendix A.2 of Chen et al 1997 (see below for reference)
    subroutine F2_formula(F2, z_atm, zo, Ri)
        real, dimension(:,:), intent(inout) :: F2, z_atm, zo, Ri

        ! for the stable case from Mahrt (1987)
        where(Ri>=0) F2=exp(-Ri)
        ! for the unstable case from Holtslag and Beljaars (1989)
        where(Ri<0)  F2=(1-(15*Ri)/(1+((70.5*karman**2 * sqrt(-Ri * z_atm/zo))/(lnz_atm_term**2))) )

    end subroutine F2_formula
!From Appendix A.2 in Chen et al 1997
! Impact of Atmospheric Surface-layer Parameterizations in the new Land-surface Scheme of the Ncep Mesoscale ETA Model
! Boundary-Layer Meteorology 85:391-421
    subroutine calc_mahrt_holtslag_exchange_coefficient(wind,tskin,airt,znt, exchange_C)
        implicit none
        real, dimension(:,:),intent(inout) :: wind,tskin
        real, dimension(:,:,:),intent(inout) :: airt
        real,dimension(:,:),intent(inout) :: exchange_C, znt

        ! Richardson number
        where(wind==0) wind=1e-10
        Ri = gravity/airt(:,1,:) * (airt(:,1,:)-tskin)*z_atm/(wind**2)

        call F2_formula(base_exchange_term, z_atm,znt,Ri)

        exchange_C = karman**2 * base_exchange_term / lnz_atm_term**2

        where(exchange_C > MAX_EXCHANGE_C) exchange_C=MAX_EXCHANGE_C
        where(exchange_C < MIN_EXCHANGE_C) exchange_C=MIN_EXCHANGE_C
    end subroutine calc_mahrt_holtslag_exchange_coefficient

    subroutine surface_diagnostics(HFX, QFX, TSK, QSFC, CHS2, CQS2,T2, Q2, PSFC, &
                                    VEGFRAC, veg_type, land_mask, T2veg, T2bare, Q2veg, Q2bare)
        ! taken almost directly / exactly from WRF's module_sf_sfcdiags.F
        implicit none
        REAL, DIMENSION(ims:ime, jms:jme ), INTENT(IN)    ::  HFX, QFX, TSK, QSFC
        REAL, DIMENSION(ims:ime, jms:jme ), INTENT(INOUT) ::  Q2, T2
        REAL, DIMENSION(ims:ime, jms:jme ), INTENT(IN)    ::  PSFC, CHS2, CQS2
        REAL, DIMENSION(ims:ime, jms:jme ), INTENT(IN)    ::  T2veg, T2bare, Q2veg, Q2bare, VEGFRAC
        INTEGER, DIMENSION(ims:ime, jms:jme ), INTENT(IN) ::  land_mask, veg_type
        integer :: i,j, nx,ny
        real :: rho

        !$omp parallel default(shared), private(i,j,rho)
        nx=size(HFX,1)
        ny=size(HFX,2)
        !$omp do
        do j=jts,jte
            do i=its,ite
                RHO = PSFC(I,J)/(Rd * TSK(I,J))

                ! if ((domain%veg_type(i,j)/=13).and.(domain%veg_type(i,j)/=15).and.(domain%veg_type(i,j)/=16).and.(domain%veg_type(i,j)/=21)) then
                ! over glacier, urban and barren, noahmp veg 2m T is 0 or -9999e35
                if ((T2veg(i,j) > 200).and.(land_mask(i,j)==kLC_LAND)) then
                    T2(i,j) = VEGFRAC(i,j) * T2veg(i,j) &
                        + (1-VEGFRAC(i,j)) * T2bare(i,j)
                    Q2(i,j) = VEGFRAC(i,j) * Q2veg(i,j) &
                        + (1-VEGFRAC(i,j)) * Q2bare(i,j)
                else
                    ! over glacier we don't want to use the bare ground temperature though
                    if ((veg_type(i,j)/=15)              &
                        .and.(veg_type(i,j)/=21)         &
                        .and.(land_mask(i,j)==kLC_LAND)) then
                        T2(i,j) = T2bare(i,j)
                        Q2(i,j) = Q2bare(i,j)
                    else
                        if(CQS2(I,J).lt.1.E-3) then
                           Q2(I,J) = QSFC(I,J)
                        else
                           Q2(I,J) = QSFC(I,J) - QFX(I,J)/(RHO*CQS2(I,J))
                        endif
                        if(CHS2(I,J).lt.1.E-3) then
                           T2(I,J) = TSK(I,J)
                        else
                           T2(I,J) = TSK(I,J) - HFX(I,J)/(RHO*CP*CHS2(I,J))
                        endif
                    endif
                endif

                ! TH2(I,J) = T2(I,J)*(1.E5/PSFC(I,J))**ROVCP
            enddo
        enddo
        !$omp end do
        !$omp end parallel
    end subroutine surface_diagnostics

    subroutine apply_fluxes(domain,dt)
        ! add sensible and latent heat fluxes to the first atm level
        implicit none
        type(domain_t), intent(inout) :: domain
        real, intent(in) :: dt

        associate(density       => domain%density%data_3d,       &
                  sensible_heat => domain%sensible_heat%data_2d, &
                  latent_heat   => domain%latent_heat%data_2d,   &
                  dz            => domain%dz_interface%data_3d,  &
                  pii           => domain%exner%data_3d,         &
                  th            => domain%potential_temperature%data_3d, &
                  qv            => domain%water_vapor%data_3d    &
            )

        ! convert sensible heat flux to a temperature delta term
        ! (J/(s*m^2) * s / (J/(kg*K)) => kg*K/m^2) ... /((kg/m^3) * m) => K
        dTemp=(sensible_heat(its:ite,jts:jte) * dt/cp)  &
             / (density(its:ite,kts,jts:jte) * dz(its:ite,kts,jts:jte))
        ! add temperature delta and convert back to potential temperature
        th(its:ite,kts,jts:jte) = th(its:ite,kts,jts:jte) + (dTemp / pii(its:ite,kts,jts:jte))

        ! convert latent heat flux to a mixing ratio tendancy term
        ! (J/(s*m^2) * s / (J/kg) => kg/m^2) ... / (kg/m^3 * m) => kg/kg
        lhdQV=(latent_heat(its:ite,jts:jte) / LH_vaporization * dt) &
             / (density(its:ite,kts,jts:jte) * dz(its:ite,kts,jts:jte))
        ! add water vapor in kg/kg
        qv(its:ite,kts,jts:jte) = qv(its:ite,kts,jts:jte) + lhdQV

        ! enforce some minimum water vapor content... just in case
        where(qv(its:ite,kts,jts:jte) < SMALL_QV) qv(its:ite,kts,jts:jte) = SMALL_QV

        end associate

    end subroutine apply_fluxes

    subroutine allocate_noah_data(num_soil_layers)
        implicit none
        integer, intent(in) :: num_soil_layers
        integer :: i

        ITIMESTEP=1

        allocate(SMSTAV(ims:ime,jms:jme))
        SMSTAV = 0.5 !average soil moisture available for transp (between SMCWLT and SMCMAX)
        allocate(SFCRUNOFF(ims:ime,jms:jme))
        SFCRUNOFF = 0
        allocate(UDRUNOFF(ims:ime,jms:jme))
        UDRUNOFF = 0
        allocate(SNOW(ims:ime,jms:jme))
        SNOW = 0
        allocate(SNOWC(ims:ime,jms:jme))
        SNOWC = 0
        allocate(SNOWH(ims:ime,jms:jme))
        SNOWH = 0
        allocate(ACSNOW(ims:ime,jms:jme))
        ACSNOW = 0
        allocate(ACSNOM(ims:ime,jms:jme))
        ACSNOM = 0
        allocate(SNOALB(ims:ime,jms:jme))
        SNOALB = 0.8

        allocate(QGH(ims:ime,jms:jme))
        QGH = 0.02 ! saturated mixing ratio at ~20C
        allocate(GSW(ims:ime,jms:jme))
        GSW = 0

        allocate(ALBEDO(ims:ime,jms:jme))
        ALBEDO = 0.17
        allocate(ALBBCK(ims:ime,jms:jme))
        ALBBCK = 0.17 !?
        allocate(XICE(ims:ime,jms:jme))
        XICE = 0
        allocate(EMISS(ims:ime,jms:jme))
        EMISS = 0.95
        allocate(EMBCK(ims:ime,jms:jme))
        EMBCK = 0.95
        allocate(CPM(ims:ime,jms:jme))
        CPM = 0
        allocate(SR(ims:ime,jms:jme))
        SR = 0
        allocate(CHKLOWQ(ims:ime,jms:jme))
        CHKLOWQ = 0
        allocate(QZ0(ims:ime,jms:jme))
        QZ0 = 0 ! used to check for saturation? but only relevant if myj == True

        allocate(FLX4_2D(ims:ime,jms:jme))
        allocate(FVB_2D(ims:ime,jms:jme))
        allocate(FBUR_2D(ims:ime,jms:jme))
        allocate(FGSN_2D(ims:ime,jms:jme))

        allocate(SHDMIN(ims:ime,jms:jme))
        SHDMIN = 0
        allocate(SHDMAX(ims:ime,jms:jme))
        SHDMAX = 100
        allocate(SNOTIME(ims:ime,jms:jme))
        SNOTIME = 0
        allocate(SNOPCX(ims:ime,jms:jme))
        SNOPCX = 0
        allocate(POTEVP(ims:ime,jms:jme))
        POTEVP = 0
        allocate(SMCREL(ims:ime,num_soil_layers,jms:jme))
        SMCREL = 0
        allocate(RIB(ims:ime,jms:jme))
        RIB = 0
        allocate(NOAHRES(ims:ime,jms:jme))
        NOAHRES = 0
        allocate(VEGFRAC(ims:ime,jms:jme))
        VEGFRAC = 50

        allocate(day_frac(ims:ime))
        allocate(solar_elevation(ims:ime))

        XICE_THRESHOLD = 1
        RDLAI2D = .false. !TLE check back on this one
        USEMONALB = .false.
        MYJ = .false.
        FRPCPN = .false. ! set this to true and calculate snow ratio to use microphysics based snow/rain partitioning
        ua_phys = .false.

        allocate(SH2O(ims:ime,num_soil_layers,jms:jme))
        SH2O = 0.25

        allocate(Zs(num_soil_layers))
        allocate(DZs(num_soil_layers))
        DZs = [0.1,0.3,0.6,1.0]
        Zs(1) = DZs(1)/2
        do i = 2,num_soil_layers
            Zs(i) = Zs(i-1) + DZs(i)/2 + DZs(i-1)/2
        end do

    end subroutine allocate_noah_data

    subroutine lsm_init(domain,options)
        implicit none
        type(domain_t), intent(inout) :: domain
        type(options_t),intent(in)    :: options
        integer :: i

        if (options%physics%landsurface == 0) return

        if (this_image()==1) write(*,*) "Initializing LSM"

        if (this_image()==1) write(*,*) "    max soil_deep_temperature on init: ", maxval(domain%soil_deep_temperature%data_2d)
        if (this_image()==1) write(*,*) "    max skin_temperature on init: ", maxval(domain%skin_temperature%data_2d)

        exchange_term = 1

        ! module level variables for easy access... need to think about tiling to permit halo processing separately.
        ids = domain%grid%ids
        ide = domain%grid%ide
        jds = domain%grid%jds
        jde = domain%grid%jde
        kds = domain%grid%kds
        kde = domain%grid%kde
        ims = domain%grid%ims
        ime = domain%grid%ime
        jms = domain%grid%jms
        jme = domain%grid%jme
        kms = domain%grid%kms
        kme = domain%grid%kme
        its = domain%grid%its
        ite = domain%grid%ite
        jts = domain%grid%jts
        jte = domain%grid%jte
        kts = domain%grid%kts
        kte = domain%grid%kte

        allocate(dTemp(its:ite,jts:jte))
        dTemp = 0
        allocate(lhdQV(its:ite,jts:jte))
        lhdQV = 0
        allocate(Z0(ims:ime,jms:jme))
        Z0 = domain%roughness_z0%data_2d ! this should get updated by the LSM(?)
        allocate(QSFC(ims:ime,jms:jme))
        QSFC = domain%water_vapor%data_3d(:,kms,:) ! this should get updated by the lsm
        allocate(Ri(ims:ime,jms:jme))
        Ri = 0
        allocate(z_atm(ims:ime,jms:jme))
        z_atm = 50

        allocate(lnz_atm_term(ims:ime,jms:jme))
        lnz_atm_term = 0.1

        allocate(base_exchange_term(ims:ime,jms:jme))
        base_exchange_term = 0.01

        allocate(QFX(ims:ime,jms:jme))
        QFX = 0

        allocate(current_precipitation(ims:ime,jms:jme))
        current_precipitation = 0

        allocate(windspd(ims:ime,jms:jme))
        windspd = 3

        ! NOTE, these fields have probably not been initialized yet...
        ! windspd = sqrt(domain%u10**2+domain%v10**2)

        allocate(CHS(ims:ime,jms:jme))
        CHS = 0.01

        allocate(CHS2(ims:ime,jms:jme))
        CHS2 = 0.01

        allocate(CQS2(ims:ime,jms:jme))
        CQS2 = 0.01


        allocate(RAINBL(ims:ime,jms:jme))
        RAINBL = domain%accumulated_precipitation%data_2d  ! used to store last time step accumulated precip so that it can be subtracted from the current step
                            ! set to domain%rain incase this is a restart run and rain is non-zero to start
        allocate(rain_bucket(ims:ime,jms:jme))
        rain_bucket = domain%precipitation_bucket  ! used to store last time step accumulated precip so that it can be subtracted from the current step


        ! initial guesses (not needed?)
        domain%temperature_2m%data_2d = domain%temperature%data_3d(:,kms,:)
        domain%humidity_2m%data_2d = domain%water_vapor%data_3d(:,kms,:)

        if (options%physics%landsurface==kLSM_SIMPLE) then
            write(*,*) "    Simple LSM (may not work?)"
            stop "Simple LSM not settup, choose a different LSM options"
            ! call lsm_simple_init(domain,options)
        endif
        ! Noah Land Surface Model
        if (options%physics%landsurface==kLSM_NOAH) then
            if (this_image()==1) write(*,*) "    Noah LSM"

            num_soil_layers=4

            ! if (this_image()==1) then
            !     write(*,*) "    options%parameters%external_files: ", trim(options%parameters%external_files)
            !     write(*,*) "    options%parameters%restart: ", options%parameters%restart
            !     write(*,*) "    options%parameters%rho_snow_ext ", trim(options%parameters%rho_snow_ext)
            !     write(*,*) "    options%parameters%swe_ext ", trim(options%parameters%swe_ext )
            ! endif

            if (options%parameters%rho_snow_ext /="" .AND. options%parameters%swe_ext /="") then ! calculate snowheight from external swe and density, but only if both are provided. (Swe alone will give FNDSNW = F)
                FNDSNOWH = .True.
                if (this_image()==1) write(*,*) "    Find snow height in file i.s.o. calculating them from SWE: FNDSNOWH=", FNDSNOWH
            elseif(options%parameters%hsnow_ext /="" ) then  ! read in external snowheight if supplied
                FNDSNOWH= .True.
                if (this_image()==1) write(*,*) "    Find snow height in file i.s.o. calculating them from SWE: FNDSNOWH=", FNDSNOWH
            elseif(options%parameters%restart) then   ! If restarting read in snow height, but only if this is in restart file?
                FNDSNOWH= .True.
                if (this_image()==1) write(*,*) "    Find snow height in file i.s.o. calculating them from SWE: FNDSNOWH=", FNDSNOWH
            else
                FNDSNOWH=.False. ! calculate SNOWH from SNOW
            endif

            FNDSOILW=.False. ! calculate SOILW (this parameter is ignored in LSM_NOAH_INIT)
            RDMAXALB=.False.

            ISURBAN = options%lsm_options%urban_category
            ISICE   = options%lsm_options%ice_category
            ISWATER = options%lsm_options%water_category
            MMINLU  = options%lsm_options%LU_Categories !"MODIFIED_IGBP_MODIS_NOAH"

            call allocate_noah_data(num_soil_layers)

            if (options%lsm_options%monthly_vegfrac) then
                VEGFRAC = domain%vegetation_fraction%data_3d(:, domain%model_time%month, :)
            else
                VEGFRAC = domain%vegetation_fraction%data_3d(:, 1, :)
            endif
            cur_vegmonth = domain%model_time%month

            ! save the canopy water in a temporary variable in case this is a restart run because lsm_init resets it to 0
            CQS2 = domain%canopy_water%data_2d
            ! prevents init from failing when processing water points that may have "soil_t"=0
            where(domain%soil_temperature%data_3d<200) domain%soil_temperature%data_3d=200
            where(domain%soil_water_content%data_3d<0.0001) domain%soil_water_content%data_3d=0.0001

            call LSM_NOAH_INIT( VEGFRAC,                             &
                                domain%snow_water_equivalent%data_2d,& !SNOW, &  BK 18/03/2021
                                SNOWC,                               &
                                domain%snow_height%data_2d,          & !SNOWH, &   BK 18/03/2021
                                domain%canopy_water%data_2d,         &
                                domain%soil_temperature%data_3d,     & !-- SMSTAV      Soil moisture availability for evapotranspiration ( fraction between SMCWLT and SMCMXA)
                                domain%soil_water_content%data_3d,   &
                                SFCRUNOFF,                           &
                                UDRUNOFF,                            &
                                ACSNOW,                              &
                                ACSNOM,                              &
                                domain%veg_type,                     &
                                domain%soil_type,                    &
                                domain%soil_temperature%data_3d,     &
                                domain%soil_water_content%data_3d,   &
                                SH2O,                                &
                                ZS,                                  &
                                DZS,                                 &
                                MMINLU,                              &
                                SNOALB,                              &
                                FNDSOILW,                            &
                                FNDSNOWH,                            &
                                RDMAXALB,                            &
                                num_soil_layers,                     &
                                .False.,                             & ! nlayers, is_restart (can't yet)
                                .True. ,                             & ! allowed_to_read (e.g. soilparm.tbl)
                                ids,ide, jds,jde, kds,kde,           &
                                ims,ime, jms,jme, kms,kme,           &
                                its,ite, jts,jte, kts,kte  )

            domain%canopy_water%data_2d = CQS2
            CQS2=0.01
            where(domain%veg_type==ISWATER) domain%land_mask=kLC_WATER ! ensure VEGTYPE (land cover) and land-sea mask are consistent
        endif

        ! Noah-MP Land Surface Model
        if (options%physics%landsurface==kLSM_NOAHMP) then
            if (this_image()==1) write(*,*) "    Noah-MP LSM"

            num_soil_layers=4

            ! if (this_image()==1) then
            !     write(*,*) "    options%parameters%external_files: ", trim(options%parameters%external_files)
            !     write(*,*) "    options%parameters%restart: ", options%parameters%restart
            !     write(*,*) "    options%parameters%rho_snow_ext ", trim(options%parameters%rho_snow_ext)
            !     write(*,*) "    options%parameters%swe_ext ", trim(options%parameters%swe_ext )
            ! endif

            if (options%parameters%rho_snow_ext /="" .AND. options%parameters%swe_ext /="") then ! calculate snowheight from external swe and density, but only if both are provided. (Swe alone will give FNDSNW = F)
                FNDSNOWH = .True.
                if (this_image()==1) write(*,*) "    Find snow height in file i.s.o. calculating them from SWE: FNDSNOWH=", FNDSNOWH
            elseif(options%parameters%hsnow_ext /="" ) then  ! read in external snowheight if supplied
                FNDSNOWH= .True.
                if (this_image()==1) write(*,*) "    Find snow height in file i.s.o. calculating them from SWE: FNDSNOWH=", FNDSNOWH
            elseif(options%parameters%restart) then   ! If restarting read in snow height, but only if this is in restart file?
                FNDSNOWH= .True.
                if (this_image()==1) write(*,*) "    Find snow height in file i.s.o. calculating them from SWE: FNDSNOWH=", FNDSNOWH
            else
                FNDSNOWH=.False. ! calculate SNOWH from SNOW
            endif

            FNDSOILW=.False. ! calculate SOILW (this parameter is ignored in LSM_NOAH_INIT)
            RDMAXALB=.False.

            ISURBAN = options%lsm_options%urban_category
            ISICE   = options%lsm_options%ice_category
            ISWATER = options%lsm_options%water_category
            MMINLU  = options%lsm_options%LU_Categories !"MODIFIED_IGBP_MODIS_NOAH"

            call allocate_noah_data(num_soil_layers)

            if (options%lsm_options%monthly_vegfrac) then
                VEGFRAC = domain%vegetation_fraction%data_3d(:, domain%model_time%month, :)
            else
                VEGFRAC = domain%vegetation_fraction%data_3d(:, 1, :)
            endif
            cur_vegmonth = domain%model_time%month

            ! save the canopy water in a temporary variable in case this is a restart run because lsm_init resets it to 0
            CQS2 = domain%canopy_water%data_2d
            ! prevents init from failing when processing water points that may have "soil_t"=0
            where(domain%soil_temperature%data_3d<200) domain%soil_temperature%data_3d=200
            where(domain%soil_water_content%data_3d<0.0001) domain%soil_water_content%data_3d=0.0001

            ! Hard-coded Noah-MP input options (read in from namelist in future); TLE
            IDVEG = 1            ! dynamic vegetation (1 = OFF; 2 = ON)
            IOPT_CRS = 1         ! canopy stomatal resistance (1 = Ball-Berry; 2 = Jarvis)
            IOPT_BTR = 1         ! soil moisture factor for stomatal resistance (1 = Noah; 2 = CLM; 3 = SSiB)
            IOPT_RUN = 1         ! runoff and gw (1 = SIMGM; 2 = SIMTOP; 3 = Schaake96; 4 = BATS)
            IOPT_SFC = 1         ! surface layer drag coefficient (CH & CM) (1 = M-O; 2 = Chen97)
            IOPT_FRZ = 1         ! supercooled liquid water (1 = NY06; 2 = Koren99)
            IOPT_INF = 1         ! frozen soil permeability (1 = NY06; 2 = Koren99)
            IOPT_RAD = 1         ! radiation transfer (1 = gap=F(3D,cosz); 2 = gap=0; 3 = gap=1-Fveg)
            IOPT_ALB = 1         ! snow surface albedo (1 = BATS; 2 = CLASS; 3 = Noah)
            IOPT_SNF = 1         ! rain/snow partitioning (1 = Jordan91; 2 = BATS; 3 = CLASS)
            IOPT_TBOT = 1        ! lower boundary of soil temperature (1 = zero-flux; 2 = Noah)
            IOPT_STC = 1         ! snow/soil temp. time scheme
            IOPT_GLA = 1         ! glacier option (1 = phase change; 2 = simple)
            IOPT_RSF = 1         ! surface resistance (1 = Sakaguchi/Zeng; 2 = Sellers; 3 = modified Sellers; 4 = 1+snow)
            IOPT_SOIL = 1        ! soil config. option (1 = homogeneous with depth; 2 & 3 = variable with depth--not currently set up)
            IOPT_PEDO = 1        ! soil pedotransfer function option
            IOPT_CROP = 0        ! crop model option (0 = none; 1 = Liu et al.; 2 = Gecros)
            IOPT_IRR = 0         ! irrigation scheme (0 = OFF; 1 = ON)
            IOPT_IRRM = 0        ! irrigation method
            IZ0TLND = 0          ! option of Chen adjustment of Czil (not used)
            SF_URBAN_PHYSICS = 0 ! urban physics (0 = off)

            !allocate dummy variable that doesn't do anything
            allocate(chstarxy(ims:ime,jms:jme))
            chstarxy = 0

            call NOAHMP_INIT ( MMINLU,                                  &
                                domain%snow_water_equivalent%data_2d,   &
                                domain%snow_height%data_2d,             &
                                domain%canopy_water%data_2d,            &
                                domain%soil_type,                       &
                                domain%veg_type,                        &
                                domain%latitude%data_2d,                &
                                domain%soil_temperature%data_3d,        &
                                domain%soil_water_content%data_3d,      &
                                SH2O , DZS ,                            &
                                FNDSOILW , FNDSNOWH ,                   &
                                domain%skin_temperature%data_2d,        &
                                domain%snow_nlayers,                    &
                                domain%veg_leaf_temperature%data_2d,    &
                                domain%ground_surf_temperature%data_2d, &
                                domain%canopy_water_ice%data_2d,        &
                                domain%soil_deep_temperature%data_2d,   &
                                XICE,                                   &
                                domain%canopy_water_liquid%data_2d,     &
                                domain%canopy_vapor_pressure%data_2d,   &
                                domain%canopy_temperature%data_2d,      &
                                domain%coeff_momentum_drag%data_2d,     &
                                domain%coeff_heat_exchange%data_2d,     &
                                domain%canopy_fwet%data_2d,             &
                                domain%snow_water_eq_prev%data_2d,      &
                                domain%snow_albedo_prev%data_2d,        &
                                domain%snowfall_ground%data_2d,         &
                                domain%rainfall_ground%data_2d,         &
                                domain%storage_lake%data_2d,            &
                                domain%water_table_depth%data_2d,       &
                                domain%water_aquifer%data_2d,           &
                                domain%storage_gw%data_2d,              &
                                domain%snow_temperature%data_3d,        &
                                domain%snow_layer_depth%data_3d,        &
                                domain%snow_layer_ice%data_3d,          &
                                domain%snow_layer_liquid_water%data_3d, &
                                domain%mass_leaf%data_2d,               &
                                domain%mass_root%data_2d,               &
                                domain%mass_stem%data_2d,               &
                                domain%mass_wood%data_2d,               &
                                domain%soil_carbon_stable%data_2d,      &
                                domain%soil_carbon_fast%data_2d,        &
                                domain%lai%data_2d,                     &
                                domain%sai%data_2d,                     &
                                domain%mass_ag_grain%data_2d,           &
                                domain%growing_degree_days%data_2d,     &
                                domain%crop_type%data_3d,               &
                                domain%crop_category,                   &
                                domain%irr_eventno_sprinkler,           &
                                domain%irr_eventno_micro,               &
                                domain%irr_eventno_flood,               &
                                domain%irr_alloc_sprinkler%data_2d,     &
                                domain%irr_alloc_micro%data_2d,         &
                                domain%irr_alloc_flood%data_2d,         &
                                domain%irr_evap_loss_sprinkler%data_2d, &
                                domain%irr_amt_sprinkler%data_2d,       &
                                domain%irr_amt_micro%data_2d,           &
                                domain%irr_amt_flood%data_2d,           &
                                domain%evap_heat_sprinkler%data_2d,     &
                                domain%temperature_2m_veg%data_2d,      &
                                domain%temperature_2m_bare%data_2d,     &
                                chstarxy,                               &   !doesn't do anything -_-
                                num_soil_layers,                        &
                                .False.,                                &    !restart
                                .True.,                                 &    !allowed_to_read
                                IOPT_RUN,  IOPT_CROP, IOPT_IRR, IOPT_IRRM, &
                                SF_URBAN_PHYSICS,                         &  ! urban scheme
                                ids,ide, jds,jde, kds,kde,                &
                                ims,ime, jms,jme, kms,kme,                &
                                its,ite, jts,jte, kts,kte)

  !                           TLE: GROUNDWATER OFF FOR NOW
  !                                   smoiseq  ,smcwtdxy ,rechxy   ,deeprechxy, areaxy, dx, dy, msftx, msfty,&     ! Optional groundwater
  !                                   wtddt    ,stepwtd  ,dt       ,qrfsxy     ,qspringsxy  , qslatxy    ,  &      ! Optional groundwater
  !                                   fdepthxy ,ht     ,riverbedxy ,eqzwt     ,rivercondxy ,pexpxy       ,  &      ! Optional groundwater
  !                                   rechclim,                                                             &      ! Optional groundwater
  !                                   gecros_state)                                                                ! Optional gecros crop

            domain%canopy_water%data_2d = CQS2
            CQS2=0.01
            where(domain%veg_type==ISWATER) domain%land_mask=kLC_WATER ! ensure VEGTYPE (land cover) and land-sea mask are consistent
        endif

        ! defines the height of the middle of the first model level
        z_atm = domain%z%data_3d(:,kts,:) - domain%terrain%data_2d
        lnz_atm_term = log((z_atm+Z0)/Z0)
        if (exchange_term==1) then
            base_exchange_term=(75*karman**2 * sqrt((z_atm+Z0)/Z0)) / (lnz_atm_term**2)
            lnz_atm_term=(karman/lnz_atm_term)**2
        endif

        update_interval=options%lsm_options%update_interval
        last_model_time=-999

    end subroutine lsm_init


    subroutine lsm(domain,options,dt)
        implicit none

        type(domain_t), intent(inout) :: domain
        type(options_t),intent(in)    :: options
        real, intent(in) :: dt
        real ::lsm_dt
        integer :: nx,ny,i,j

        if (options%physics%landsurface == 0) return

        if (last_model_time==-999) then
            last_model_time = domain%model_time%seconds()-update_interval
        endif
        nx=size(domain%water_vapor%data_3d,1)
        ny=size(domain%water_vapor%data_3d,3)
        if ((domain%model_time%seconds() - last_model_time) >= update_interval) then
            lsm_dt = domain%model_time%seconds() - last_model_time
            last_model_time = domain%model_time%seconds()

            ! if (this_image()==1) write(*,*) "    lsm start: snow_water_equivalent max:", MAXVAL(domain%snow_water_equivalent%data_2d)

            ! exchange coefficients
            windspd = sqrt(domain%u_10m%data_2d**2 + domain%v_10m%data_2d**2)
            if (exchange_term==1) then
                call calc_exchange_coefficient(windspd,domain%skin_temperature%data_2d,domain%temperature%data_3d,CHS)
            elseif (exchange_term==2) then
                call calc_mahrt_holtslag_exchange_coefficient(windspd,domain%skin_temperature%data_2d,domain%temperature%data_3d,domain%roughness_z0%data_2d,CHS)
            endif

            ! --------------------------------------------------
            ! First handle the open water surface options
            ! --------------------------------------------------
            ! if (options%physics%watersurface==kWATER_BASIC) then
                ! Note, do nothing because QFX and QSFC are only used for to calculate diagnostic
                !    T2m and Q2m.  However, the fluxes and stability terms are not coordinated, so
                !    This leads to problems in the current formulation and this has been removed.
                ! do j=1,ny
                !     do i=1,nx
                !         if (domain%landmask(i,j)==kLC_WATER) then
                !             QFX(i,j) = domain%latent_heat(i,j) / LH_vaporization
                !             QSFC(i,j)=sat_mr(domain%T2m(i,j),domain%psfc(i,j))
                !         endif
                !     enddo
                ! enddo
            ! else
            if (options%physics%watersurface==kWATER_SIMPLE) then

                call water_simple(domain%sst%data_2d,                   &
                                  domain%surface_pressure%data_2d,      &
                                  windspd,                              &
                                  domain%ustar,                         &
                                  domain%water_vapor%data_3d,           &
                                  domain%temperature%data_3d,           &
                                  domain%sensible_heat%data_2d,         &
                                  domain%latent_heat%data_2d,           &
                                  z_atm, domain%roughness_z0%data_2d,   &
                                  domain%land_mask,                     &
                                  QSFC,                                 &
                                  QFX,                                  &
                                  domain%skin_temperature%data_2d)
            endif

            where(windspd<1) windspd=1 ! minimum wind speed to prevent the exchange coefficient from blowing up
            CHS = CHS * windspd
            CHS2 = CHS
            CQS2 = CHS

            ! --------------------------------------------------
            ! Now handle the land surface options
            ! --------------------------------------------------
            ! if (options%physics%landsurface==kLSM_BASIC) then
                ! call lsm_basic(domain,options,lsm_dt)
                ! Note, do nothing because QFX and QSFC are only used for to calculate diagnostic
                !    T2m and Q2m.  However, the fluxes and stability terms are not coordinated, so
                !    This leads to problems in the current formulation and this has been removed.
                ! do j=1,ny
                !     do i=1,nx
                !         if (domain%landmask(i,j)==kLC_LAND) then
                !             QFX(i,j) = domain%latent_heat(i,j) / LH_vaporization
                !             QSFC(i,j)=max(domain%water_vapor%data_3d(i,1,j),0.5*sat_mr(domain%T2m(i,j),domain%psfc(i,j)))
                !         endif
                !     enddo
                ! enddo


            ! else
            if (options%physics%landsurface == kLSM_SIMPLE) then
                write(*,*) "--------------------------"
                stop "Simple LSM not implemented yet"
                ! call lsm_simple(domain%th,domain%pii,domain%qv,domain%current_rain, domain%current_snow,domain%p_inter, &
                !                 domain%swdown,domain%lwdown, sqrt(domain%u10**2+domain%v10**2), &
                !                 domain%sensible_heat%data_2d, domain%latent_heat, domain%ground_heat_flux, &
                !                 domain%skin_t, domain%soil_t, domain%soil_vwc, domain%snow_swe, &
                !                 options,lsm_dt)

            else if (options%physics%landsurface == kLSM_NOAH) then
                ! Call the Noah Land Surface Model

                ! 2m saturated mixing ratio
                do j=jms,jme
                    do i=ims,ime
                        if (domain%land_mask(i,j) == kLC_LAND) then
                            QGH(i,j) = sat_mr(domain%temperature_2m%data_2d(i,j),domain%surface_pressure%data_2d(i,j))
                        endif
                    enddo
                enddo
                if (options%lsm_options%monthly_vegfrac) then
                    if (cur_vegmonth /= domain%model_time%month) then
                        VEGFRAC = domain%vegetation_fraction%data_3d(:, domain%model_time%month, :)
                        cur_vegmonth = domain%model_time%month
                    endif
                endif

                ! if (this_image()==1) write(*,*) "    lsm start: accumulated_precipitation max:", MAXVAL(domain%accumulated_precipitation%data_2d)
                ! if (this_image()==1) write(*,*) "    lsm start: RAINBL max:", MAXVAL(RAINBL)
                ! if (this_image()==1) write(*,*) "    lsm start: domain%precipitation_bucket max:", MAXVAL(domain%precipitation_bucket)
                ! if (this_image()==1) write(*,*) "    lsm start: rain_bucket max:", MAXVAL(rain_bucket)


                ! RAINBL(i,j) = [kg m-2]   RAINBL = domain%accumulated_precipitation%data_2d  ! used to store last time step accumulated precip so that it can be subtracted from the current step
                current_precipitation = (domain%accumulated_precipitation%data_2d-RAINBL)+(domain%precipitation_bucket-rain_bucket)*kPRECIP_BUCKET_SIZE
                call lsm_noah(domain%dz_interface%data_3d,                &
                            domain%water_vapor%data_3d,                   &
                            domain%pressure_interface%data_3d,            &
                            domain%temperature%data_3d,                   &
                            domain%skin_temperature%data_2d,              &
                            domain%sensible_heat%data_2d,                 &
                            QFX,                                          &
                            domain%latent_heat%data_2d,                   &
                            domain%ground_heat_flux%data_2d,              &
                            QGH,                                          &
                            GSW,                                          &
                            domain%shortwave%data_2d,                     &
                            domain%longwave%data_2d,                      &
                            SMSTAV,                                       &
                            domain%soil_totalmoisture%data_2d,            &  ! this is not defined on lsm_init (BK 2021/03/20)
                            SFCRUNOFF,                                    &
                            UDRUNOFF,                                     &
                            domain%veg_type,                              &
                            domain%soil_type,                             &
                            ISURBAN,                                      &
                            ISICE,                                        &
                            VEGFRAC,                                      &
                            ALBEDO,                                       &
                            ALBBCK,                                       &
                            domain%roughness_z0%data_2d,                  &
                            Z0,                                           &
                            domain%soil_deep_temperature%data_2d,         &
                            real(domain%land_mask),                       &
                            XICE,                                         &
                            EMISS,                                        &
                            EMBCK,                                        &
                            SNOWC,                                        &
                            QSFC,                                         &
                            current_precipitation,                        &  ! RAINBL
                            MMINLU,                                       &
                            num_soil_layers,                              &
                            lsm_dt,                                       &
                            DZS,                                          &
                            ITIMESTEP,                                    &
                            domain%soil_water_content%data_3d,            &
                            domain%soil_temperature%data_3d,              &
                            domain%snow_water_equivalent%data_2d,         &
                            domain%canopy_water%data_2d,                  &
                            CHS,                                          &
                            CHS2,                                         &
                            CQS2,                                         &
                            CPM,                                          &
                            ROVCP,                                        &
                            SR,                                           &
                            chklowq,                                      &
                            domain%lai%data_2d,                           &
                            qz0,                                          & !H
                            myj,frpcpn,                                   &
                            SH2O,                                         &
                            domain%snow_height%data_2d,                   &     !SNOWH,                                   & !H
                            SNOALB,SHDMIN,SHDMAX,                         & !I
                            SNOTIME,                                      & !?
                            ACSNOM,ACSNOW,                                & !O
                            SNOPCX,                                       & !O
                            POTEVP,                                       & !O
                            SMCREL,                                       & !O
                            XICE_THRESHOLD,                               &
                            RDLAI2D,USEMONALB,                            &
                            Ri,                                           & !I
                            NOAHRES,                                      &
                            ua_phys,flx4_2d,fvb_2d,fbur_2d,fgsn_2d,       & ! Noah UA changes
                            ids,ide, jds,jde, kds,kde,                    &
                            ims,ime, jms,jme, kms,kme,                    &
                            its,ite, jts,jte, kts,kte)

                ! now that znt (roughness_z0) has been updated, we need to recalculate terms
                lnz_atm_term = log((z_atm+domain%roughness_z0%data_2d)/domain%roughness_z0%data_2d)
                if (exchange_term==1) then
                    base_exchange_term=(75*karman**2 * sqrt((z_atm+domain%roughness_z0%data_2d)/domain%roughness_z0%data_2d)) / (lnz_atm_term**2)
                    lnz_atm_term=(karman/lnz_atm_term)**2
                endif

                ! note this is more or less just diagnostic and could be removed
                domain%longwave_up%data_2d = stefan_boltzmann * EMISS * domain%skin_temperature%data_2d**4
                RAINBL = domain%accumulated_precipitation%data_2d
                rain_bucket = domain%precipitation_bucket
            else if (options%physics%landsurface == kLSM_NOAHMP) then
                ! Call the Noah-MP Land Surface Model

                ! 2m saturated mixing ratio
                do j=jms,jme
                    do i=ims,ime
                        if (domain%land_mask(i,j) == kLC_LAND) then
                            QGH(i,j) = sat_mr(domain%temperature_2m%data_2d(i,j),domain%surface_pressure%data_2d(i,j))
                        endif
                    enddo
                enddo
                if (options%lsm_options%monthly_vegfrac) then
                    if (cur_vegmonth /= domain%model_time%month) then
                        VEGFRAC = domain%vegetation_fraction%data_3d(:, domain%model_time%month, :)
                        cur_vegmonth = domain%model_time%month
                    endif
                endif

                !more parameters
                landuse_name = options%lsm_options%LU_Categories            !test whether this works or if we need something separate

                ! if (this_image()==1) write(*,*) "    lsm start: accumulated_precipitation max:", MAXVAL(domain%accumulated_precipitation%data_2d)
                ! if (this_image()==1) write(*,*) "    lsm start: RAINBL max:", MAXVAL(RAINBL)
                ! if (this_image()==1) write(*,*) "    lsm start: domain%precipitation_bucket max:", MAXVAL(domain%precipitation_bucket)
                ! if (this_image()==1) write(*,*) "    lsm start: rain_bucket max:", MAXVAL(rain_bucket)

                current_precipitation = (domain%accumulated_precipitation%data_2d-RAINBL)+(domain%precipitation_bucket-rain_bucket)*kPRECIP_BUCKET_SIZE

!                do I = ims,ime
!                  do J = jms,jme
!                    call calc_declin(domain%model_time%day_of_year(),real(domain%model_time%hour),real(domain%model_time%minute),real(domain%model_time%second),domain%latitude%data_2d(I,J),domain%longitude%data_2d(I,J),domain%cos_zenith%data_2d(I,J))
!                  enddo
!                enddo


                do j = jms,jme
                    solar_elevation  = calc_solar_elevation(date=domain%model_time, lon=domain%longitude%data_2d, &
                                    j=j, ims=ims,ime=ime,jms=jms,jme=jme,its=its,ite=ite,day_frac=day_frac)
                    domain%cosine_zenith_angle%data_2d(its:ite,j)=sin(solar_elevation(its:ite))
                enddo

                call noahmplsm(ITIMESTEP,                              &
                             domain%model_time%year,                   &
                             domain%model_time%day_of_year(),          &
                             domain%cosine_zenith_angle%data_2d,       &
                             domain%latitude%data_2d,                  &
                             domain%longitude%data_2d,                 &
                             domain%dz_interface%data_3d,              &
                             lsm_dt,                                   &
                             DZS,                                      &
                             num_soil_layers,                          &
                             domain%dx,                                &
                             domain%veg_type,                          &
                             domain%soil_type,                         &
              	             VEGFRAC,                                  &
                             domain%vegetation_fraction_max%data_2d,   &
                             domain%soil_deep_temperature%data_2d,     &
                             real(domain%land_mask),                   &
                             XICE,                                     &
                             XICE_THRESHOLD,                           &
                             domain%crop_category,                     &  !only used if iopt_crop>0; not currently set up
                             domain%date_planting%data_2d,             &  !only used if iopt_crop>0; not currently set up
                             domain%date_harvest%data_2d,              &  !only used if iopt_crop>0; not currently set up
                             domain%growing_season_gdd%data_2d,        &  !only used if iopt_crop>0; not currently set up
                             IDVEG, IOPT_CRS,  IOPT_BTR, IOPT_RUN,     &
                             IOPT_SFC, IOPT_FRZ, IOPT_INF, IOPT_RAD,   &
                             IOPT_ALB, IOPT_SNF, IOPT_TBOT, IOPT_STC,  &
                             IOPT_GLA, IOPT_RSF, IOPT_SOIL,IOPT_PEDO,  &
                             IOPT_CROP, IOPT_IRR, IOPT_IRRM, IZ0TLND,  &
                             SF_URBAN_PHYSICS,                         &
                             domain%soil_sand_and_clay%data_3d,        &  ! only used if iopt_soil = 3
                             domain%soil_texture_1%data_2d,            &  ! only used if iopt_soil = 2
                             domain%soil_texture_2%data_2d,            &  ! only used if iopt_soil = 2
                             domain%soil_texture_3%data_2d,            &  ! only used if iopt_soil = 2
                             domain%soil_texture_4%data_2d,            &  ! only used if iopt_soil = 2
                             domain%temperature%data_3d,               &
                             domain%water_vapor%data_3d,               &
<<<<<<< HEAD
                             domain%u_mass%data_3d,                         &
                             domain%v_mass%data_3d,                         &
=======
                             domain%u_mass%data_3d,                    &
                             domain%v_mass%data_3d,                    &
>>>>>>> 5bd3db24
                             domain%shortwave%data_2d,                 &
                             domain%shortwave_direct%data_2d,          &  ! only used in urban modules, which are currently disabled
                             domain%shortwave_diffuse%data_2d,         &  ! only used in urban modules, which are currently disabled
                             domain%longwave%data_2d,                  &
                             domain%pressure_interface%data_3d,        &
                             current_precipitation,                    &
                             SR,                                       &
                             domain%irr_frac_total%data_2d,            &  ! only used if iopt_irr > 0
                             domain%irr_frac_sprinkler%data_2d,        &  ! only used if iopt_irr > 0
                             domain%irr_frac_micro%data_2d,            &  ! only used if iopt_irr > 0
                             domain%irr_frac_flood%data_2d,            &  ! only used if iopt_irr > 0
                             domain%skin_temperature%data_2d,          &
                             domain%sensible_heat%data_2d,             &
                             QFX,                                      &
                             domain%latent_heat%data_2d,               &
                             domain%ground_heat_flux%data_2d,          &
                             SMSTAV,                                   &
                             domain%soil_totalmoisture%data_2d,        &
                             SFCRUNOFF, UDRUNOFF, ALBEDO, SNOWC,       &
                             domain%soil_water_content%data_3d,        &
                             SH2O,                                     &
                             domain%soil_temperature%data_3d,          &
                             domain%snow_water_equivalent%data_2d,     &
                             domain%snow_height%data_2d,               &
                             domain%canopy_water%data_2d,              &
                             ACSNOM, ACSNOW, EMISS, QSFC, Z0,          &
                             domain%roughness_z0%data_2d,              &
                             domain%irr_eventno_sprinkler,             &  ! only used if iopt_irr > 0
                             domain%irr_eventno_micro,                 &  ! only used if iopt_irr > 0
                             domain%irr_eventno_flood,                 &  ! only used if iopt_irr > 0
                             domain%irr_alloc_sprinkler%data_2d,       &  ! only used if iopt_irr > 0
                             domain%irr_alloc_micro%data_2d,           &  ! only used if iopt_irr > 0
                             domain%irr_alloc_flood%data_2d,           &  ! only used if iopt_irr > 0
                             domain%irr_evap_loss_sprinkler%data_2d,   &  ! only used if iopt_irr > 0
                             domain%irr_amt_sprinkler%data_2d,         &  ! only used if iopt_irr > 0
                             domain%irr_amt_micro%data_2d,             &  ! only used if iopt_irr > 0
                             domain%irr_amt_flood%data_2d,             &  ! only used if iopt_irr > 0
                             domain%evap_heat_sprinkler%data_2d,       &  ! only used if iopt_irr > 0
                             landuse_name,                             &
                             domain%snow_nlayers,                      &
                             domain%veg_leaf_temperature%data_2d,      &
                             domain%ground_surf_temperature%data_2d,   &
                             domain%canopy_water_ice%data_2d,          &
                             domain%canopy_water_liquid%data_2d,       &
                             domain%canopy_vapor_pressure%data_2d,     &
                             domain%canopy_temperature%data_2d,        &
                             domain%coeff_momentum_drag%data_2d,       &
                             domain%coeff_heat_exchange%data_2d,       &
                             domain%canopy_fwet%data_2d,               &
                             domain%snow_water_eq_prev%data_2d,        &
                             domain%snow_albedo_prev%data_2d,          &
                             domain%snowfall_ground%data_2d,           &
                             domain%rainfall_ground%data_2d,           &
                             domain%storage_lake%data_2d,              &
                             domain%water_table_depth%data_2d,         &
                             domain%water_aquifer%data_2d,             &
                             domain%storage_gw%data_2d,                &
                             domain%snow_temperature%data_3d,          &
                             domain%snow_layer_depth%data_3d,          &
                             domain%snow_layer_ice%data_3d,            &
                             domain%snow_layer_liquid_water%data_3d,   &
                             domain%mass_leaf%data_2d,                 &
                             domain%mass_root%data_2d,                 &
                             domain%mass_stem%data_2d,                 &
                             domain%mass_wood%data_2d,                 &
                             domain%soil_carbon_stable%data_2d,        &
                             domain%soil_carbon_fast%data_2d,          &
                             domain%lai%data_2d,                       &
                             domain%sai%data_2d,                       &
                             domain%snow_age_factor%data_2d,           &
                             domain%eq_soil_moisture%data_3d,          &
                             domain%smc_watertable_deep%data_2d,       &
                             domain%recharge_deep%data_2d,             &
                             domain%recharge%data_2d,                  &
                             domain%mass_ag_grain%data_2d,             &  ! currently left as zeroes; not used if iopt_crop = 0?
                             domain%growing_degree_days%data_2d,       &  ! currently left as zeroes; not used if iopt_crop = 0?
                             domain%plant_growth_stage,                &  ! currently left as zeroes; not used if iopt_crop = 0?
                             domain%gecros_state%data_3d,              &  ! not set up; only used if iopt_crop = 2
                             domain%temperature_2m_veg%data_2d,        &
                             domain%temperature_2m_bare%data_2d,       &
                             domain%mixing_ratio_2m_veg%data_2d,       &
                             domain%mixing_ratio_2m_bare%data_2d,      &
                             domain%surface_rad_temperature%data_2d,   &
              	             domain%net_ecosystem_exchange%data_2d,    &
                             domain%gross_primary_prod%data_2d,        &
                             domain%net_primary_prod%data_2d,          &
                             domain%vegetation_fraction_out%data_2d,   &
                             domain%runoff_surface%data_2d,            &
                             domain%runoff_subsurface%data_2d,         &
                             domain%evap_canopy%data_2d,               &
                             domain%evap_soil_surface%data_2d,         &
                             domain%transpiration_rate%data_2d,        &
                             domain%rad_absorbed_total%data_2d,        &
                             domain%rad_net_longwave%data_2d,          &
                             domain%apar%data_2d,                      &
                             domain%photosynthesis_total%data_2d,      &
                             domain%rad_absorbed_veg%data_2d,          &
                             domain%rad_absorbed_bare%data_2d,         &
                             domain%stomatal_resist_sun%data_2d,       &
                             domain%stomatal_resist_shade%data_2d,     &
                             domain%frac_between_gap%data_2d,          &
                             domain%frac_within_gap%data_2d,           &
                             domain%ground_temperature_canopy%data_2d, &
                             domain%ground_temperature_bare%data_2d,   &
                             domain%ch_veg%data_2d,                    &
                             domain%ch_bare%data_2d,                   &
                             domain%sensible_heat_veg%data_2d,         &
                             domain%sensible_heat_canopy%data_2d,      &
                             domain%sensible_heat_bare%data_2d,        &
                             domain%evap_heat_veg%data_2d,             &
                             domain%evap_heat_bare%data_2d,            &
                             domain%ground_heat_veg%data_2d,           &
                             domain%ground_heat_bare%data_2d,          &
                             domain%net_longwave_veg%data_2d,          &
                             domain%net_longwave_canopy%data_2d,       &
                             domain%net_longwave_bare%data_2d,         &
                             domain%transpiration_heat%data_2d,        &
                             domain%evap_heat_canopy%data_2d,          &
                             domain%ch_leaf%data_2d,                   &
                             domain%ch_under_canopy%data_2d,           &
                             domain%ch_veg_2m%data_2d,                 &
                             domain%ch_bare_2m%data_2d,                &
                             domain%stomatal_resist_total%data_2d,     &
                             ids,ide,  jds,jde,  kds,kde,              &
                             ims,ime,  jms,jme,  kms,kme,              &
                             its,ite,  jts,jte,  kts,kte)


    !         TLE: OMITTING OPTIONAL PRECIP INPUTS FOR NOW
    !                         MP_RAINC, MP_RAINNC, MP_SHCV, MP_SNOW, MP_GRAUP, MP_HAIL     )

                 ! now that znt (roughness_z0) has been updated, we need to recalculate terms
                lnz_atm_term = log((z_atm+domain%roughness_z0%data_2d)/domain%roughness_z0%data_2d)
                if (exchange_term==1) then
                    base_exchange_term=(75*karman**2 * sqrt((z_atm+domain%roughness_z0%data_2d)/domain%roughness_z0%data_2d)) / (lnz_atm_term**2)
                    lnz_atm_term=(karman/lnz_atm_term)**2
                endif

                ! note this is more or less just diagnostic and could be removed
                domain%longwave_up%data_2d = stefan_boltzmann * EMISS * domain%skin_temperature%data_2d**4
                RAINBL = domain%accumulated_precipitation%data_2d
                rain_bucket = domain%precipitation_bucket
            endif


            if (options%physics%landsurface > kLSM_BASIC) then
                ! accumulate soil moisture over the entire column
                domain%soil_totalmoisture%data_2d = domain%soil_water_content%data_3d(:,1,:) * DZS(1) * 1000
                do i = 2,num_soil_layers
                    domain%soil_totalmoisture%data_2d = domain%soil_totalmoisture%data_2d + domain%soil_water_content%data_3d(:,i,:) * DZS(i) * 1000
                enddo

                ! 2m Air T and Q are not well defined if Tskin is not coupled with the surface fluxes
                call surface_diagnostics(domain%sensible_heat%data_2d,          &
                                         QFX,                                   &
                                         domain%skin_temperature%data_2d,       &
                                         QSFC,                                  &
                                         CHS2,                                  &
                                         CQS2,                                  &
                                         domain%temperature_2m%data_2d,         &
                                         domain%humidity_2m%data_2d,            &
                                         domain%surface_pressure%data_2d,       &
                                         VEGFRAC,                               &
                                         domain%veg_type,                       &
                                         domain%land_mask,                      &
                                         domain%temperature_2m_veg%data_2d,     &
                                         domain%temperature_2m_bare%data_2d,    &
                                         domain%mixing_ratio_2m_veg%data_2d,    &
                                         domain%mixing_ratio_2m_bare%data_2d)

            endif
        endif
        if (options%physics%landsurface>0) then
            call apply_fluxes(domain, dt)
        endif

    end subroutine lsm
end module land_surface<|MERGE_RESOLUTION|>--- conflicted
+++ resolved
@@ -1075,13 +1075,8 @@
                              domain%soil_texture_4%data_2d,            &  ! only used if iopt_soil = 2
                              domain%temperature%data_3d,               &
                              domain%water_vapor%data_3d,               &
-<<<<<<< HEAD
-                             domain%u_mass%data_3d,                         &
-                             domain%v_mass%data_3d,                         &
-=======
                              domain%u_mass%data_3d,                    &
                              domain%v_mass%data_3d,                    &
->>>>>>> 5bd3db24
                              domain%shortwave%data_2d,                 &
                              domain%shortwave_direct%data_2d,          &  ! only used in urban modules, which are currently disabled
                              domain%shortwave_diffuse%data_2d,         &  ! only used in urban modules, which are currently disabled
