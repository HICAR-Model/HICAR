--- conflicted
+++ resolved
@@ -39,18 +39,13 @@
     ! use module_lsm_simple,   only : lsm_simple, lsm_simple_init
     use module_water_simple, only : water_simple
     use module_water_lake,   only : lake, lakeini, nlevsoil, nlevsnow, nlevlake
-    use mod_atm_utilities,   only : sat_mr
+    use mod_atm_utilities,   only : sat_mr, calc_Richardson_nr
     use time_object,         only : Time_type
     use data_structures
     use icar_constants,      only : kVARS, kLSM_SIMPLE, kLSM_NOAH, kLSM_NOAHMP
     use options_interface,   only : options_t
     use domain_interface,    only : domain_t
     use module_ra_simple, only: calc_solar_elevation
-<<<<<<< HEAD
-    use mod_atm_utilities, only : calc_Richardson_nr ! Ri number now a function
-=======
-    use io_routines,          only : io_read, io_write
->>>>>>> 48436817
     use ieee_arithmetic
 
     implicit none
