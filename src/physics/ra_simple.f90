--- conflicted
+++ resolved
@@ -57,12 +57,8 @@
     real, allocatable, dimension(:,:) :: cos_lat_m,sin_lat_m
     integer :: nrad_layers
     real, parameter :: So = 1367.0  ! Solar "constant" W/m^2
-<<<<<<< HEAD
-    real, parameter :: qcmin = 1e-5 ! Minimum "cloud" water content to affect radiation
+    real, parameter :: qcmin = 1e-6 ! Minimum "cloud" water content to affect radiation
     real    :: tzone !! MJ adedd,tzone is UTC Offset and 1 here for centeral Erupe
-=======
-    real, parameter :: qcmin = 1e-6 ! Minimum "cloud" water content to affect radiation
->>>>>>> e503249e
 contains
 
     subroutine ra_simple_init(domain,options)
