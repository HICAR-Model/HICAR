!>----------------------------------------------------------
!! This module provides the linear wind theory calculations
!!
!!  Code is based primarily off equations in Barstad and Gronas (2006)
!!  @see Appendix A of Barstad and Gronas (2006) Tellus,58A,2-18
!!
!! The main entry point to the code is:
!!      linear_perturb(domain, options, vsmooth, reverse, useDensity)
!!
!! <pre>
!! Call tree graph :
!!  linear_perturb->[ setup_linwinds -> add_buffer_topo,
!!                    calc_domain_stability,
!!                    linear_winds -> various fft routines]
!!
!! High level routine descriptions / purpose
!!   calc_domain_stability    - calculates a mean Brunt Vaisala frequency over the domain
!!   linear_winds             - primary routine that calculates the linear wind perturbation
!!   add_buffer_topo          - generates a topo grid that with a surrounding buffer for the fft
!!   initialize_spatial_winds - generated the look up tables to use spatially varying linear winds
!!   setup_linwinds           - sets up module level variables and calls add_buffer_topo
!!   linear_perturb           - main entry point, calls setup on first entry for a given domain
!!
!! Inputs: domain, options, vsmooth, reverse, useDensity
!!      domain,options  = as defined in data_structures
!!      vsmooth         = number of vertical levels to smooth winds over
!!      reverse         = remove linear perturbation instead of adding it
!!      useDensity      = create a linear field that attempts to mitigate the
!!                          boussinesq approx that is embedded in the linear theory
!!                          so it advection can properly incorporate density.
!! </pre>
!!
!!  @author
!!  Ethan Gutmann (gutmann@ucar.edu)
!!
!!----------------------------------------------------------
module linear_theory_winds
    use iso_c_binding
    use fft,                        only: fftw_execute_dft,                      &
                                            fftw_alloc_complex, fftw_free,       &
                                            fftw_plan_dft_2d, fftw_destroy_plan, &
                                            FFTW_FORWARD, FFTW_MEASURE, FFTW_BACKWARD, FFTW_ESTIMATE ! note fft module is defined in fftshift.f90
    use fftshifter,                 only: ifftshift, fftshift
    use data_structures
<<<<<<< HEAD
    use domain_interface,           only: domain_t
    !use io_routines,                only: io_read, io_write
    use string,                     only: str
    use grid_interface,             only: grid_t
    use linear_theory_lut_disk_io,  only: read_LUT, write_LUT
    use mod_atm_utilities
    use array_utilities,            only: smooth_array, calc_weight, linear_space
    use icar_constants,             only: kMAX_FILE_LENGTH
=======
    use io_routines,               only : io_read, io_write
    use string,                    only : str
    use linear_theory_lut_disk_io, only : read_LUT, write_LUT
    use mod_atm_utilities,         only : calc_stability, calc_u, calc_v, calc_speed, calc_direction, blocking_fraction
    use array_utilities,           only : smooth_array, calc_weight, linear_space
>>>>>>> 11572431

    implicit none

    private
    public :: linear_perturb, linear_perturbation, linear_perturbation_at_height
    public :: add_buffer_topo, initialize_linear_theory_data, setup_linwinds

    logical :: module_initialized = .False.
    logical :: variable_N
    logical :: smooth_nsq
    logical :: using_blocked_flow
    real    :: N_squared

    logical :: debug_print = .false.

    interface linear_perturbation
        module procedure linear_perturbation_constz, linear_perturbation_varyingz
    end interface

    !! unfortunately these have to be allocated every call because we could be calling on both the high-res
    !! domain and the low res domain (to "remove" the linear winds)
    real,                       allocatable,    dimension(:,:)  :: k, l, kl, sig
    complex(C_DOUBLE_COMPLEX),  allocatable,    dimension(:,:)  :: denom, m, ineta, msq, mimag
    complex(C_DOUBLE_COMPLEX),  pointer,        dimension(:,:,:):: uhat, u_hat, vhat, v_hat
    type(C_PTR),                allocatable,    dimension(:)    :: uplans, vplans
    type(C_PTR)                 :: uh_aligned_data, u_h_aligned_data, vh_aligned_data, v_h_aligned_data
    logical                     :: data_allocated=.False. ! need a boolean because you cant test if a cptr is allocated?

    ! note this data structure holds a lot of important variables for the new linear_perturbation subroutine
    ! this is created at the module scope to prevent some apparent stack issues related to OpenMP and ifort
    type(linear_theory_type) :: lt_data_m
    !$omp threadprivate(lt_data_m)

    !! Linear wind look up table values and tables
    real, allocatable,          dimension(:)           :: dir_values, nsq_values, spd_values
    ! Look Up Tables for linear perturbation are nspd x n_dir_values x n_nsq_values x nx x nz x ny
    real, allocatable,          dimension(:,:,:,:,:,:) :: hi_u_LUT[:], hi_v_LUT[:] !, rev_u_LUT, rev_v_LUT
    ! real, pointer,              dimension(:,:,:,:,:,:) :: u_LUT, v_LUT
    real, allocatable,          dimension(:,:)         :: linear_mask, nsq_calibration

    ! store the linear perturbation so we can update it slightly each time step
    ! this permits the linear field to build up over time.
    real, allocatable, target,  dimension(:,:,:) :: hi_u_perturbation, hi_v_perturbation, lo_u_perturbation, lo_v_perturbation
    real, pointer,              dimension(:,:,:) :: u_perturbation, v_perturbation

    logical :: use_spatial_linear_fields
    logical :: use_linear_mask     ! use a spatial mask for the linear wind field
    logical :: use_nsq_calibration ! use a spatial mask to calibrate the nsquared (brunt vaisala frequency) field

    integer :: buffer, original_buffer ! number of grid cells to buffer around the domain MUST be >=1
    integer :: stability_window_size

    real :: max_stability ! limits on the calculated Brunt Vaisala Frequency
    real :: min_stability ! these may need to be a little narrower.
    real :: linear_contribution = 1.0 ! multiplier on uhat,vhat before adding to u,v
    ! controls the rate at which the linearfield updates (should be calculated as f(in_dt))
    ! new/current perturbation is multiplited by linear_update and added to (1-linear_update) * the previous combined perturbation
    real :: linear_update_fraction = 1.0

    real :: dirmax ! =2*pi
    real :: dirmin ! =0
    real :: spdmax ! =30
    real :: spdmin ! =0
    real :: nsqmax ! =log(max_stability)
    real :: nsqmin ! =log(min_stability)
    real :: minimum_layer_size

    integer :: n_dir_values=36
    integer :: n_nsq_values=10
    integer :: n_spd_values=10

    complex,parameter :: imaginary_number = (0,1)

    real, parameter :: SMALL_VALUE = 1e-15

contains

    !>----------------------------------------------------------
    !! Calculate a single brunt vaisala frequency effectively averaged across the entire domain
    !!
    !!----------------------------------------------------------
    ! pure function calc_domain_stability(domain) result(BV_freq)
    !     implicit none
    !     class(domain_t),intent(in)::domain
    !     real :: BV_freq
    !     real, allocatable, dimension(:) :: vertical_N
    !     integer :: i, nx,nz,ny, top_layer,bottom_layer
    !     real :: dz,dtheta,t_mean
    !
    !     nx=size(domain%th,1)
    !     nz=size(domain%th,2)
    !     ny=size(domain%th,3)
    !     allocate(vertical_N(nz))
    !
    !     if (variable_N) then
    !         do i=1,nz
    !             top_layer    = min(i+stability_window_size, nz)
    !             bottom_layer = max(i-stability_window_size,  1)
    !
    !             dz     = sum(domain%z (:,top_layer,:)-domain%z (:,bottom_layer,:))/(nx*ny) ! distance between top layer and bottom layer
    !             dtheta = sum(domain%th(:,top_layer,:)-domain%th(:,bottom_layer,:))/(nx*ny) ! average temperature change between layers
    !             t_mean = sum(domain%th(:,i,:))/(nx*ny) ! mean temperature in the current layer
    !
    !             ! BV frequency = gravity/theta * dtheta/dz
    !             vertical_N(i)=gravity/t_mean * dtheta/dz
    !         end do
    !         ! calculate the mean stability over the entire profile
    !         BV_freq=sum(vertical_N)/nz
    !         ! impose limits so the linear solution doesn't go crazy in really stable or unstable air
    !         BV_freq=min(max(BV_freq, min_stability), max_stability)
    !     else
    !         ! or just use the supplied BV frequency
    !         BV_freq=N_squared
    !     endif
    !
    !     deallocate(vertical_N)
    ! end function calc_domain_stability

    !>----------------------------------------------------------
    !! Compute linear wind perturbations given background U, V, Nsq
    !!
    !! see Appendix A of Barstad and Gronas (2006) Tellus,58A,2-18
    !!
    !!----------------------------------------------------------
    subroutine linear_perturbation_at_height(U, V, Nsq, z, fourier_terrain, lt_data)
        use, intrinsic :: iso_c_binding
        implicit none
        real,                     intent(in)    :: U, V ! U and V components of background wind
        real,                     intent(in)    :: Nsq  ! Brunt-Vaisalla frequency (N squared)
        real,                     intent(in)    :: z    ! elevation at which to compute the linear solution
        complex(C_DOUBLE_COMPLEX),intent(in)    :: fourier_terrain(:,:) ! FFT(terrain)
        type(linear_theory_type), intent(inout) :: lt_data


        integer :: nx, ny ! store the size of the grid

        if ((U==0).and.(V==0)) then
            lt_data%u_perturb = 0
            lt_data%v_perturb = 0
            return
        endif

        nx = size(fourier_terrain, 1)
        ny = size(fourier_terrain, 2)

        lt_data%sig  = U * lt_data%k + V * lt_data%l
        ! prevent divide by zero
        where(lt_data%sig == 0) lt_data%sig = SMALL_VALUE

        lt_data%denom = lt_data%sig**2 ! -f**2 ! to add coriolis

        lt_data%msq   = Nsq / lt_data%denom * lt_data%kl
        lt_data%mimag = (0, 0) ! be sure to reset real and imaginary components
        lt_data%mimag = lt_data%mimag + (real(sqrt(-lt_data%msq)) * imaginary_number)

        lt_data%m = sqrt(lt_data%msq)                         ! vertical wave number, hydrostatic
        where(lt_data%sig < 0) lt_data%m = lt_data%m * (-1)   ! equivalent to m = m * sign(sig)
        where(real(lt_data%msq) < 0) lt_data%m = lt_data%mimag

        lt_data%ineta = imaginary_number * fourier_terrain * exp(imaginary_number * lt_data%m * z)
        !  what=sig*ineta

        ! with coriolis : [-/+] j * [l/k] * f
        !uhat = (0 - m) * ((sig * k) - (j * l * f)) * ineta / kl
        !vhat = (0 - m) * ((sig * l) + (j * k * f)) * ineta / kl
        ! removed coriolis term assumes the scale coriolis operates at is largely defined by the coarse model
        ! if using e.g. a sounding or otherwise spatially constant u/v, then coriolis should be defined.
        lt_data%ineta = lt_data%ineta / (lt_data%kl / ((0 - lt_data%m) * lt_data%sig))
        lt_data%uhat  = lt_data%k * lt_data%ineta
        lt_data%vhat  = lt_data%l * lt_data%ineta

        ! pull it back out of fourier space.
        ! The fftw transform scales by N so the previous Fzs/Nx/Ny provides the only normalization necessary (?)
        call ifftshift(lt_data%uhat)
        call ifftshift(lt_data%vhat)
        ! plans are only created once and re-used, this is a limit to further parallelization at the moment.
        call fftw_execute_dft(lt_data%uplan, lt_data%uhat, lt_data%u_perturb)
        call fftw_execute_dft(lt_data%vplan, lt_data%vhat, lt_data%v_perturb)

        ! returns u_perturb and v_perturb
    end subroutine linear_perturbation_at_height

    subroutine linear_perturbation_constz(U, V, Nsq, z_bottom, z_top, minimum_step, fourier_terrain, lt_data)
        use, intrinsic :: iso_c_binding
        implicit none
        real,                     intent(in)    :: U, V             ! U and V components of background wind
        real,                     intent(in)    :: Nsq              ! Brunt-Vaisalla frequency (N squared)
        real,                     intent(in)    :: z_top, z_bottom  ! elevation for the top and bottom bound of a layer
        real,                     intent(in)    :: minimum_step     ! minimum layer step size to compute LT for
        complex(C_DOUBLE_COMPLEX),intent(in)    :: fourier_terrain(:,:) ! FFT(terrain)
        type(linear_theory_type), intent(inout) :: lt_data          ! intermediate arrays needed for LT calc

        integer :: n_steps, i
        real    :: step_size, current_z

        ! Handle the trivial case quickly
        if ((U==0).and.(V==0)) then
            lt_data%u_perturb = 0
            lt_data%v_perturb = 0
            return
        endif

        n_steps = max(1,ceiling((z_top - z_bottom) / minimum_step))
        step_size = (z_top - z_bottom) / n_steps

        lt_data%u_accumulator = 0
        lt_data%v_accumulator = 0

        current_z = z_bottom + step_size / 2

        do i=1,n_steps
            call linear_perturbation_at_height(U,V,Nsq,current_z, fourier_terrain, lt_data)
            lt_data%u_accumulator = lt_data%u_accumulator + lt_data%u_perturb
            lt_data%v_accumulator = lt_data%v_accumulator + lt_data%v_perturb

            current_z = current_z + step_size
        enddo

        lt_data%u_perturb = lt_data%u_accumulator / n_steps
        lt_data%v_perturb = lt_data%v_accumulator / n_steps
    end subroutine linear_perturbation_constz


    subroutine linear_perturbation_varyingz(U, V, Nsq, z_bottom, z_top, minimum_step, fourier_terrain, lt_data)
        use, intrinsic :: iso_c_binding
        implicit none
        real,                     intent(in)    :: U, V             ! U and V components of background wind
        real,                     intent(in)    :: Nsq              ! Brunt-Vaisalla frequency (N squared)
        real,                     intent(in)    :: z_top(:,:), z_bottom(:,:)  ! elevation for the top and bottom bound of a layer
        real,                     intent(in)    :: minimum_step     ! minimum layer step size to compute LT for
        complex(C_DOUBLE_COMPLEX),intent(in)    :: fourier_terrain(:,:) ! FFT(terrain)
        type(linear_theory_type), intent(inout) :: lt_data          ! intermediate arrays needed for LT calc

        integer :: n_steps, i
        real    :: step_size, current_z, start_z, end_z
        real,   allocatable :: layer_count(:,:), layer_fraction(:,:)
        real,   allocatable :: internal_z_top(:,:), internal_z_bottom(:,:)

        ! Handle the trivial case quickly
        if ((U==0).and.(V==0)) then
            lt_data%u_perturb = 0
            lt_data%v_perturb = 0
            return
        endif

        start_z = minval(z_bottom)
        end_z = maxval(z_top)

        allocate(internal_z_top(size(lt_data%u_perturb,1),size(lt_data%u_perturb,2)))
        internal_z_top = maxval(z_top)
        internal_z_top(buffer:buffer+size(z_top,1)-1, buffer:buffer+size(z_top,2)-1) = z_top(:,:)

        allocate(internal_z_bottom(size(lt_data%u_perturb,1),size(lt_data%u_perturb,2)), source=maxval(z_bottom))
        internal_z_bottom(buffer:buffer+size(z_bottom,1)-1, buffer:buffer+size(z_bottom,2)-1) = z_bottom

        allocate(layer_count(size(lt_data%u_perturb,1), size(lt_data%u_perturb,2)))
        layer_count = 0
        allocate(layer_fraction, source=layer_count)


        step_size = min(minimum_step, minval(z_top - z_bottom))
        current_z = start_z + step_size/2 ! we want the value in the middle of each theoretical layer

        ! sum up u/v perturbations over all layers evaluated
        lt_data%u_accumulator = 0
        lt_data%v_accumulator = 0

        do while (current_z < end_z)

            call linear_perturbation_at_height(U,V,Nsq,current_z, fourier_terrain, lt_data)

            layer_fraction = max(0.0,                                                                                       &
                                min(step_size/2, current_z - internal_z_bottom) + min(0.0, internal_z_top - current_z)      &
                              + min(step_size/2, internal_z_top - current_z)    + min(0.0, current_z - internal_z_bottom)   ) / step_size

            layer_count = layer_count + layer_fraction
            lt_data%u_accumulator = lt_data%u_accumulator + lt_data%u_perturb * layer_fraction
            lt_data%v_accumulator = lt_data%v_accumulator + lt_data%v_perturb * layer_fraction

            current_z = current_z + step_size
        enddo

        lt_data%u_perturb = lt_data%u_accumulator / layer_count
        lt_data%v_perturb = lt_data%v_accumulator / layer_count
    end subroutine linear_perturbation_varyingz

    !>----------------------------------------------------------
    !! Add a smoothed buffer around the edge of the terrain to prevent crazy wrap around effects
    !! in the FFT due to discontinuities between the left and right (or top and bottom) edges of the domain
    !!
    !!----------------------------------------------------------
    subroutine add_buffer_topo(terrain, buffer_topo, smooth_window, buffer, debug)
        implicit none
        real, dimension(:,:), intent(in) :: terrain
        complex(C_DOUBLE_COMPLEX),allocatable,dimension(:,:), intent(inout) :: buffer_topo
        integer, intent(in) :: smooth_window
        integer, intent(in) :: buffer
        logical, intent(in), optional :: debug
        real, dimension(:,:),allocatable :: real_terrain
        integer::nx,ny,i,j,pos, xs,xe,ys,ye, window
        real::weight

        nx=size(terrain,1)+buffer*2
        ny=size(terrain,2)+buffer*2
        allocate(buffer_topo(nx,ny))
        buffer_topo=minval(terrain)

        buffer_topo(1+buffer:nx-buffer,1+buffer:ny-buffer)=terrain
        do i=1,buffer
            weight=i/(real(buffer)*2)
            pos=buffer-i
            buffer_topo(pos+1,1+buffer:ny-buffer)  =terrain(1,1:ny-buffer*2)*(1-weight)+terrain(nx-buffer*2,1:ny-buffer*2)*   weight
            buffer_topo(nx-pos,1+buffer:ny-buffer) =terrain(1,1:ny-buffer*2)*(  weight)+terrain(nx-buffer*2,1:ny-buffer*2)*(1-weight)
        enddo
        do i=1,buffer
            weight=i/(real(buffer)*2)
            pos=buffer-i
            buffer_topo(:,pos+1)  =buffer_topo(:,buffer+1)*(1-weight) + buffer_topo(:,ny-buffer)*   weight
            buffer_topo(:,ny-pos) =buffer_topo(:,buffer+1)*(  weight) + buffer_topo(:,ny-buffer)*(1-weight)
        enddo

        ! smooth the outer most grid cells in all directions to minimize artifacts at the borders of real terrain
        ! smoothing effectively increases as it gets further from the real terrain border (window=min(j,smooth_window))
        if (smooth_window>0) then
            do j=1,buffer
                window=min(j,smooth_window)
                ! smooth the top and bottom borders
                do i=1,nx
                    xs=max(1, i-window)
                    xe=min(nx,i+window)

                    ys=max(1, buffer-j+1-window)
                    ye=min(ny,buffer-j+1+window)

                    buffer_topo(i,buffer-j+1)=sum(buffer_topo(xs:xe,ys:ye))/((xe-xs+1) * (ye-ys+1))

                    ys=max(1, ny-(buffer-j)-window)
                    ye=min(ny,ny-(buffer-j)+window)

                    buffer_topo(i,ny-(buffer-j))=sum(buffer_topo(xs:xe,ys:ye))/((xe-xs+1) * (ye-ys+1))
                end do
                ! smooth the left and right borders
                do i=1,ny
                    xs=max(1, buffer-j+1-window)
                    xe=min(nx,buffer-j+1+window)
                    ys=max(1, i-window)
                    ye=min(ny,i+window)

                    buffer_topo(buffer-j+1,i)=sum(buffer_topo(xs:xe,ys:ye))/((xe-xs+1) * (ye-ys+1))

                    xs=max(1, nx-(buffer-j)-window)
                    xe=min(nx,nx-(buffer-j)+window)

                    buffer_topo(nx-(buffer-j),i)=sum(buffer_topo(xs:xe,ys:ye))/((xe-xs+1) * (ye-ys+1))
                end do
            end do
        endif

    end subroutine add_buffer_topo

    !>----------------------------------------------------------
    !! Allocate and initialize arrays in lt_data structure
    !!
    !! Initialize constant arrays in lt_data, e.g. k, l, kl wave number arrays, fftw plans
    !!
    !!----------------------------------------------------------
    subroutine initialize_linear_theory_data(lt_data, nx, ny, dx)
        implicit none
        type(linear_theory_type), intent(inout) :: lt_data
        integer, intent(in) :: nx, ny
        real,    intent(in) :: dx

        integer(C_SIZE_T) :: n_elements
        real :: gain, offset
        integer :: i


        allocate(lt_data%k(nx,ny))
        allocate(lt_data%l(nx,ny))
        allocate(lt_data%kl(nx,ny))
        allocate(lt_data%sig(nx,ny))
        allocate(lt_data%denom(nx,ny))
        allocate(lt_data%m(nx,ny))
        allocate(lt_data%msq(nx,ny))
        allocate(lt_data%mimag(nx,ny))
        allocate(lt_data%ineta(nx,ny))

        ! Compute 2D k and l wavenumber fields
        offset = pi / dx
        gain = 2 * offset / (nx-1)

        ! compute k wave numbers for the first row
        do i=1, nx
            lt_data%k(i,1) = ((i-1) * gain - offset)
        end do
        ! copy k wave numbers to all other rows
        do i=2, ny
            lt_data%k(:,i) = lt_data%k(:,1)
        enddo

        gain = 2 * offset / (ny-1)
        ! compute l wave numbers for the first column
        do i=1,ny
            lt_data%l(1,i) = ((i-1)*gain-offset)
        end do
        ! copy l wave numbers to all other columns
        do i=2,nx
            lt_data%l(i,:) = lt_data%l(1,:)
        enddo

        ! finally compute the kl combination array
        lt_data%kl = lt_data%k**2 + lt_data%l**2
        WHERE (lt_data%kl == 0.0) lt_data%kl = SMALL_VALUE

        ! using fftw_alloc routines to ensure better allignment for vectorization may not be threadsafe
        n_elements = nx * ny
        !$omp critical (fftw_lock)
        lt_data%uh_aligned_data = fftw_alloc_complex(n_elements)
        lt_data%up_aligned_data = fftw_alloc_complex(n_elements)
        lt_data%ua_aligned_data = fftw_alloc_complex(n_elements)
        lt_data%vh_aligned_data = fftw_alloc_complex(n_elements)
        lt_data%vp_aligned_data = fftw_alloc_complex(n_elements)
        lt_data%va_aligned_data = fftw_alloc_complex(n_elements)
        !$omp end critical (fftw_lock)

        call c_f_pointer(lt_data%uh_aligned_data,   lt_data%uhat,           [nx,ny])
        call c_f_pointer(lt_data%up_aligned_data,   lt_data%u_perturb,      [nx,ny])
        call c_f_pointer(lt_data%ua_aligned_data,   lt_data%u_accumulator,  [nx,ny])
        call c_f_pointer(lt_data%vh_aligned_data,   lt_data%vhat,           [nx,ny])
        call c_f_pointer(lt_data%vp_aligned_data,   lt_data%v_perturb,      [nx,ny])
        call c_f_pointer(lt_data%va_aligned_data,   lt_data%v_accumulator,  [nx,ny])

        ! note FFTW plan creation is not threadsafe
        !$omp critical (fftw_lock)
        lt_data%uplan = fftw_plan_dft_2d(ny,nx, lt_data%uhat, lt_data%u_perturb, FFTW_BACKWARD, FFTW_MEASURE) ! alternatives to MEASURE are PATIENT, or ESTIMATE
        lt_data%vplan = fftw_plan_dft_2d(ny,nx, lt_data%vhat, lt_data%v_perturb, FFTW_BACKWARD, FFTW_MEASURE) ! alternatives to MEASURE are PATIENT, or ESTIMATE
        !$omp end critical (fftw_lock)


    end subroutine initialize_linear_theory_data


    !>----------------------------------------------------------
    !! Deallocate lt_data arrays if allocated, includes fftw_* calls where necessary
    !!
    !!----------------------------------------------------------
    subroutine destroy_linear_theory_data(lt_data)
        implicit none
        type(linear_theory_type), intent(inout) :: lt_data

        if (allocated(lt_data%k))       deallocate(lt_data%k)
        if (allocated(lt_data%l))       deallocate(lt_data%l)
        if (allocated(lt_data%kl))      deallocate(lt_data%kl)
        if (allocated(lt_data%sig))     deallocate(lt_data%sig)
        if (allocated(lt_data%denom))   deallocate(lt_data%denom)
        if (allocated(lt_data%m))       deallocate(lt_data%m)
        if (allocated(lt_data%msq))     deallocate(lt_data%msq)
        if (allocated(lt_data%mimag))   deallocate(lt_data%mimag)
        if (allocated(lt_data%ineta))   deallocate(lt_data%ineta)

        !$omp critical (fftw_lock)
        call fftw_free(lt_data%uh_aligned_data)
        call fftw_free(lt_data%up_aligned_data)
        call fftw_free(lt_data%ua_aligned_data)
        call fftw_free(lt_data%vh_aligned_data)
        call fftw_free(lt_data%vp_aligned_data)
        call fftw_free(lt_data%va_aligned_data)
        !$omp end critical (fftw_lock)

        NULLIFY(lt_data%uhat)
        NULLIFY(lt_data%u_perturb)
        NULLIFY(lt_data%u_accumulator)
        NULLIFY(lt_data%vhat)
        NULLIFY(lt_data%v_perturb)
        NULLIFY(lt_data%v_accumulator)

        ! note FFTW plan creation is not threadsafe
        !$omp critical (fftw_lock)
        call fftw_destroy_plan(lt_data%uplan)
        call fftw_destroy_plan(lt_data%vplan)
        !$omp end critical (fftw_lock)
    end subroutine destroy_linear_theory_data


    subroutine setup_remote_grids(u_grids, v_grids, terrain, nz)
        implicit none
        type(grid_t), intent(inout), allocatable :: u_grids(:), v_grids(:)
        real,         intent(in)    :: terrain(:,:)
        integer,      intent(in)    :: nz

        integer :: nx, ny, i

        if (allocated(u_grids)) deallocate(u_grids)
        if (allocated(v_grids)) deallocate(v_grids)

        allocate(u_grids(num_images()))
        allocate(v_grids(num_images()))

        nx = size(terrain, 1)
        ny = size(terrain, 2)

        do i=1,num_images()
            call u_grids(i)%set_grid_dimensions(nx, ny, nz, nx_extra=1, for_image=i)
            call v_grids(i)%set_grid_dimensions(nx, ny, nz, ny_extra=1, for_image=i)
        enddo

    end subroutine setup_remote_grids

    subroutine copy_data_to_remote(wind, grids, LUT, i,j,k, z)
        implicit none
        real,           intent(in)  :: wind(:,:)
        type(grid_t),   intent(in)  :: grids(:)
        real,           intent(inout):: LUT(:,:,:,:,:,:)[*]
        integer,        intent(in)  :: i,j,k, z

        integer :: img

        do img = 1, num_images()
            associate(ims => grids(img)%ims, &
                      ime => grids(img)%ime, &
                      jms => grids(img)%jms, &
                      jme => grids(img)%jme  &
                )
            !$omp critical
            LUT(k,i,j, 1:ime-ims+1, z, 1:jme-jms+1)[img] = wind(ims:ime,jms:jme)
            !$omp end critical

            end associate
        enddo

    end subroutine copy_data_to_remote

    !>----------------------------------------------------------
    !! Compute look up tables for all combinations of U, V, and Nsq
    !!
    !!----------------------------------------------------------
    subroutine initialize_spatial_winds(domain,options,reverse)
        implicit none
        type(domain_t),  intent(inout)::domain
        type(options_t), intent(in) :: options
        logical, intent(in) :: reverse

        ! local variables used to calculate the LUT
        real :: u,v, layer_height, layer_height_bottom, layer_height_top
        integer :: nx,ny,nz, nxu,nyv, i,j,k,z,ik, error
        integer :: fftnx, fftny
        integer, dimension(3,2) :: LUT_dims
        integer :: loops_completed ! this is just used to measure progress in the LUT creation
        integer :: total_LUT_entries, ijk, start_pos, stop_pos
        integer :: ims, jms, this_n
        real, allocatable :: temporary_u(:,:), temporary_v(:,:)
        character(len=kMAX_FILE_LENGTH) :: LUT_file

        type(grid_t), allocatable :: u_grids(:), v_grids(:)

        ! append total number of images and the current image number to the LUT filename
        LUT_file = trim(options%lt_options%u_LUT_Filename) // "_" // trim(str(num_images())) // "_" // trim(str(this_image())) // ".nc"

        ims = lbound(domain%z%data_3d,1)
        jms = lbound(domain%z%data_3d,3)

        ! the domain to work over
        nz = size(domain%u%data_3d,  2)

        call setup_remote_grids(u_grids, v_grids, domain%global_terrain, nz)

        ! ensure these are at their required size for all images
        nx = maxval(v_grids%nx)
        ny = maxval(u_grids%ny)
        nxu = maxval(u_grids%nx)
        nyv = maxval(v_grids%ny)

        fftnx = size(domain%terrain_frequency, 1)
        fftny = size(domain%terrain_frequency, 2)
        ! note:
        ! buffer = (fftnx - nx)/2

        ! default assumes no errors in reading the LUT
        error = 0

        ! store to make it easy to check dim sizes in read_LUT
        LUT_dims(:,1) = [nxu,nz,ny]
        LUT_dims(:,2) = [nx,nz,nyv]

        total_LUT_entries = n_dir_values * n_spd_values * n_nsq_values

        start_pos = nint((real(this_image()-1) / num_images()) * total_LUT_entries)
        if (this_image()==num_images()) then
            stop_pos = total_LUT_entries - 1
        else
            stop_pos  = nint((real(this_image()) / num_images()) * total_LUT_entries) - 1
        endif

        ! create the array of spd, dir, and nsq values to create LUTs for
        ! generates the values for each look up table dimension
        ! generate table of wind directions to be used
        call linear_space(dir_values,dirmin,dirmax,n_dir_values)
        ! generate table of wind speeds to be used
        call linear_space(nsq_values,nsqmin,nsqmax,n_nsq_values)
        ! generate table of Brunt-Vaisalla frequencies (Nsq) to be used
        call linear_space(spd_values,spdmin,spdmax,n_spd_values)

        ! Allocate the (LARGE) look up tables for both U and V
        if (.not.options%lt_options%read_LUT) then
            allocate(hi_u_LUT(n_spd_values, n_dir_values, n_nsq_values, nxu, nz, ny)[*], source=0.0)
            allocate(hi_v_LUT(n_spd_values, n_dir_values, n_nsq_values, nx,  nz, nyv)[*], source=0.0)
            error=0
        else
            if (this_image()==1) write(*,*) "    Reading LUT from file: ", trim(LUT_file)
            error=1
            error = read_LUT(LUT_file, hi_u_LUT, hi_v_LUT, options%parameters%dz_levels(:nz), LUT_dims, options%lt_options)
            if (error/=0) then
                if (this_image()==1) write(*,*) "WARNING: LUT on disk does not match that specified in the namelist or does not exist."
                if (this_image()==1) write(*,*) "    LUT will be recreated"
                if (allocated(hi_u_LUT)) deallocate(hi_u_LUT)
                allocate(hi_u_LUT(n_spd_values, n_dir_values, n_nsq_values, nxu, nz, ny)[*], source=0.0)
                if (allocated(hi_v_LUT)) deallocate(hi_v_LUT)
                allocate(hi_v_LUT(n_spd_values, n_dir_values, n_nsq_values, nx,  nz, nyv)[*], source=0.0)
            endif
        endif

        if (options%parameters%debug) then
            if (this_image()==1) write(*,*) "Local Look up Table size:", 4*product(shape(hi_u_LUT))/real(2**20), "MB"
            if (this_image()==1) write(*,*) "Wind Speeds:",spd_values
            if (this_image()==1) write(*,*) "Directions:",360*dir_values/(2*pi)
            if (this_image()==1) write(*,*) "Stabilities:",exp(nsq_values)
        endif


        if (reverse.or.(.not.((options%lt_options%read_LUT).and.(error==0)))) then
            ! loop over combinations of U, V, and Nsq values
            loops_completed = 0
            if (this_image()==1) write(*,*) "    Initializing linear theory"
            ! $omp parallel default(shared) &
            ! $omp private(i,j,k,ik,ijk, z, u,v, layer_height, layer_height_bottom, layer_height_top, temporary_u, temporary_v) &
            ! $omp firstprivate(minimum_layer_size, n_dir_values, n_spd_values, n_nsq_values, nz,nx,ny,nxu,nyv,fftnx,fftny) &
            ! $omp firstprivate(start_pos, stop_pos, total_LUT_entries)
            ! $omp threadprivate(lt_data_m) declared at the top of the module

            ! initialization has to happen in each thread so each thread has its own copy
            ! lt_data_m is a threadprivate variable, within initialization, there are omp critical sections for fftw calls
            call initialize_linear_theory_data(lt_data_m, fftnx, fftny, domain%dx)
            allocate(temporary_u(fftnx - buffer*2+1, fftny - buffer*2  ), source=0.0)
            allocate(temporary_v(fftnx - buffer*2,   fftny - buffer*2+1), source=0.0)
            this_n = stop_pos-start_pos+1
            ! $omp do

            if (this_image()==1) print*, "Starting"
            if (this_image()==1) print*, maxval(domain%z_interface%data_3d(:,nz,:)), maxval(domain%global_terrain), maxval(domain%z_interface%data_3d(:,nz,:)-domain%global_terrain)
            if (this_image()==1) print*, minval(domain%z_interface%data_3d(:,nz,:)), minval(domain%global_terrain), minval(domain%z_interface%data_3d(:,nz,:)-domain%global_terrain)
            if (this_image()==1) print*, shape(domain%z_interface%data_3d), shape(domain%global_terrain)

            do ijk = start_pos, stop_pos
                ! loop over the combined ijk space to improve parallelization (more granular parallelization)
                ! because it is one combined loop, we have to calculate the i,k indicies from the combined ik variable

                ! do ik=0, n_dir_values*n_spd_values*n_nsq_values-1
                ik = ijk / n_nsq_values ! no +1 yet because this still needs to go through another div / mod iteration to compute i and k

                ! do j=1, n_nsq_values
                j = mod(ijk,n_nsq_values) + 1

                ! do i=1, n_spd_values
                i = ik/n_spd_values + 1
                ! do k=1, n_spd_values
                k = mod(ik,n_spd_values) + 1

                ! set the domain wide U and V values to the current u and v values
                u = calc_u( dir_values(i), spd_values(k) )
                v = calc_v( dir_values(i), spd_values(k) )

                ! if (this_image()==1) print*, i,j,k, u,v, dir_values(i), spd_values(k)
                debug_print = .False.
                if ((spd_values(k)==15).and.(abs(u-15) < 1).and.(j==15)) debug_print=.True.
                ! calculate the linear wind field for the current u and v values

                do z=1,nz
                    ! print the current status if this is being run "interactively"
                    if (options%parameters%interactive) then
                        !$omp critical (print_lock)
                        if (this_image()==1) write(*,"(f5.1,A)") loops_completed/real(nz*(stop_pos-start_pos+1))*100," %"
                        !$omp end critical (print_lock)
                    endif

                    if (options%parameters%space_varying_dz) then

                        ! call update_irregular_grid(u,v, nsq_values(j), z, domain, minimum_layer_size)
                        call linear_perturbation(u, v, exp(nsq_values(j)),                                                                      &
                                                 domain%global_z_interface(:,z,:) - domain%global_terrain,                                      &
                                                 domain%global_z_interface(:,z,:) - domain%global_terrain + domain%global_dz_interface(:,z,:),  &
                                                 minimum_layer_size, domain%terrain_frequency, lt_data_m)

                    else
                        layer_height = domain%z%data_3d(ims,z,jms) - domain%terrain%data_2d(ims,jms)
                        layer_height_bottom = layer_height - (options%parameters%dz_levels(z) / 2)
                        layer_height_top    = layer_height + (options%parameters%dz_levels(z) / 2)

                        if (z>1) then
                            if (layer_height_bottom /= sum(options%parameters%dz_levels(1:z-1))) then
                                print*, this_image(), layer_height_bottom - sum(options%parameters%dz_levels(1:z-1)), "layer_height_bottom = ", layer_height_bottom, "sum(dz) = ", sum(options%parameters%dz_levels(1:z-1))
                            endif
                            if (layer_height_top /= sum(options%parameters%dz_levels(1:z))) then
                                print*, this_image(), layer_height_top - sum(options%parameters%dz_levels(1:z)), "layer_height_top = ", layer_height_top, "sum(dz) = ", sum(options%parameters%dz_levels(1:z))
                            endif
                        endif

                        call linear_perturbation(u, v, exp(nsq_values(j)),                                  &
                                                 layer_height_bottom, layer_height_top, minimum_layer_size, &
                                                 domain%terrain_frequency, lt_data_m)
                    endif
                    ! need to handle stagger (nxu /= nx) and the buffer around edges of the domain
                    if (nxu /= nx) then
                        temporary_u(:,:) = real( real(                                              &
                                ( lt_data_m%u_perturb(buffer:fftnx-buffer,     1+buffer:fftny-buffer)           &
                                + lt_data_m%u_perturb(1+buffer:fftnx-buffer+1,     1+buffer:fftny-buffer)) )) / 2

                        temporary_v(:,:) = real( real(                                              &
                                ( lt_data_m%v_perturb(1+buffer:fftnx-buffer,     buffer:fftny-buffer)         &
                                + lt_data_m%v_perturb(1+buffer:fftnx-buffer,     1+buffer:fftny-buffer+1)) )) / 2

                        call copy_data_to_remote(temporary_u, u_grids, hi_u_LUT, i,j,k, z)
                        call copy_data_to_remote(temporary_v, v_grids, hi_v_LUT, i,j,k, z)

                    else
                        stop "ERROR: linear wind LUT creation not set up for non-staggered grids yet"
                        ! hi_u_LUT(k,i,j,:,z,:) = real( real(                                                    &
                        !         lt_data_m%u_perturb(1+buffer:fftnx-buffer,     1+buffer:fftny-buffer) ))
                        !
                        ! hi_v_LUT(k,i,j,:,z,:) = real( real(                                                    &
                        !         lt_data_m%v_perturb(1+buffer:fftnx-buffer,     1+buffer:fftny-buffer) ))
                    endif

                    !$omp critical (print_lock)
                    loops_completed = loops_completed+1
                    !$omp end critical (print_lock)

                    ! for now sync all has to be inside the z loop to conserve memory for large domains
                    !$omp critical
                    sync all
                    !$omp end critical
                enddo

            end do
            ! $omp end do

            ! If this image doesn't have as many steps to run as some other images might,
            ! then it has to run additional ghost step(s) so that it syncs with the others correctly
            do i=1, (total_LUT_entries/num_images()+1) - this_n
                ! the syncs should be outside of the z loop, but this is a little more forgiving with memory requirements
                do z=1,nz
                    !$omp critical
                    sync all
                    !$omp end critical
                enddo
            enddo

            ! memory needs to be freed so this structure can be used again when removing linear winds
            call destroy_linear_theory_data(lt_data_m)
            ! $omp end parallel

            sync all

            if (this_image()==1) write(*,*) "All images: 100 % Complete"
            if (this_image()==1) write(*,*) char(10),"--------  Linear wind look up table generation complete ---------"
        endif

        if ((options%lt_options%write_LUT).and.(.not.reverse)) then
            if ((options%lt_options%read_LUT) .and. (error == 0)) then
                if (this_image()==1) write(*,*) "    Not writing Linear Theory LUT to file because LUT was read from file"
            else
                if (this_image()==1) write(*,*) "    Writing Linear Theory LUT to file: ", trim(LUT_file)
                error = write_LUT(LUT_file, hi_u_LUT, hi_v_LUT, options%parameters%dz_levels(:nz), options%lt_options)
            endif
        endif

    end subroutine initialize_spatial_winds


    !>----------------------------------------------------------
    !! Compute a spatially variable linear wind perturbation
    !! based off of look uptables computed in via setup
    !! for each grid point, find the closest LUT data in U and V space
    !! then bilinearly interpolate the nearest LUT values for that points linear wind field
    !!
    !!----------------------------------------------------------
<<<<<<< HEAD
    subroutine spatial_winds(domain,reverse, vsmooth, winsz, update)
        implicit none
        type(domain_t), intent(inout):: domain
        logical,        intent(in)   :: reverse
        integer,        intent(in)   :: vsmooth
        integer,        intent(in)   :: winsz
        logical,        intent(in)   :: update
=======
    subroutine spatial_winds(domain, options, reverse, vsmooth, winsz)
        implicit none
        class(linearizable_type),intent(inout)::domain
        type(options_type), intent(in) :: options
        logical, intent(in) :: reverse
        integer, intent(in) :: vsmooth
        integer, intent(in) :: winsz
>>>>>>> 11572431

        logical :: externalN ! flag whether N is read from a field in the forcing dataset
        integer :: nx,nxu, ny,nyv, nz, i,j,k, smoothz
        integer :: uk, vi !store a separate value of i for v and of k for u to we can handle nx+1, ny+1
        integer :: step, dpos, npos, spos, nexts, nextd, nextn
        integer :: north, south, east, west, top, bottom, n
        real :: u, v
        real,allocatable :: u1d(:),v1d(:)
        integer :: ims, ime, jms, jme, ims_u, ime_u, jms_v, jme_v, kms, kme
        real :: dweight, nweight, sweight, curspd, curdir, curnsq, wind_first, wind_second
        real :: blocked

        ! pointers to the u/v data to be updated so they can point to different places depending on the update flag
        real, pointer :: u3d(:,:,:), v3d(:,:,:), nsquared(:,:,:)


        if (update) then
            u3d => domain%u%meta_data%dqdt_3d
            v3d => domain%v%meta_data%dqdt_3d
        else
            u3d => domain%u%data_3d
            v3d => domain%v%data_3d
        endif
        nsquared => domain%nsquared%data_3d

        ims_u = lbound(u3d,1)
        ime_u = ubound(u3d,1)
        jms = lbound(u3d,3)
        jme = ubound(u3d,3)

        ims = lbound(v3d,1)
        ime = ubound(v3d,1)
        jms_v = lbound(v3d,3)
        jme_v = ubound(v3d,3)

        kms = lbound(u3d,2)
        kme = ubound(u3d,2)

        nx  = size(domain%latitude%data_2d,1)
        ny  = size(domain%latitude%data_2d,2)
        nz  = size(u3d,2)
        nxu = size(u3d,1)
        nyv = size(v3d,3)

        ! Here we just set externalN based on two options.
        ! if NfromForcing is True and nvar is defined then N is to be
        ! read from the forcing data set instead of being calculated by ICAR,
        ! meaning that externalN = True. If not both conditions are satisfied,
        ! externalN is False.
        if (trim(options%nvar)/="") then
            if (options%lt_options%N_from_forcing) then
                externalN = .True.
            else
                externalN = .False.
            endif
        else
            externalN = .False.
        endif

        if (reverse) then
            ! u_LUT=>rev_u_LUT
            ! v_LUT=>rev_v_LUT
            u_perturbation=>lo_u_perturbation
            v_perturbation=>lo_v_perturbation
        else
            ! u_LUT=>hi_u_LUT
            ! v_LUT=>hi_v_LUT
            u_perturbation=>hi_u_perturbation
            v_perturbation=>hi_v_perturbation
        endif

<<<<<<< HEAD
        ! if (reverse) print*, "WARNING using fixed nsq for linear wind removal: 3e-6"
        ! !$omp parallel firstprivate(nx,nxu,ny,nyv,nz, kms, kme, reverse, vsmooth, winsz, using_blocked_flow), default(none), &
        ! !$omp private(i,j,k,step, uk, vi, east, west, north, south, top, bottom, u1d, v1d), &
        ! !$omp private(spos, dpos, npos, nexts,nextd, nextn,n, smoothz, u, v, blocked), &
        ! !$omp private(wind_first, wind_second, curspd, curdir, curnsq, sweight,dweight, nweight), &
        ! !$omp shared(domain, u3d,v3d, spd_values, dir_values, nsq_values, u_LUT, v_LUT, linear_mask), &
        ! !$omp shared(u_perturbation, v_perturbation, linear_update_fraction, linear_contribution, nsq_calibration), &
        ! !$omp shared(min_stability, max_stability, n_dir_values, n_spd_values, n_nsq_values, smooth_nsq)
        !
        ! !$omp do
        do k=1,ny

            do j=1,nz
                do i=1,nx

                    ! look up vsmooth gridcells up to nz at the maximum
                    top = min(j+vsmooth, nz)
                    ! if (top-j)/=vsmooth, then look down enough layers to make the window vsmooth in size
                    bottom = max(1, j - (vsmooth - (top-j)))

                    if (.not.reverse) then
                        nsquared(i+ims-1,j+kms-1,k+jms-1) = calc_stability(domain%potential_temperature%data_3d(i+ims-1,bottom+kms-1,k+jms-1),                              &
                                                         domain%potential_temperature%data_3d(i+ims-1,top+kms-1,k+jms-1),                                                   &
                                                         domain%exner%data_3d(i+ims-1,bottom+kms-1,k+jms-1),domain%exner%data_3d(i+ims-1,top+kms-1,k+jms-1),                &
                                                         domain%z%data_3d(i+ims-1,bottom+kms-1,k+jms-1),  domain%z%data_3d(i+ims-1,top+kms-1,k+jms-1),                      &
                                                         domain%water_vapor%data_3d(i+ims-1,bottom+kms-1,k+jms-1), domain%water_vapor%data_3d(i+ims-1,top+kms-1,k+jms-1),   &
                                                         domain%cloud_water_mass%data_3d(i+ims-1,j+kms-1,k+jms-1)     &
                                                         +domain%cloud_ice_mass%data_3d(i+ims-1,j+kms-1,k+jms-1)      &
                                                         +domain%rain_mass%data_3d(i+ims-1,j+kms-1,k+jms-1)           &
                                                         +domain%snow_mass%data_3d(i+ims-1,j+kms-1,k+jms-1))

                        nsquared(i+ims-1,j+kms-1,k+jms-1) = max(min_stability, min(max_stability, &
                                                nsquared(i+ims-1,j+kms-1,k+jms-1) * nsq_calibration(i,k)))
                    else
                        ! Low-res boundary condition variables will be in a different array format.  It should be
                        ! easy enough to call calc_stability after e.g. transposing z and y dimension, but some
                        ! e.g. pii will not be set in the forcing data, so this may need a little thought.
                        nsquared(i+ims-1,j+kms-1,k+jms-1) = 3e-6
                    endif
                end do
                ! look up table is computed in log space
                nsquared(:,j+kms-1,k+jms-1) = log(nsquared(:,j+kms-1,k+jms-1))
            end do

            if (smooth_nsq) then
                do j=1,nz
                    ! compute window as above.
                    top = min(j+vsmooth,nz)
                    bottom = max(1, j - (vsmooth - (top-j)) )

                    do smoothz = bottom, j-1
                        nsquared(:,j+kms-1,k+jms-1) = nsquared(:,j+kms-1,k+jms-1) + nsquared(:,smoothz+kms-1,k+jms-1)
                    end do
                    do smoothz = j+1, top
                        nsquared(:,j+kms-1,k+jms-1) = nsquared(:,j+kms-1,k+jms-1) + nsquared(:,smoothz+kms-1,k+jms-1)
                    end do
                    nsquared(:,j+kms-1,k+jms-1) = nsquared(:,j+kms-1,k+jms-1)/(top-bottom+1)
                end do
            endif
        end do
        ! !$omp end do
        ! !$omp end parallel
=======
        if (reverse) print*, "WARNING using fixed nsq for linear wind removal: 3e-6"
        ! we only need to go through the calculations if N is variable
        if (options%lt_options%variable_N) then
            if (.NOT. externalN) then
                ! $omp parallel firstprivate(nx,nxu,ny,nyv,nz, reverse, vsmooth, winsz, using_blocked_flow), default(none), &
                ! $omp private(i,j,k,step, uk, vi, east, west, north, south, top, bottom, u1d, v1d), &
                ! $omp private(spos, dpos, npos, nexts,nextd, nextn,n, smoothz, u, v, blocked), &
                ! $omp private(wind_first, wind_second, curspd, curdir, curnsq, sweight,dweight, nweight), &
                ! $omp shared(domain, spd_values, dir_values, nsq_values, u_LUT, v_LUT, linear_mask), &
                ! $omp shared(u_perturbation, v_perturbation, linear_update_fraction, linear_contribution, nsq_calibration), &
                ! $omp shared(min_stability, max_stability, n_dir_values, n_spd_values, n_nsq_values, smooth_nsq)
                !
                ! $omp do
                do k=1,ny
                    do j=1,nz
                        do i=1,nx

                            ! look up vsmooth gridcells up to nz at the maximum
                            top = min(j+vsmooth, nz)
                            ! if (top-j)/=vsmooth, then look down enough layers to make the window vsmooth in size
                            bottom = max(1, j - (vsmooth - (top-j)))

                            if (.not.reverse) then
                                    domain%nsquared(i,j,k) = calc_stability(domain%th(i,bottom,k), domain%th(i,top,k),  &
                                                                            domain%pii(i,bottom,k),domain%pii(i,top,k), &
                                                                            domain%z(i,bottom,k),  domain%z(i,top,k),   &
                                                                            domain%qv(i,bottom,k), domain%qv(i,top,k),  &
                                                                            domain%cloud(i,j,k)+domain%ice(i,j,k)       &
                                                                            +domain%qrain(i,j,k)+domain%qsnow(i,j,k))

                                    domain%nsquared(i,j,k) = max(min_stability, min(max_stability, &
                                                            domain%nsquared(i,j,k) * nsq_calibration(i,k)))
                            else
                                ! Low-res boundary condition variables will be in a different array format.  It should be
                                ! easy enough to call calc_stability after e.g. transposing z and y dimension, but some
                                ! e.g. pii will not be set in the forcing data, so this may need a little thought.
                                domain%nsquared(i,j,k) = 3e-6
                            endif
                        end do
                        ! look up table is computed in log space
                        domain%nsquared(:,j,k) = log(domain%nsquared(:,j,k))
                    end do

                    if (smooth_nsq) then
                        do j=1,nz
                            ! compute window as above.
                            top = min(j+vsmooth,nz)
                            bottom = max(1, j - (vsmooth - (top-j)) )

                            do smoothz = bottom, j-1
                                domain%nsquared(:,j,k) = domain%nsquared(:,j,k) + domain%nsquared(:,smoothz,k)
                            end do
                            do smoothz = j+1, top
                                domain%nsquared(:,j,k) = domain%nsquared(:,j,k) + domain%nsquared(:,smoothz,k)
                            end do
                            domain%nsquared(:,j,k) = domain%nsquared(:,j,k)/(top-bottom+1)
                        end do
                    endif
                end do
                ! $omp end do
                ! $omp end parallel
            endif
        else
                domain%nsquared = log(options%lt_options%N_squared)
        endif
>>>>>>> 11572431


        ! smooth array has it's own parallelization, so this probably can't go in a critical section
        ! if (smooth_nsq) then
        !     call smooth_array(nsquared, winsz, ydim=3)
        ! endif

        !$omp parallel firstprivate(ims, ime, jms, jme, ims_u, ime_u, jms_v, jme_v, kms, kme, nx,nxu,ny,nyv,nz), &
        !$omp firstprivate(reverse, vsmooth, winsz, using_blocked_flow), default(none), &
        !$omp private(i,j,k,step, uk, vi, east, west, north, south, top, bottom, u1d, v1d), &
        !$omp private(spos, dpos, npos, nexts,nextd, nextn,n, smoothz, u, v, blocked), &
        !$omp private(wind_first, wind_second, curspd, curdir, curnsq, sweight,dweight, nweight), &
        !$omp shared(domain, u3d,v3d, nsquared, spd_values, dir_values, nsq_values, hi_u_LUT, hi_v_LUT, linear_mask), &
        !$omp shared(u_perturbation, v_perturbation, linear_update_fraction, linear_contribution, nsq_calibration), &
        !$omp shared(min_stability, max_stability, n_dir_values, n_spd_values, n_nsq_values, smooth_nsq)
        allocate(u1d(nxu), v1d(nxu))
        !$omp do
        do k=1, nyv

            uk = min(k,ny)
            do i=1,nxu
                vi = min(i,nx)
                u1d(i)  = sum(u3d(i+ims_u-1,:,uk+jms-1)) / nz
                v1d(i)  = sum(v3d(vi+ims-1, :,k+jms_v-1)) / nz
            enddo


            do j=1, nz
                do i=1, nxu

                    ! if (using_blocked_flow) then
                    !     blocked = blocking_fraction(domain%froude(min(i,nx),min(k,ny)))
                    ! else
                        blocked = 0
                    ! endif
                    if (blocked<1) then

                        uk = min(k,ny)
                        vi = min(i,nx)

                        !   First find the bounds of the region to average over
                        west  = max(i - winsz, 1)
                        east  = min(i + winsz,nx)
                        bottom= max(j - winsz, 1)
                        top   = min(j + winsz,nz)
                        south = max(k - winsz, 1)
                        north = min(k + winsz,ny)

                        n = (((east-west)+1) * ((north-south)+1))
                        if (reverse) then
                            u = u3d(i+ims_u-1,j,uk+jms-1 ) ! u3d(i,j,uk)
                            v = v3d(vi+ims-1, j,k+jms_v-1) ! v3d(vi,j,k)
                            ! WARNING: see below for why this does not work (yet)
                            ! u = sum( domain%u(west:east,j,south:north) ) / n
                            ! v = sum( domain%v(west:east,j,south:north) ) / n
                        else
                            ! smooth the winds vertically first
                            u = u1d(i)
                            v = v1d(i)
                            ! WARNING for now domain%u,v are updated inside the loop, so the code below will end
                            ! up using u and v values that have had the linear theory applied already (not good)
                            ! eventually this should be pulled out and only the pertubration should be updated in the
                            ! parallel region
                            ! u = sum(domain%u( i, bottom:top,uk)) / (top-bottom+1)
                            ! v = sum(domain%v(vi, bottom:top, k)) / (top-bottom+1)
                        endif
                        n = n * ((top-bottom)+1)

                        ! Calculate the direction of the current grid cell wind
                        dpos = 1
                        curdir = calc_direction( u, v )
                        ! and find the corresponding position in the Look up Table
                        do step=1, n_dir_values
                            if (curdir > dir_values(step)) then
                                dpos = step
                            endif
                        end do

                        ! Calculate the wind speed of the current grid cell
                        spos = 1
                        curspd = calc_speed( u, v )
                        ! and find the corresponding position in the Look up Table
                        do step=1, n_spd_values
                            if (curspd > spd_values(step)) then
                                spos = step
                            endif
                        end do

                        ! Calculate the Brunt-Vaisalla frequency of the current grid cell
                        !   Then compute the mean in log space
                        ! curnsq = log(2.75e-5)
                        curnsq = sum(nsquared(vi+ims-1,bottom+kms-1:top+kms-1,uk+jms-1)) / (top - bottom + 1)
                        !   and find the corresponding position in the Look up Table
                        npos = 1
                        do step=1, n_nsq_values
                            if (curnsq > nsq_values(step)) then
                                npos = step
                            endif
                        end do

                        ! Calculate the weights and the "next" u/v position
                        ! "next" usually = pos+1 but for edge cases next = 1 or n
                        dweight = calc_weight(dir_values, dpos, nextd, curdir)
                        sweight = calc_weight(spd_values, spos, nexts, curspd)
                        nweight = calc_weight(nsq_values, npos, nextn, curnsq)

                        ! perform linear interpolation between LUT values
                        if (k<=ny) then
                            wind_first =      nweight  * (dweight * hi_u_LUT(spos, dpos,npos, i,j,k) + (1-dweight) * hi_u_LUT(spos, nextd,npos, i,j,k))   &
                                        +  (1-nweight) * (dweight * hi_u_LUT(spos, dpos,nextn,i,j,k) + (1-dweight) * hi_u_LUT(spos, nextd,nextn,i,j,k))

                            wind_second=      nweight  * (dweight * hi_u_LUT(nexts,dpos,npos, i,j,k) + (1-dweight) * hi_u_LUT(nexts,nextd,npos, i,j,k))   &
                                        +  (1-nweight) * (dweight * hi_u_LUT(nexts,dpos,nextn,i,j,k) + (1-dweight) * hi_u_LUT(nexts,nextd,nextn,i,j,k))

                            u_perturbation(i,j,k) = u_perturbation(i,j,k) * (1-linear_update_fraction) &
                                        + linear_update_fraction * (sweight*wind_first + (1-sweight)*wind_second)

                            ! if (reverse) then
                            !     u3d(i,j,k) = u3d(i,j,k) - u_perturbation(i,j,k) * linear_contribution
                            ! else
                                u3d(i+ims_u-1,j,k+jms-1) = u3d(i+ims_u-1,j,k+jms-1) + u_perturbation(i,j,k) * linear_mask(min(nx,i),min(ny,k)) * (1-blocked)
                            ! endif
                        endif
                        if (i<=nx) then
                            wind_first =      nweight  * (dweight * hi_v_LUT(spos, dpos,npos, i,j,k) + (1-dweight) * hi_v_LUT(spos, nextd,npos, i,j,k))    &
                                        +  (1-nweight) * (dweight * hi_v_LUT(spos, dpos,nextn,i,j,k) + (1-dweight) * hi_v_LUT(spos, nextd,nextn,i,j,k))

                            wind_second=      nweight  * (dweight * hi_v_LUT(nexts,dpos,npos, i,j,k) + (1-dweight) * hi_v_LUT(nexts,nextd,npos, i,j,k))    &
                                        +  (1-nweight) * (dweight * hi_v_LUT(nexts,dpos,nextn,i,j,k) + (1-dweight) * hi_v_LUT(nexts,nextd,nextn,i,j,k))

                            v_perturbation(i,j,k) = v_perturbation(i,j,k) * (1-linear_update_fraction) &
                                        + linear_update_fraction * (sweight*wind_first + (1-sweight)*wind_second)

                            ! if (reverse) then
                            !     v3d(i,j,k) = v3d(i,j,k) - v_perturbation(i,j,k) * linear_contribution
                            ! else
                                ! for the high res domain, linear_mask should incorporate linear_contribution
                                v3d(i+ims-1,j,k+jms_v-1) = v3d(i+ims-1,j,k+jms_v-1) + v_perturbation(i,j,k) * linear_mask(min(nx,i),min(ny,k)) * (1-blocked)
                            ! endif
                        endif

                    endif
                end do
            end do
        end do
        !$omp end do

        nsquared = exp(nsquared)
        deallocate(u1d, v1d)
        !$omp end parallel
    end subroutine spatial_winds


    !>----------------------------------------------------------
    !! Copy options from the options data structure into module level variables
    !!
    !!----------------------------------------------------------
    subroutine set_module_options(options)
        implicit none
        type(options_t), intent(in) :: options

        original_buffer       = options%lt_options%buffer
        variable_N            = options%lt_options%variable_N
        smooth_nsq            = options%lt_options%smooth_nsq

        stability_window_size = options%lt_options%stability_window_size        ! window to average nsq over
        max_stability         = options%lt_options%max_stability                ! limits on the calculated Brunt Vaisala Frequency
        min_stability         = options%lt_options%min_stability                ! these may need to be a little narrower.
        linear_contribution   = options%lt_options%linear_contribution          ! multiplier on uhat,vhat before adding to u,v
                                                                                ! =fractional contribution of linear perturbation to wind field
        ! these are defined per call to permit different values for low res and high res domains
        ! N_squared              = options%lt_options%N_squared                 ! static Brunt Vaisala Frequency (N^2) to use
        ! rm_N_squared           = options%lt_options%rm_N_squared              ! static BV Frequency (N^2) to use in removing linear wind field
        ! rm_linear_contribution = options%lt_options%rm_linear_contribution    ! fractional contribution of linear perturbation to remove wind field
        ! remove_lowres_linear   = options%lt_options%remove_lowres_linear      ! remove the linear mountain wave from low res forcing model

        linear_update_fraction    = options%lt_options%linear_update_fraction   ! controls the rate at which the linearfield updates
                                                                                ! =fraction of linear perturbation to add each time step
        use_spatial_linear_fields = options%lt_options%spatial_linear_fields    ! use a spatially varying linear wind perturbation
        use_linear_mask           = options%lt_options%linear_mask              ! use a spatial mask for the linear wind field
        use_nsq_calibration       = options%lt_options%nsq_calibration          ! use a spatial mask to calibrate the nsquared (brunt vaisala frequency) field

        using_blocked_flow        = options%block_options%block_flow

        ! Look up table generation parameters, range for each parameter, and number of steps to cover that range
        dirmax = options%lt_options%dirmax
        dirmin = options%lt_options%dirmin
        spdmax = options%lt_options%spdmax
        spdmin = options%lt_options%spdmin
        nsqmax = options%lt_options%nsqmax
        nsqmin = options%lt_options%nsqmin
        n_dir_values = options%lt_options%n_dir_values
        n_nsq_values = options%lt_options%n_nsq_values
        n_spd_values = options%lt_options%n_spd_values
        minimum_layer_size = options%lt_options%minimum_layer_size

    end subroutine set_module_options

    !>----------------------------------------------------------
    !! Called from linear_perturb the first time perturb is called
    !! compute FFT(terrain), and dzdx,dzdy components
    !!
    !!----------------------------------------------------------
    subroutine setup_linwinds(domain, options, reverse, useDensity)
        implicit none
        type(domain_t),     intent(inout)  :: domain
        type(options_t),    intent(in)     :: options
        logical,            intent(in)     :: reverse, useDensity
        ! locals
        complex(C_DOUBLE_COMPLEX), allocatable  :: complex_terrain_firstpass(:,:)
        complex(C_DOUBLE_COMPLEX), allocatable  :: complex_terrain(:,:)
        type(C_PTR) :: plan
        integer     :: nx, ny, nz
        real        :: saved_linear_contribution ! temporary variable to save the linear contribution state so we can restore
        integer     :: save_buffer

        ! store module level variables so we don't have to pass options through everytime
        ! lots of these things probably need to be moved to the linearizable class so they
        ! can be separated for the domain and bc fields
        ! this is a little tricky, because we don't want to have to calculate the LUTs
        ! twice, once for domain and once for bc%next_domain
        call set_module_options(options)

        ! Create a buffer zone around the topography to smooth the edges
        buffer = original_buffer
        ! first create it including a 5 grid cell smoothing function
        call add_buffer_topo(domain%global_terrain, complex_terrain_firstpass, 5, buffer)
        buffer = 2
        ! then further add a small (~2) grid cell buffer where all cells have the same value
        call add_buffer_topo(real(real(complex_terrain_firstpass)), complex_terrain, 0, buffer, debug=options%parameters%debug)
        buffer = buffer + original_buffer

        nx = size(complex_terrain, 1)
        ny = size(complex_terrain, 2)

        if (this_image()==1) write(*,*) "Initializing linear winds"
        allocate(domain%terrain_frequency(nx,ny))

        ! calculate the fourier transform of the terrain for use in linear winds
        plan = fftw_plan_dft_2d(ny, nx, complex_terrain, domain%terrain_frequency, FFTW_FORWARD, FFTW_ESTIMATE)
        call fftw_execute_dft(plan, complex_terrain, domain%terrain_frequency)
        call fftw_destroy_plan(plan)
        ! normalize FFT by N - grid cells
        domain%terrain_frequency = domain%terrain_frequency / (nx * ny)
        ! shift the grid cell quadrants
        ! need to test what effect all of the related shifts actually have...
        call fftshift(domain%terrain_frequency)

        if (linear_contribution/=1) then
            if (this_image()==1) write(*,*) "  Using a fraction of the linear perturbation:",linear_contribution
        endif

        nx = size(domain%global_terrain, 1)
        nz = size(domain%u%data_3d,       2)
        ny = size(domain%global_terrain, 2)


        ! set up linear_mask variable
        if (.not.reverse) then
            if (allocated(linear_mask)) deallocate(linear_mask)
            allocate(linear_mask(nx,ny))
            linear_mask = linear_contribution

            ! if (use_linear_mask) then
            !     if (this_image()==1) write(*,*) "  Reading Linear Mask"
            !     if (this_image()==1) write(*,*) "    from file: " // trim(options%linear_mask_file)
            !     if (this_image()==1) write(*,*) "    with var: "  // trim(options%linear_mask_var)
            !     call io_read(options%linear_mask_file, options%linear_mask_var, domain%linear_mask)
            !
            !     linear_mask = domain%linear_mask * linear_contribution
            ! endif

            ! Stupidly simple adjustment to the linear wind field to account for using density.
            ! If we are using density in the advection calculations, modify the linear perturbation
            ! to get the vertical velocities closer to what they would be without density (boussinesq)
            ! need to check if this makes the most sense when close to the surface
            if (useDensity) then
                linear_mask = linear_mask * 2
            endif
        endif

        ! set up nsq_calibration variable
        if ( (.not.reverse) .and. (.not.allocated(nsq_calibration)) ) then
            allocate(nsq_calibration(nx,ny))
            nsq_calibration = 1

            ! if (use_nsq_calibration) then
            !     if (this_image()==1) write(*,*) "  Reading Linear Mask"
            !     if (this_image()==1) write(*,*) "    from file: " // trim(options%nsq_calibration_file)
            !     if (this_image()==1) write(*,*) "    with var: "  // trim(options%nsq_calibration_var)
            !     call io_read(options%nsq_calibration_file, options%nsq_calibration_var, domain%nsq_calibration)
            !     nsq_calibration = domain%nsq_calibration
            !
            !     where(nsq_calibration<1) nsq_calibration = 1 + 1/( (1-1/nsq_calibration)/100 )
            !     where(nsq_calibration>1) nsq_calibration = 1 + (nsq_calibration-1)/100
            ! endif
        endif

        ! allocate the fields that will hold the perturbation only so we can update it
        ! slowly and add the total to the domain%u,v
        if (reverse) then
            if (.not.allocated(lo_u_perturbation)) then
                allocate(lo_u_perturbation(nx+1,nz,ny))
                lo_u_perturbation=0
                allocate(lo_v_perturbation(nx,nz,ny+1))
                lo_v_perturbation=0
            endif
            u_perturbation=>lo_u_perturbation
            v_perturbation=>lo_v_perturbation
        else
            if (.not.allocated(hi_u_perturbation)) then
                allocate(hi_u_perturbation(nx+1,nz,ny))
                hi_u_perturbation=0
                allocate(hi_v_perturbation(nx,nz,ny+1))
                hi_v_perturbation=0
            endif
            u_perturbation=>hi_u_perturbation
            v_perturbation=>hi_v_perturbation
        endif

        if (use_spatial_linear_fields) then
            ! if    ((.not.allocated(hi_u_LUT)  .and. (.not.reverse)) &
            !  .or.  (.not.allocated(rev_u_LUT) .and. reverse)) then

                if (this_image()==1) write(*,*) "  Generating a spatially variable linear perturbation look up table"
                call initialize_spatial_winds(domain, options, reverse)

            ! endif
        endif

        module_initialized = .True.

    end subroutine setup_linwinds

    !>----------------------------------------------------------
    !! Initialize and/or apply linear wind solution.
    !!
    !! Called from ICAR to update the U and V wind fields based on linear theory (W is calculated to balance U/V)
    !!
    !!----------------------------------------------------------
    subroutine linear_perturb(domain,options,vsmooth,reverse,useDensity, update)
        implicit none
        type(domain_t),     intent(inout):: domain
        type(options_t),    intent(in)   :: options
        integer,            intent(in)   :: vsmooth
        logical,            intent(in),  optional :: reverse, useDensity, update

        logical :: rev, useD, updt
        ! logical, save :: debug=.True.
        real :: stability

        ! these probably need to get moved to options...
        rev = reverse
        if (present(reverse)) rev = .False.

        useD = .False.
        if (present(useDensity)) useD=useDensity

        updt = .False.
        if (present(update)) updt = update

        ! this is a little trickier, because it does have to be domain dependant... could at least be stored in the domain though...
        if (rev) then
            linear_contribution = options%lt_options%rm_linear_contribution
            N_squared = options%lt_options%rm_N_squared
        else
            linear_contribution = options%lt_options%linear_contribution
            N_squared = options%lt_options%N_squared
        endif

        ! if linear_perturb hasn't been called before we need to perform some setup actions.
        if (.not. module_initialized) then
            call setup_linwinds(domain, options, rev, useD)
        endif

        ! add the spatially variable linear field
        ! if we are reverseing the effects, that means we are in the low-res domain
        ! that domain does not have a spatial LUT calculated, so it can not be performed
<<<<<<< HEAD
        ! if (use_spatial_linear_fields)then
            call spatial_winds(domain,rev, vsmooth, stability_window_size, update=updt)
        ! else
        !     ! Nsq = squared Brunt Vaisalla frequency (1/s) typically from dry static stability
        !     stability = calc_domain_stability(domain)
        !     ! This should probably be called twice, once for dry, and once or moist regions
        !     call linear_winds(domain,stability,vsmooth,rev,useD,debug)
        ! endif
        ! debug=.False.
=======
        if (use_spatial_linear_fields)then
            call spatial_winds(domain, options, rev, vsmooth, stability_window_size)
        else
            ! Nsq = squared Brunt Vaisalla frequency (1/s) typically from dry static stability
            stability = calc_domain_stability(domain)
            ! This should probably be called twice, once for dry, and once or moist regions
            call linear_winds(domain,stability,vsmooth,rev,useD,debug)
        endif
        debug=.False.
>>>>>>> 11572431

    end subroutine linear_perturb
end module linear_theory_winds<|MERGE_RESOLUTION|>--- conflicted
+++ resolved
@@ -42,22 +42,15 @@
                                             FFTW_FORWARD, FFTW_MEASURE, FFTW_BACKWARD, FFTW_ESTIMATE ! note fft module is defined in fftshift.f90
     use fftshifter,                 only: ifftshift, fftshift
     use data_structures
-<<<<<<< HEAD
     use domain_interface,           only: domain_t
     !use io_routines,                only: io_read, io_write
     use string,                     only: str
     use grid_interface,             only: grid_t
     use linear_theory_lut_disk_io,  only: read_LUT, write_LUT
-    use mod_atm_utilities
+    ! use mod_atm_utilities ! V2
+    use mod_atm_utilities,         only : calc_stability, calc_u, calc_v, calc_speed, calc_direction, blocking_fraction ! V1
     use array_utilities,            only: smooth_array, calc_weight, linear_space
     use icar_constants,             only: kMAX_FILE_LENGTH
-=======
-    use io_routines,               only : io_read, io_write
-    use string,                    only : str
-    use linear_theory_lut_disk_io, only : read_LUT, write_LUT
-    use mod_atm_utilities,         only : calc_stability, calc_u, calc_v, calc_speed, calc_direction, blocking_fraction
-    use array_utilities,           only : smooth_array, calc_weight, linear_space
->>>>>>> 11572431
 
     implicit none
 
@@ -843,7 +836,6 @@
     !! then bilinearly interpolate the nearest LUT values for that points linear wind field
     !!
     !!----------------------------------------------------------
-<<<<<<< HEAD
     subroutine spatial_winds(domain,reverse, vsmooth, winsz, update)
         implicit none
         type(domain_t), intent(inout):: domain
@@ -851,15 +843,6 @@
         integer,        intent(in)   :: vsmooth
         integer,        intent(in)   :: winsz
         logical,        intent(in)   :: update
-=======
-    subroutine spatial_winds(domain, options, reverse, vsmooth, winsz)
-        implicit none
-        class(linearizable_type),intent(inout)::domain
-        type(options_type), intent(in) :: options
-        logical, intent(in) :: reverse
-        integer, intent(in) :: vsmooth
-        integer, intent(in) :: winsz
->>>>>>> 11572431
 
         logical :: externalN ! flag whether N is read from a field in the forcing dataset
         integer :: nx,nxu, ny,nyv, nz, i,j,k, smoothz
@@ -931,7 +914,6 @@
             v_perturbation=>hi_v_perturbation
         endif
 
-<<<<<<< HEAD
         ! if (reverse) print*, "WARNING using fixed nsq for linear wind removal: 3e-6"
         ! !$omp parallel firstprivate(nx,nxu,ny,nyv,nz, kms, kme, reverse, vsmooth, winsz, using_blocked_flow), default(none), &
         ! !$omp private(i,j,k,step, uk, vi, east, west, north, south, top, bottom, u1d, v1d), &
@@ -994,73 +976,6 @@
         end do
         ! !$omp end do
         ! !$omp end parallel
-=======
-        if (reverse) print*, "WARNING using fixed nsq for linear wind removal: 3e-6"
-        ! we only need to go through the calculations if N is variable
-        if (options%lt_options%variable_N) then
-            if (.NOT. externalN) then
-                ! $omp parallel firstprivate(nx,nxu,ny,nyv,nz, reverse, vsmooth, winsz, using_blocked_flow), default(none), &
-                ! $omp private(i,j,k,step, uk, vi, east, west, north, south, top, bottom, u1d, v1d), &
-                ! $omp private(spos, dpos, npos, nexts,nextd, nextn,n, smoothz, u, v, blocked), &
-                ! $omp private(wind_first, wind_second, curspd, curdir, curnsq, sweight,dweight, nweight), &
-                ! $omp shared(domain, spd_values, dir_values, nsq_values, u_LUT, v_LUT, linear_mask), &
-                ! $omp shared(u_perturbation, v_perturbation, linear_update_fraction, linear_contribution, nsq_calibration), &
-                ! $omp shared(min_stability, max_stability, n_dir_values, n_spd_values, n_nsq_values, smooth_nsq)
-                !
-                ! $omp do
-                do k=1,ny
-                    do j=1,nz
-                        do i=1,nx
-
-                            ! look up vsmooth gridcells up to nz at the maximum
-                            top = min(j+vsmooth, nz)
-                            ! if (top-j)/=vsmooth, then look down enough layers to make the window vsmooth in size
-                            bottom = max(1, j - (vsmooth - (top-j)))
-
-                            if (.not.reverse) then
-                                    domain%nsquared(i,j,k) = calc_stability(domain%th(i,bottom,k), domain%th(i,top,k),  &
-                                                                            domain%pii(i,bottom,k),domain%pii(i,top,k), &
-                                                                            domain%z(i,bottom,k),  domain%z(i,top,k),   &
-                                                                            domain%qv(i,bottom,k), domain%qv(i,top,k),  &
-                                                                            domain%cloud(i,j,k)+domain%ice(i,j,k)       &
-                                                                            +domain%qrain(i,j,k)+domain%qsnow(i,j,k))
-
-                                    domain%nsquared(i,j,k) = max(min_stability, min(max_stability, &
-                                                            domain%nsquared(i,j,k) * nsq_calibration(i,k)))
-                            else
-                                ! Low-res boundary condition variables will be in a different array format.  It should be
-                                ! easy enough to call calc_stability after e.g. transposing z and y dimension, but some
-                                ! e.g. pii will not be set in the forcing data, so this may need a little thought.
-                                domain%nsquared(i,j,k) = 3e-6
-                            endif
-                        end do
-                        ! look up table is computed in log space
-                        domain%nsquared(:,j,k) = log(domain%nsquared(:,j,k))
-                    end do
-
-                    if (smooth_nsq) then
-                        do j=1,nz
-                            ! compute window as above.
-                            top = min(j+vsmooth,nz)
-                            bottom = max(1, j - (vsmooth - (top-j)) )
-
-                            do smoothz = bottom, j-1
-                                domain%nsquared(:,j,k) = domain%nsquared(:,j,k) + domain%nsquared(:,smoothz,k)
-                            end do
-                            do smoothz = j+1, top
-                                domain%nsquared(:,j,k) = domain%nsquared(:,j,k) + domain%nsquared(:,smoothz,k)
-                            end do
-                            domain%nsquared(:,j,k) = domain%nsquared(:,j,k)/(top-bottom+1)
-                        end do
-                    endif
-                end do
-                ! $omp end do
-                ! $omp end parallel
-            endif
-        else
-                domain%nsquared = log(options%lt_options%N_squared)
-        endif
->>>>>>> 11572431
 
 
         ! smooth array has it's own parallelization, so this probably can't go in a critical section
@@ -1439,7 +1354,7 @@
         ! add the spatially variable linear field
         ! if we are reverseing the effects, that means we are in the low-res domain
         ! that domain does not have a spatial LUT calculated, so it can not be performed
-<<<<<<< HEAD
+
         ! if (use_spatial_linear_fields)then
             call spatial_winds(domain,rev, vsmooth, stability_window_size, update=updt)
         ! else
@@ -1449,17 +1364,6 @@
         !     call linear_winds(domain,stability,vsmooth,rev,useD,debug)
         ! endif
         ! debug=.False.
-=======
-        if (use_spatial_linear_fields)then
-            call spatial_winds(domain, options, rev, vsmooth, stability_window_size)
-        else
-            ! Nsq = squared Brunt Vaisalla frequency (1/s) typically from dry static stability
-            stability = calc_domain_stability(domain)
-            ! This should probably be called twice, once for dry, and once or moist regions
-            call linear_winds(domain,stability,vsmooth,rev,useD,debug)
-        endif
-        debug=.False.
->>>>>>> 11572431
 
     end subroutine linear_perturb
 end module linear_theory_winds