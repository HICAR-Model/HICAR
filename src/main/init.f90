!> ----------------------------------------------------------------------------
!!  Model Initialization includes allocating memory for boundary and domain
!!      data structures.  It reads all of the options from the namelist
!!      file (or files).  It also reads in Lat/Lon and Terrain data.  This module
!!      also sets up geographic (and vertical) look uptables for the forcing data
!!      Finally, there is a driver routine to initialize all model physics packages
!!
!!   The module has been updated to allow arbitrary named variables
!!       this allows the use of e.g. ERAi, but still is not as flexible as it could be
!!
!!   The use of various python wrapper scripts in helpers/ makes it easy to add new
!!       datasets, and make them conform to the expectations of the current system.
!!      For now there are no plans to near term plans to substantially modify this.
!!
!!  @author
!!  Ethan Gutmann (gutmann@ucar.edu)
!!
!! ----------------------------------------------------------------------------
module initialization
    use data_structures
    use options_interface,  only : options_t
    use domain_interface,   only : domain_t
    use boundary_interface, only : boundary_t
    use microphysics,               only : mp_init
    use advection,                  only : adv_init
    use radiation,                  only : radiation_init
    use convection,                 only : init_convection
    use planetary_boundary_layer,   only : pbl_init
    use land_surface,               only : lsm_init
    use io_routines,          only : io_read, io_write
    use mod_atm_utilities,          only : init_atm_utilities
    use wind,                       only : update_winds

    ! use io_routines,                only : io_read, &
    !                                        io_write3d,io_write3di, io_write
    ! use geo,                        only : geo_LUT, geo_interp, geo_interp2d, standardize_coordinates
    ! use vertical_interpolation,     only : vLUT, vinterp
    ! use wind,                       only : init_winds
    ! use initialize_options,         only : init_options
    ! use string,                     only : str


    implicit none
    private
    public::init_model, init_physics

contains
    subroutine init_model(options,domain,boundary,add_cond)
        implicit none
        type(options_t), intent(inout) :: options
        type(domain_t),  intent(inout) :: domain
        type(boundary_t),intent(inout) :: boundary ,add_cond ! forcing and external file(s) for init conditions

        integer :: omp_get_max_threads, num_threads

#if defined(_OPENMP)
        num_threads = omp_get_max_threads()
#else
        num_threads = 1
#endif
        if (this_image()==1) call welcome_message()

        if (this_image()==1) then
            write(*,*) "  Number of coarray image:",num_images()
            write(*,*) "  Max number of OpenMP Threads:",num_threads
        endif

        ! read in options file
        if (this_image()==1) write(*,*) "Initializing Options"
        call options%init()

        if (this_image()==1) write(*,*) "Initializing Domain"
        call domain%init(options)

        if (this_image()==1) write(*,*) "Initializing boundary condition data structure"
        call boundary%init(options)

        ! if (this_image()==1) then
        !     write(*,*) "options%parameters%external_files: ", trim(options%parameters%external_files)
        !     write(*,*) "options%parameters%restart: ", options%parameters%restart
        ! endif            

        if(options%parameters%external_files/="MISSING") then
            if (options%parameters%restart) then  ! Do not overwrite restart if this is specified!
                if (this_image()==1) write(*,*) "Restart requested, therefore ignoring external starting conditions! "
                if (this_image()==1) write(*,*) "Reading Initial conditions from boundary dataset"
                call domain%get_initial_conditions(boundary, options)  ! same call as above, but without the (optional) add_cond

            else ! If not restarting, and external conditions are specified, init & read in the latter.
                if (this_image()==1) write(*,*) "Initializing data structure for external starting conditions from file: ", trim(options%parameters%external_files)
                call add_cond%init_external(options)

                if (this_image()==1) write(*,*) "Reading Initial conditions from boundary dataset(s)"
                call domain%get_initial_conditions(boundary, options, add_cond)
            endif

        else ! In the (standard) case that there are no additional conditions files for the initialization
            if (this_image()==1) write(*,*) "Reading Initial conditions from boundary dataset"
            call domain%get_initial_conditions(boundary, options)  ! same call as above, but without the (optional) add_cond

        endif

        if(options%parameters%use_terrain_difference)  then

            if (this_image()==1 .AND. options%physics%windtype==kCONSERVE_MASS) then
                write(*,*) "Using the difference between hi- and lo-res terrain  for horizontal wind acceleration "
            ! elseif (this_image()==1) then
            !     write(*,*) "using the difference between hi- and lo-res terrain for u/v components of w_real "
            endif
                        
            call domain%calculate_delta_terrain(boundary, options)

        endif
        

        if (this_image()==1) write(*,*) "Updating initial winds"
        call update_winds(domain, options)

        ! initialize the atmospheric helper utilities
        call init_atm_utilities(options)

        ! call init_physics(options, domain)

        ! call setup_bias_correction(options,domain)
        if (this_image()==1) write(*,'(/ A)') "Finished basic initialization"
        if (this_image()==1) write(*,'(A /)') "---------------------------------------"

    end subroutine init_model

    subroutine init_physics(options, domain)
        implicit none
        type(options_t), intent(inout) :: options
        type(domain_t),  intent(inout) :: domain

        ! initialize microphysics code (e.g. compute look up tables in Thompson et al)
        call mp_init(options) !this could easily be moved to init_model...

        call init_convection(domain,options)

        call pbl_init(domain,options)

        call radiation_init(domain,options)

        call lsm_init(domain,options)

        call adv_init(domain,options)

    end subroutine init_physics

    subroutine welcome_message()
        implicit none

        write(*,*) ""
        write(*,*) "============================================================"
        write(*,*) "|                                                          |"
        write(*,*) "|  The Intermediate Complexity Atmospheric Research Model  |"
        write(*,*) "|                          (ICAR)                          |"
        write(*,*) "|                                                          |"
        write(*,*) "|   Developed at NCAR:                                     |"
        write(*,*) "|     The National Center for Atmospheric Research         |"
        write(*,*) "|     NCAR is sponsored by the National Science Foundation |"
        write(*,*) "|                                                          |"
        write(*,*) "|   Version: ",kVERSION_STRING,"                                         |"
        write(*,*) "|                                                          |"
        write(*,*) "============================================================"
        write(*,*) ""

    end subroutine welcome_message


! ------------------------------------------------------------------------------------------
!-==== Model Domain Section ====
!
! Begining of section focused on allocating and initializing the model domain data structures
!
! ------------------------------------------------------------------------------------------

!   Allow running over a sub-domain, by removing the outer N grid cells from all sides of the domain (lat,lon,terrain)
    ! subroutine remove_edges(domain,edgesize)
    !     implicit none
    !     type(domain_t), intent(inout) :: domain
    !     integer, intent(in)::edgesize
    !     integer::nx1,ny1,nx2,ny2,nz
    !     real,allocatable,dimension(:,:)::temp_data
    !
    !     nx1 = size(domain%lat,1)
    !     ny1 = size(domain%lat,2)
    !     nx2 = nx1-(edgesize*2)
    !     ny2 = ny1-(edgesize*2)
    !
    !     allocate(temp_data(nx1,ny1))
    !
    !     temp_data = domain%lat
    !     deallocate(domain%lat)
    !     allocate(domain%lat(nx2,ny2))
    !     domain%lat = temp_data(1+edgesize:nx1-edgesize,1+edgesize:ny1-edgesize)
    !
    !     temp_data = domain%lon
    !     deallocate(domain%lon)
    !     allocate(domain%lon(nx2,ny2))
    !
    !     domain%lon = temp_data(1+edgesize:nx1-edgesize,1+edgesize:ny1-edgesize)
    !
    !     temp_data = domain%terrain
    !     deallocate(domain%terrain)
    !     allocate(domain%terrain(nx2,ny2))
    !     domain%terrain = temp_data(1+edgesize:nx1-edgesize,1+edgesize:ny1-edgesize)
    !
    !     temp_data = domain%landmask
    !     deallocate(domain%landmask)
    !     allocate(domain%landmask(nx2,ny2))
    !     domain%landmask = temp_data(1+edgesize:nx1-edgesize,1+edgesize:ny1-edgesize)
    !
    !
    !     deallocate(temp_data)
    !
    !     nx1 = size(domain%u_geo%lat,1)
    !     ny1 = size(domain%u_geo%lat,2)
    !     nx2 = nx1-(edgesize*2)
    !     ny2 = ny1-(edgesize*2)
    !
    !     allocate(temp_data(nx1,ny1))
    !     temp_data = domain%u_geo%lat
    !     deallocate(domain%u_geo%lat)
    !     allocate(domain%u_geo%lat(nx2,ny2))
    !     domain%u_geo%lat = temp_data(1+edgesize:nx1-edgesize,1+edgesize:ny1-edgesize)
    !
    !     temp_data = domain%u_geo%lon
    !     deallocate(domain%u_geo%lon)
    !     allocate(domain%u_geo%lon(nx2,ny2))
    !     domain%u_geo%lon = temp_data(1+edgesize:nx1-edgesize,1+edgesize:ny1-edgesize)
    !
    !     deallocate(temp_data)
    !
    !     nx1 = size(domain%v_geo%lat,1)
    !     ny1 = size(domain%v_geo%lat,2)
    !     nx2 = nx1-(edgesize*2)
    !     ny2 = ny1-(edgesize*2)
    !
    !     allocate(temp_data(nx1,ny1))
    !     temp_data = domain%v_geo%lat
    !     deallocate(domain%v_geo%lat)
    !     allocate(domain%v_geo%lat(nx2,ny2))
    !     domain%v_geo%lat = temp_data(1+edgesize:nx1-edgesize,1+edgesize:ny1-edgesize)
    !
    !     temp_data = domain%v_geo%lon
    !     deallocate(domain%v_geo%lon)
    !     allocate(domain%v_geo%lon(nx2,ny2))
    !     domain%v_geo%lon = temp_data(1+edgesize:nx1-edgesize,1+edgesize:ny1-edgesize)
    !
    !     deallocate(temp_data)
    ! end subroutine remove_edges

!   allocate all arrays in domain

! interpolate intput%z to output%z assuming that input has one less grid cell
! in the interpolate_dim dimension
    ! subroutine copy_z(input,output,interpolate_dim)
    !     implicit none
    !     class(interpolable_type), intent(in) :: input
    !     class(interpolable_type), intent(inout) :: output
    !     integer,intent(in)::interpolate_dim
    !
    !     integer::nxi,nyi,nzi,nxo,nyo,nzo
    !
    !     ! dimensions of the input data
    !     nxi = size(input%z,1)
    !     nzi = size(input%z,2)
    !     nyi = size(input%z,3)
    !     ! dimensions of the output data
    !     nxo = size(output%lat,1)
    !     nzo = nzi
    !     nyo = size(output%lat,2)
    !
    !     if (allocated(output%z)) then
    !         deallocate(output%z)
    !     endif
    !     allocate(output%z(nxo,nzo,nyo))
    !     if (interpolate_dim==1) then
    !         if ((nxo/=(nxi+1)).or.(nyo/=nyi).or.(nzo/=nzi)) then
    !             stop "Error copying z levels from mass grid to U grid, dimensions don't match"
    !         endif
    !         output%z(2:nxo-1,:,:) = (input%z(1:nxi-1,:,:) + input%z(2:nxi,:,:))/2
    !         output%z(1,:,:) = input%z(1,:,:)
    !         output%z(nxo,:,:) = input%z(nxi,:,:)
    !     else if (interpolate_dim==3) then
    !         if ((nyo/=(nyi+1)).or.(nxo/=nxi).or.(nzo/=nzi)) then
    !             stop "Error copying z levels from mass grid to V grid, dimensions don't match"
    !         endif
    !         output%z(:,:,2:nyo-1) = (input%z(:,:,1:nyi-1) + input%z(:,:,2:nyi))/2
    !         output%z(:,:,1) = input%z(:,:,1)
    !         output%z(:,:,nyo) = input%z(:,:,nyi)
    !     else
    !         write(*,*) "Can not interpolate z data over z dimension"
    !     endif
    !
    ! end subroutine copy_z

    ! subroutine setup_bias_correction(options, domain)
    !     implicit none
    !     type(options_t), intent(in) :: options
    !     type(domain_t), intent(inout):: domain
    !
    !     if (options%use_bias_correction) then
    !         call io_read(options%bias_options%filename, options%bias_options%rain_fraction_var, domain%rain_fraction)
    !     endif
    ! end subroutine setup_bias_correction
    !
    ! subroutine init_domain_land(domain,options)
    !     implicit none
    !     type(options_t), intent(in) :: options
    !     type(domain_t), intent(inout):: domain
    !     ! these are temporary variables used for IO before storing data in the domain data structure
    !     integer,dimension(:,:),allocatable :: temp_idata
    !     real,dimension(:,:,:),allocatable :: temp_rdata
    !     real,dimension(:,:),allocatable :: temp_rdata_2d
    !
    !     integer:: buffer,nx,ny,nz, i
    !
    !     buffer = options%buffer
    !     nx = size(domain%veg_type,1)+buffer*2
    !     ny = size(domain%veg_type,2)+buffer*2
    !     nz = size(domain%soil_t,2)
    !
    !
    !     ! Veg cover fraction = 2D/3D real
    !     if (options%vegfrac_var.ne."") then
    !         ! if we are supposed to read a veg fraction for each month then it will be a 3D variable
    !         if (options%lsm_options%monthly_vegfrac) then
    !             call io_read(options%init_conditions_file,options%vegfrac_var,temp_rdata,1)
    !             domain%vegfrac = temp_rdata(1+buffer:nx-buffer,1+buffer:ny-buffer,:)  ! subset the data by buffer grid cells
    !             deallocate(temp_rdata)
    !         else
    !             ! otherwise we just read a 2D variable and store it in the first time entry in the 3D vegfrac field
    !             call io_read(options%init_conditions_file,options%vegfrac_var,temp_rdata_2d,1)
    !             domain%vegfrac(:,:,1) = temp_rdata_2d(1+buffer:nx-buffer,1+buffer:ny-buffer)  ! subset the data by buffer grid cells
    !             deallocate(temp_rdata_2d)
    !         endif
    !     endif
    !     ! if the input vegetation fraction is a fraction (0-1)
    !     ! then convert it to a percent
    !     if (maxval(domain%vegfrac)<=1) then
    !         domain%vegfrac = domain%vegfrac*100
    !     endif
    !
    !     ! Veg TYPE = 2D integer
    !     if (options%vegtype_var.ne."") then
    !         call io_read(options%init_conditions_file,options%vegtype_var,temp_idata,1)
    !         domain%veg_type = temp_idata(1+buffer:nx-buffer,1+buffer:ny-buffer)  ! subset the data by buffer grid cells
    !         deallocate(temp_idata)
    !     endif
    !
    !     ! Soil TYPE = 2D integer
    !     if (options%soiltype_var.ne."") then
    !         call io_read(options%init_conditions_file,options%soiltype_var,temp_idata,1)
    !         domain%soil_type = temp_idata(1+buffer:nx-buffer,1+buffer:ny-buffer)  ! subset the data by buffer grid cells
    !         deallocate(temp_idata)
    !     endif
    !
    !     ! Soil Volumetric Water Content = 3D real
    !     if (options%soil_vwc_var.ne."") then
    !         call io_read(options%init_conditions_file,options%soil_vwc_var,temp_rdata,1)
    !         domain%soil_vwc = reshape(temp_rdata(1+buffer:nx-buffer,1+buffer:ny-buffer,1:nz) &    ! subset the data by buffer grid cells
    !                                 ,[nx-buffer*2,nz,ny-buffer*2],order=[1,3,2])                ! and reshape to move the z axis to the middle
    !         deallocate(temp_rdata)
    !     endif
    !
    !     ! Soil Temperature = 3D real
    !     if (options%soil_t_var.ne."") then
    !         call io_read(options%init_conditions_file,options%soil_t_var,temp_rdata,1)
    !         domain%soil_t = reshape(temp_rdata(1+buffer:nx-buffer,1+buffer:ny-buffer,1:nz) &  ! subset the data by buffer grid cells
    !                                 ,[nx-buffer*2,nz,ny-buffer*2],order=[1,3,2])            ! and reshape to move the z axis to the middle
    !         deallocate(temp_rdata)
    !     endif
    !
    !     ! Deep Soil Temperature = 2D real
    !     if (options%soil_deept_var.ne."") then
    !         call io_read(options%init_conditions_file,options%soil_deept_var,temp_rdata_2d,1)
    !         domain%soil_tdeep = temp_rdata_2d(1+buffer:nx-buffer,1+buffer:ny-buffer)  ! subset the data by buffer grid cells
    !         where(domain%soil_tdeep<200) domain%soil_tdeep = 200 ! mitigates zeros that can cause problems
    !         if (options%soil_t_var=="") then
    !             write(*,*) "Missing explicit soil T, using deep soil T for all depths"
    !             do i = 1,nz
    !                 domain%soil_t(:,i,:) = domain%soil_tdeep
    !             end do
    !         endif
    !         deallocate(temp_rdata_2d)
    !     endif
    !
    ! end subroutine init_domain_land

    !> ----------------------------------------------------------------------------
    !!  Interpolate a 2D data array in the "x" (first) dimension, extrapolate out one on edges
    !!
    !!  If data_out is not allocated, it will be allocated as (nx+1,ny). Then a simple average between
    !!  grid cells computes a bilinear interpolation. Edge cells are extrapolated outwards using a
    !!  similar method.
    !!
    !!  @param[in]  data_in     real 2D array to be interpolated
    !!  @param[out] data_out    real 2D allocatable array to store the interpolated output
    !!
    !> ----------------------------------------------------------------------------
    ! subroutine interpolate_in_x(data_in, data_out)
    !     implicit none
    !     real, dimension(:,:), intent(in) :: data_in
    !     real, dimension(:,:), allocatable, intent(out) :: data_out
    !
    !     integer :: nx, ny
    !
    !     nx = size(data_in,1)
    !     ny = size(data_in,2)
    !     if (.not.allocated(data_out)) then
    !         allocate(data_out(nx+1,ny))
    !     else
    !         if ((size(data_out,1)/=nx+1).or.(size(data_out,2)/=ny)) then
    !             deallocate(data_out)
    !             allocate(data_out(nx+1,ny))
    !         endif
    !     endif
    !
    !     ! simple bilinear inteprolation (included extrapolation one grid cell out)
    !     data_out(2:nx,:) = (data_in(2:,:) + data_in(1:nx-1,:))/2
    !     data_out(1,:)    = data_in(1,:)*2 - data_in(2,:)
    !     data_out(nx+1,:) = data_in(nx,:)*2 - data_in(nx-1,:)
    !     ! result is data_out
    ! end subroutine interpolate_in_x

    !> ----------------------------------------------------------------------------
    !!  Interpolate a 2D data array in the "y" (second) dimension, extrapolate out one on edges
    !!
    !!  If data_out is not allocated, it will be allocated as (nx,ny+1). Then a simple average between
    !!  grid cells computes a bilinear interpolation. Edge cells are extrapolated outwards using a
    !!  similar method.
    !!
    !!  @param[in]  data_in     real 2D array to be interpolated
    !!  @param[out] data_out    real 2D allocatable array to store the interpolated output
    !!
    !> ----------------------------------------------------------------------------
    ! subroutine interpolate_in_y(data_in, data_out)
    !     implicit none
    !     real, dimension(:,:), intent(in) :: data_in
    !     real, dimension(:,:), allocatable, intent(out) :: data_out
    !
    !     integer :: nx, ny
    !
    !     nx = size(data_in,1)
    !     ny = size(data_in,2)
    !     if (.not.allocated(data_out)) then
    !         allocate(data_out(nx,ny+1))
    !     else
    !         if ((size(data_out,1)/=nx).or.(size(data_out,2)/=ny+1)) then
    !             deallocate(data_out)
    !             allocate(data_out(nx,ny+1))
    !         endif
    !     endif
    !
    !     ! simple bilinear inteprolation (included extrapolation one grid cell out)
    !     data_out(:,2:ny) = (data_in(:,2:) + data_in(:,1:ny-1))/2
    !     data_out(:,1)    = data_in(:,1)*2 - data_in(:,2)
    !     data_out(:,ny+1) = data_in(:,ny)*2 - data_in(:,ny-1)
    !     ! result is data_out
    ! end subroutine interpolate_in_y

!   initialize the domain e.g. lat,lon,terrain, 3D z coordinate
!     subroutine init_domain(options, domain)
!         implicit none
!         type(options_t), intent(in) :: options
!         type(domain_t), intent(inout):: domain
!         real,dimension(:,:,:),allocatable::temporary_z
!         integer:: ny,nz,nx,i,buf
!
! !       these are the only required variables on a high-res grid, lat, lon, and terrain elevation
!         call io_read(options%init_conditions_file,options%hgt_hi,domain%terrain,1)
!         call io_read(options%init_conditions_file,options%lat_hi,domain%lat,1)
!         call io_read(options%init_conditions_file,options%lon_hi,domain%lon,1)
!         call standardize_coordinates(domain)
!
<<<<<<< HEAD
!         !  because u/vlat/lon_hi are optional, we calculated them by interplating from the mass lat/lon if necessary
!         if (options%ulat_hi/="") then
!             call io_read(options%init_conditions_file,options%ulat_hi,domain%u_geo%lat,1)
!         else
!             call interpolate_in_x(domain%lat,domain%u_geo%lat)
!         endif
!         if (options%ulon_hi/="") then
!             call io_read(options%init_conditions_file,options%ulon_hi,domain%u_geo%lon,1)
!         else
!             call interpolate_in_x(domain%lon,domain%u_geo%lon)
!         endif
!
!         call standardize_coordinates(domain%u_geo)
!
!         if (options%vlat_hi/="") then
!             call io_read(options%init_conditions_file,options%vlat_hi,domain%v_geo%lat,1)
!         else
!             call interpolate_in_y(domain%lat,domain%v_geo%lat)
!         endif
!         if (options%vlon_hi/="") then
!             call io_read(options%init_conditions_file,options%vlon_hi,domain%v_geo%lon,1)
!         else
!             call interpolate_in_y(domain%lon,domain%v_geo%lon)
!         endif
!         call standardize_coordinates(domain%v_geo)
!
!         if (options%landvar/="") then
!             call io_read(options%init_conditions_file,options%landvar,domain%landmask,1)
!             where(domain%landmask==0) domain%landmask = kLC_WATER
!         else
!             nx = size(domain%lat,1)
!             ny = size(domain%lat,2)
!             allocate(domain%landmask(nx,ny))
!             domain%landmask = kLC_LAND !if we weren't supplied a landmask field, assume all is land (what we care about anyway)
!         endif
!
!         ! remove n grid cells from all sides of the domain if requested
!         if(options%buffer>0) then
!             write(*,*) "  Removing ",trim(str(options%buffer))," gridcells from edges of domain"
!             call remove_edges(domain,options%buffer)
!         endif
!
!         ! use the lat variable to define the x and y dimensions for all other variables
!         nx = size(domain%lat,1)
!         ny = size(domain%lat,2)
!         ! assumes nz is defined in the options
!         nz = options%nz
!
!         ! if a 3d grid was also specified, then read those data in
!         if ((options%readz).and.(options%ideal).and.(options%zvar.ne."")) then
!
!             stop "Reading Z from an external file is not currently supported, use a fixed dz"
!
!             call io_read(options%init_conditions_file,options%zvar, domain%z)
!             ! dz also has to be calculated from the 3d z file
!             buf = options%buffer
!             allocate(domain%dz(nx,nz,ny))
!             allocate(temporary_z(nx,nz,ny))
!             do i = 1,nz-1
!                 domain%dz(:,i,:) = domain%z(buf+1:nx+buf,buf+1:ny+buf,i+1)-domain%z(buf+1:nx+buf,buf+1:ny+buf,i)
!                 temporary_z(:,i,:) = domain%z(buf+1:nx+buf,buf+1:ny+buf,i)
!             enddo
!             temporary_z(:,nz,:) = domain%z(buf+1:nx+buf,buf+1:ny+buf,nz)
!             domain%dz(:,nz,:) = domain%dz(:,nz-1,:)
!             deallocate(domain%z)
!             allocate(domain%z(nx,nz,ny))
!             domain%z = temporary_z
!             deallocate(temporary_z)
!
!         else
!             ! otherwise, set up the z grid to be evenly spaced in z using the terrain +dz/2 for the base
!             ! and z[i-1]+(dz[i-1]+dz[i])/2 for the rest
!             allocate(domain%z(nx,nz,ny))
!             allocate(domain%z_inter(nx,nz,ny))
!             allocate(domain%dz(nx,nz,ny))
!             allocate(domain%dz_inter(nx,nz,ny))
!             allocate(domain%z_layers(nz))
!             allocate(domain%z_interface_layers(nz+1))
!             ! lowest model level is half of the lowest dz above the land surface
!             domain%z(:,1,:) = domain%terrain+options%dz_levels(1)/2
!             domain%z_inter(:,1,:) = domain%terrain
!             ! dz between the mass grid points is half of each dz
!             domain%dz(:,1,:) = (options%dz_levels(1) + options%dz_levels(2))/2
!             ! dz between the interface points = dz = thickness of mass grid cells
!             domain%dz_inter(:,1,:) = options%dz_levels(1)
!             ! create 1D arrays to store the height of each level and interface above the terrain too
!             domain%z_layers(1) = options%dz_levels(1)/2
!             domain%z_interface_layers(1) = 0
!             domain%z_interface_layers(2) = options%dz_levels(1)/2
!             do i = 2,nz
!                 domain%z_interface_layers(i+1) = domain%z_interface_layers(i) + options%dz_levels(i)
!                 domain%z_layers(i)    = domain%z_interface_layers(i) + options%dz_levels(i) / 2
!
!                 ! although these are almost identical, they have topography added to the first layer
!                 domain%z(:,i,:)       = domain%z(:,i-1,:)       + (options%dz_levels(i)+options%dz_levels(i-1))/2
!                 domain%z_inter(:,i,:) = domain%z_inter(:,i-1,:) +  options%dz_levels(i)
!
!                 ! dz between the interface points = dz = thickness of mass grid cells
!                 domain%dz_inter(:,i,:) = options%dz_levels(i)
!                 ! dz between the mass grid points is half of each dz
!                 if (i<nz) then
!                     domain%dz(:,i,:) = (options%dz_levels(i) + options%dz_levels(i+1))/2
!                 endif
!             enddo
!             domain%dz(:,nz,:) = options%dz_levels(nz)
!
!         endif
!         call copy_z(domain,domain%u_geo,interpolate_dim=1)
!         call copy_z(domain,domain%v_geo,interpolate_dim=3)
!
!         ! all other variables should be allocated and initialized to 0
!         call domain_allocation(domain,options,nx,nz,ny)
!         ! initializing land
!         call init_domain_land(domain,options)
!
!         ! store dx in domain as well as options, read as an option, but it is more appropriate in domain
!         domain%dx = options%dx
!
!         call init_winds(domain,options)
!     end subroutine init_domain
=======
! ------------------------------------------------------------------------------------------
!   allocate arrays in boundary condition data structure
    subroutine boundary_allocate(boundary,nx,nz,ny)
        implicit none
        type(bc_type), intent(inout) :: boundary
        integer,intent(in)::nx,nz,ny

        allocate(boundary%du_dt(nx+1,nz,ny))
        boundary%du_dt = 0
        allocate(boundary%dv_dt(nx,nz,ny+1))
        boundary%dv_dt = 0
        allocate(boundary%dp_dt(nx,nz,ny))
        boundary%dp_dt = 0
        allocate(boundary%dth_dt(nz,max(nx,ny),4))
        boundary%dth_dt = 0
        allocate(boundary%dqv_dt(nz,max(nx,ny),4))
        boundary%dqv_dt = 0
        allocate(boundary%dqc_dt(nz,max(nx,ny),4))
        boundary%dqc_dt = 0
        allocate(boundary%dqi_dt(nz,max(nx,ny),4))
        boundary%dqi_dt = 0
        allocate(boundary%dqr_dt(nz,max(nx,ny),4))
        boundary%dqr_dt = 0
        allocate(boundary%dqs_dt(nz,max(nx,ny),4))
        boundary%dqs_dt = 0
        allocate(boundary%dqg_dt(nz,max(nx,ny),4))
        boundary%dqg_dt = 0
        allocate(boundary%dlh_dt(nx,ny))
        boundary%dlh_dt = 0
        allocate(boundary%dsh_dt(nx,ny))
        boundary%dsh_dt = 0
        allocate(boundary%dlw_dt(nx,ny))
        boundary%dlw_dt = 0
        allocate(boundary%dsw_dt(nx,ny))
        boundary%dsw_dt = 0
        allocate(boundary%dsst_dt(nx,ny))
        boundary%dsst_dt = 0
        allocate(boundary%dpblh_dt(nx,ny))
        boundary%dpblh_dt = 0
        allocate(boundary%drain_dt(nx,ny))
        boundary%drain_dt = 0
    end subroutine boundary_allocate

! initialize the boundary condition data structure e.g. lat,lon,terrain,3D Z coord
    subroutine init_bc_data(options,boundary,domain)
        implicit none
        type(options_type), intent(in) :: options
        type(bc_type), intent(inout):: boundary
        type(domain_type), intent(in):: domain
        real,dimension(45)::fulldz
        real,dimension(:,:,:),allocatable::zbase
        integer::nx,ny,nz,i

        ! these variables are required for any boundary/forcing file type
        call io_read(options%boundary_files(1),options%latvar,boundary%lat)
        call io_read(options%boundary_files(1),options%lonvar,boundary%lon)
        call standardize_coordinates(boundary)
        call io_read(options%boundary_files(1),options%ulat,boundary%u_geo%lat)
        call io_read(options%boundary_files(1),options%ulon,boundary%u_geo%lon)
        call standardize_coordinates(boundary%u_geo)
        call io_read(options%boundary_files(1),options%vlat,boundary%v_geo%lat)
        call io_read(options%boundary_files(1),options%vlon,boundary%v_geo%lon)
        call standardize_coordinates(boundary%v_geo)
        if (options%hgtvar/="") then
            call io_read(options%boundary_files(1),options%hgtvar,boundary%terrain)
        else
            allocate(boundary%terrain(size(boundary%lat,1), size(boundary%lat,2)))
            boundary%terrain = 0
        endif

        ! read in the vertical coordinate
        call io_read(options%boundary_files(1),options%zvar,zbase)
        if (options%debug) write(*,*) "Raw input forcing z min=",minval(zbase), " z max=", maxval(zbase)
        nx = size(zbase,1)
        ny = size(zbase,2)
        nz = size(zbase,3)
        allocate(boundary%lowres_z(nx,nz,ny))
        boundary%lowres_z = reshape(zbase,[nx,nz,ny],order=[1,3,2])
        deallocate(zbase)

        if (trim(options%zbvar)/="") then
            call io_read(options%boundary_files(1),options%zbvar, zbase)
            boundary%lowres_z = boundary%lowres_z + reshape(zbase,[nx,nz,ny],order=[1,3,2])
            if (options%debug) write(*,*) "Raw forcing z_base min=",minval(zbase), " max=", maxval(zbase)
            deallocate(zbase)
        endif
        if (options%z_is_geopotential) then
             boundary%lowres_z = boundary%lowres_z/ gravity
        endif
        if (options%debug) write(*,*) "Pre-interpolation forcing z min=",minval(boundary%lowres_z), " z max=", maxval(boundary%lowres_z)

        if (options%z_is_on_interface) then
            write(*,*) "Interpreting geopotential height as residing between model layers"
            nz = nz - 1
            ! zbase is used as a temporary variable while we deallocate/reallocate bc%z
            if (allocated(zbase)) deallocate(zbase)
            allocate(zbase(nx,nz,ny))
            zbase = (boundary%lowres_z(:,1:nz,:) + boundary%lowres_z(:,2:nz+1,:))/2
            deallocate(boundary%lowres_z)
            allocate(boundary%lowres_z(nx,nz,ny))
            boundary%lowres_z = zbase
            deallocate(zbase)
        endif

        ! all other structures must be allocated and initialized, but will be set on a high-res grid
        ! u/v are seperate so we can read them on the low res grid and adjust/rm-linearwinds before interpolating
        ! this also makes it easier to change how these variables are read from various forcing model file structures
        nx = size(boundary%u_geo%lon,1)
        ny = size(boundary%u_geo%lon,2)
        allocate(boundary%u(nx,nz,ny))
        boundary%u = 0
        nx = size(boundary%v_geo%lon,1)
        ny = size(boundary%v_geo%lon,2)
        allocate(boundary%v(nx,nz,ny))
        boundary%v = 0

        nz = options%nz
        nx = size(domain%lat,1)
        ny = size(domain%lat,2)

        call boundary_allocate(boundary,nx,nz,ny)
    end subroutine init_bc_data


!   sets up the data used to rotate the wind field when using an external
!   high-res wind field from e.g. a high res WRF run
    subroutine setup_extwinds(domain)
        implicit none
        type(wind_type),intent(inout)::domain
        integer::nx,ny

        nx = size(domain%terrain,1)
        ny = size(domain%terrain,2)

        ! dzdx/y used in rotating windfield back to terrain following grid in a simple fashion
        allocate(domain%dzdx(nx-1,ny))
        allocate(domain%dzdy(nx,ny-1))
        domain%dzdx = sqrt((domain%terrain(2:nx,:)-domain%terrain(1:nx-1,:))**2+domain%dx**2)/domain%dx
        domain%dzdy = sqrt((domain%terrain(:,2:ny)-domain%terrain(:,1:ny-1))**2+domain%dx**2)/domain%dx
    end subroutine setup_extwinds


!   initialize the external wind system (primarily GEOLUTs)
    subroutine init_ext_winds(options,bc)
        implicit none
        type(options_type), intent(in) :: options
        type(bc_type),intent(inout) :: bc

        real, allocatable, dimension(:,:,:) :: u,v
        real, allocatable, dimension(:,:) :: lat,lon
        real, allocatable, dimension(:,:) :: temporary_terrain

        call io_read(options%ext_wind_files(1),options%hgt_hi,bc%ext_winds%terrain,1)
        call io_read(options%ext_wind_files(1),options%latvar,bc%ext_winds%lat)
        call io_read(options%ext_wind_files(1),options%lonvar,bc%ext_winds%lon)
        call standardize_coordinates(bc%ext_winds)

        ! ulat_hi and vlat_hi are optional, if they are not supplied interpolate the mass lat/lon grid
        if (options%ulat_hi/="") then
            call io_read(options%ext_wind_files(1),options%ulat_hi,bc%ext_winds%u_geo%lat,1)
        else
            call interpolate_in_x(bc%ext_winds%lat,bc%ext_winds%u_geo%lat)
        endif
        if (options%ulon_hi/="") then
            call io_read(options%ext_wind_files(1),options%ulon_hi,bc%ext_winds%u_geo%lon,1)
        else
            call interpolate_in_x(bc%ext_winds%lon,bc%ext_winds%u_geo%lon)
        endif
        call standardize_coordinates(bc%ext_winds%u_geo)

        if (options%vlat_hi/="") then
            call io_read(options%ext_wind_files(1),options%vlat_hi,bc%ext_winds%v_geo%lat,1)
        else
            call interpolate_in_y(bc%ext_winds%lat,bc%ext_winds%v_geo%lat)
        endif
        if (options%vlon_hi/="") then
            call io_read(options%ext_wind_files(1),options%vlon_hi,bc%ext_winds%v_geo%lon,1)
        else
            call interpolate_in_y(bc%ext_winds%lon,bc%ext_winds%v_geo%lon)
        endif
        call standardize_coordinates(bc%ext_winds%v_geo)


        write(*,*) "Setting up ext wind geoLUTs"
        call geo_LUT(bc%next_domain%u_geo, bc%ext_winds%u_geo)
        call geo_LUT(bc%next_domain%v_geo, bc%ext_winds%v_geo)

        ! if the external wind file has a different shape in either dimension, compute the GEOLUT and interpolate terrain
        ! this was particularly problematic for ideal WRF simluation comparisons
        if ((size(bc%ext_winds%terrain,1)/=size(bc%next_domain%terrain,1)).or. &
            (size(bc%ext_winds%terrain,2)/=size(bc%next_domain%terrain,2))) then
            call geo_LUT(bc%next_domain, bc%ext_winds)
            allocate(temporary_terrain(size(bc%ext_winds%terrain,1),size(bc%ext_winds%terrain,2)))
            temporary_terrain = bc%ext_winds%terrain
            deallocate(bc%ext_winds%terrain)
            allocate(bc%ext_winds%terrain(size(bc%next_domain%terrain,1),size(bc%next_domain%terrain,2)))
            call geo_interp2d(bc%ext_winds%terrain,temporary_terrain,bc%ext_winds%geolut)
            deallocate(temporary_terrain)
        endif

        ! force all weight to be on the first x,y pair...
        ! this assumes the "external winds" file is on the exact same grid as the high res model grid
        ! probably better not to do this incase they are not on the same grid. This also assumes the first x,y pair
        ! is the closes grid cell.  This should be the case for the current geolut algorithm, but it is not required.
        ! bc%ext_winds%u_geo%geolut%w(2:,:,:) = 0
        ! bc%ext_winds%u_geo%geolut%w(1,:,:) = 1
        ! bc%ext_winds%v_geo%geolut%w(2:,:,:) = 0
        ! bc%ext_winds%v_geo%geolut%w(1,:,:) = 1
        bc%ext_winds%dx = bc%next_domain%dx
        call setup_extwinds(bc%ext_winds)
    end subroutine init_ext_winds

    subroutine swap_z(bc)
        ! swap the lowres_z and z variables in bc
        type(bc_type), intent(inout) :: bc
        real,allocatable,dimension(:,:,:) :: tempz
        integer::nx,nz,ny, i
        nx = size(bc%lowres_z,1)
        nz = size(bc%lowres_z,2)
        ny = size(bc%lowres_z,3)
        allocate(tempz(nx,nz,ny))
        tempz = bc%lowres_z

        nx = size(bc%z,1)
        nz = size(bc%z,2)
        ny = size(bc%z,3)
        deallocate(bc%lowres_z)
        allocate(bc%lowres_z(nx,nz,ny))
        bc%lowres_z = bc%z

        nx = size(tempz,1)
        nz = size(tempz,2)
        ny = size(tempz,3)
        deallocate(bc%z)
        allocate(bc%z(nx,ny,nz))
        do i = 1,nz
            bc%z(:,:,i) = tempz(:,i,:)
        end do
        deallocate(tempz)

    end subroutine swap_z

    subroutine move_lut(inputgeo,outputgeo)
        ! move the contents of one geographic look up table into another
        ! moving implies deletion of the initial data, so inputgeo is destroyed
        type(geo_look_up_table), intent(inout) :: inputgeo,outputgeo
        integer::nx,ny,nz
        nx = size(inputgeo%x,1)
        ny = size(inputgeo%x,2)
        nz = size(inputgeo%x,3)

        allocate(outputgeo%x(nx,ny,nz))
        allocate(outputgeo%y(nx,ny,nz))
        allocate(outputgeo%w(nx,ny,nz))

        outputgeo%x = inputgeo%x
        outputgeo%y = inputgeo%y
        outputgeo%w = inputgeo%w

        call destroy_lut(inputgeo)
    end subroutine move_lut

    subroutine destroy_lut(geolut)
        ! deallocate all memory associated with a geographic look up table
        type(geo_look_up_table), intent(inout) :: geolut
        deallocate(geolut%x)
        deallocate(geolut%y)
        deallocate(geolut%w)
    end subroutine destroy_lut

!   initialize the boundary condiditions (init data structures and GEOLUT)
!   initializes external winds if necessary, adds low-res terrain to the high-res domain if desired
    subroutine init_bc(options,domain,boundary)
        implicit none
        type(options_type), intent(in) :: options
        type(domain_type), intent(inout):: domain
        type(bc_type), intent(inout):: boundary
        type(geo_look_up_table) :: u_temp_geo,v_temp_geo
        real, dimension(:,:,:), allocatable :: tempz
        integer::i,nx,ny,nz

        boundary%dx = options%dxlow
        ! set up base data
        call init_bc_data(options,boundary,domain)
        call init_domain(options,boundary%next_domain) !set up a domain to hold the forcing for the next time step

        ! create the geographic look up table used to calculate boundary forcing data
        write(*,*) "  Setting up domain geographic Look Up Tables"
        ! NOTE: these first two geoLUTs are for translating from the mass grid to the U/V grids
        ! These are only used once to translate the terrain to those grids.
        ! set up a look up table from low-res grid center to high-res u-offset coordinates
        call geo_LUT(domain%u_geo,boundary)
        call move_lut(boundary%geolut,u_temp_geo)
        ! set up a look up table from low-res grid center to high-res v-offset coordinates
        call geo_LUT(domain%v_geo,boundary)
        call move_lut(boundary%geolut,v_temp_geo)
        ! main geoLUTs
        call geo_LUT(domain,boundary)
        call geo_LUT(domain%u_geo,boundary%u_geo)
        call geo_LUT(domain%v_geo,boundary%v_geo)

        if (options%external_winds) then
            call init_ext_winds(options,boundary)
        endif

        nz = size(boundary%lowres_z,2)
        if (maxval(boundary%terrain)>maxval(boundary%lowres_z(:,1,:))) then
            write(*,*) "WARNING : Forcing Z levels are below the terrain provided. "
            write(*,*) "          For pressure level forcing data this is expected, but not well tested. "
        endif

        ! if we want vertical interpolations between forcing and model grid to be done from
        ! height above ground level (and we should for wind?), then we need to remove the
        ! topography from both grids first
        if (options%use_agl_height) then
            nz = size(boundary%lowres_z,2)

            ! First set the forcing data z into AGL coordinates
            do i = 1,nz
                boundary%lowres_z(:,i,:) = boundary%lowres_z(:,i,:)-boundary%terrain
            enddo
            ! Then put the model domain into AGL coordinates
            nz = size(domain%z,2)
            do i = 1,nz
                domain%z(:,i,:) = domain%z(:,i,:)-domain%terrain
            enddo

            ! finally, get the model terrain onto the u and v staggered grids
            call copy_z(domain,domain%u_geo,interpolate_dim=1)
            call copy_z(domain,domain%v_geo,interpolate_dim=3)

            ! this is the only place we need the domain z to be in AGL space, so revert back immediately
            do i = 1,nz
                domain%z(:,i,:) = domain%z(:,i,:)+domain%terrain
            enddo
        endif

        ! This section all happens in AGL space if use_agl_height=True
        ! interpolate lowres_z into the u_geo and v_geo data structures (on their staggered grids)
        nx = size(domain%u_geo%lat,1)
        ny = size(domain%u_geo%lat,2)
        nz = size(boundary%lowres_z,2)
        allocate(boundary%u_geo%z(nx,nz,ny))
        call geo_interp(boundary%u_geo%z,boundary%lowres_z,u_temp_geo,.false.)

        nx = size(domain%v_geo%lat,1)
        ny = size(domain%v_geo%lat,2)
        allocate(boundary%v_geo%z(nx,nz,ny))
        call geo_interp(boundary%v_geo%z,boundary%lowres_z,v_temp_geo,.false.)

        ! destroy the geographic look up tables to save space
        ! geoLUTs for forcing data are separate
        call destroy_lut(v_temp_geo)
        call destroy_lut(u_temp_geo)

        write(*,*) "  Setting up vertical interpolation Look Up Tables"
        ! generate the vertical inteprolateion look up tables for the u and v grids
        call vLUT(domain%u_geo,boundary%u_geo)
        call vLUT(domain%v_geo,boundary%v_geo)

        ! restore the lowres_z variable to ASL space for the mass grid vLUT generation
        if (options%use_agl_height) then
            nz = size(boundary%lowres_z,2)
            do i = 1,nz
                boundary%lowres_z(:,i,:) = boundary%lowres_z(:,i,:)+boundary%terrain
            enddo
        endif

        ! Finally, take care of the mass grid in ASL space
        nx = size(domain%terrain,1)
        ny = size(domain%terrain,2)
        nz = size(boundary%lowres_z,2)
        allocate(boundary%z(nx,nz,ny))
        call geo_interp(boundary%z,boundary%lowres_z,boundary%geolut,.false.)

        if (options%debug) write(*,*) "Terrain z min=",minval(domain%terrain), "Terrain z max=", maxval(domain%terrain)
        if (options%debug) write(*,*) "Domain z min=", minval(domain%z), "Domain z max=", maxval(domain%z)
        if (options%debug) write(*,*) "Forcing z min=",minval(boundary%z), "Forcing z max=", maxval(boundary%z)
        call vLUT(domain,boundary)

        ! these are not longer needed and (without adjustments) are potentially unreliable (AGL vs ASL)
        deallocate(boundary%v_geo%z, boundary%u_geo%z,domain%u_geo%z,domain%v_geo%z)
        ! swaps z and lowres_z (one of the cases where pointers would make life a lot easier)
        call swap_z(boundary)

        ! after swap_z call, boundary%z is on the forcing data grid, boundary%lowres_z is interpolated to the ICAR grid
        ! Finally apply the vertical interpolation here as well
        ! this is a little annoying because we have to allocate a temporary.
        nx = size(domain%terrain,1)
        ny = size(domain%terrain,2)
        nz = size(domain%p,2)
        allocate(tempz(nx,nz,ny))

        call vinterp(tempz,    &
                     boundary%lowres_z, &
                     boundary%vert_lut)

        deallocate(boundary%lowres_z)
        allocate(boundary%lowres_z(nx,nz,ny))
        boundary%lowres_z = tempz
        deallocate(tempz)

    end subroutine init_bc

    subroutine welcome_message()
        implicit none

        write(*,*) ""
        write(*,*) "============================================================"
        write(*,*) "|                                                          |"
        write(*,*) "|  The Intermediate Complexity Atmospheric Research Model  |"
        write(*,*) "|                          (ICAR)                          |"
        write(*,*) "|                                                          |"
        write(*,*) "|   Developed at NCAR:                                     |"
        write(*,*) "|     The National Center for Atmospheric Research         |"
        write(*,*) "|     NCAR is sponsored by the National Science Foundation |"
        write(*,*) "|                                                          |"
        write(*,*) "|   Version: ",kVERSION_STRING,"                                         |"
        write(*,*) "|                                                          |"
        write(*,*) "============================================================"
        write(*,*) ""
>>>>>>> 76d57776

end module<|MERGE_RESOLUTION|>--- conflicted
+++ resolved
@@ -78,7 +78,7 @@
         ! if (this_image()==1) then
         !     write(*,*) "options%parameters%external_files: ", trim(options%parameters%external_files)
         !     write(*,*) "options%parameters%restart: ", options%parameters%restart
-        ! endif            
+        ! endif
 
         if(options%parameters%external_files/="MISSING") then
             if (options%parameters%restart) then  ! Do not overwrite restart if this is specified!
@@ -107,11 +107,11 @@
             ! elseif (this_image()==1) then
             !     write(*,*) "using the difference between hi- and lo-res terrain for u/v components of w_real "
             endif
-                        
+
             call domain%calculate_delta_terrain(boundary, options)
 
         endif
-        
+
 
         if (this_image()==1) write(*,*) "Updating initial winds"
         call update_winds(domain, options)
@@ -475,7 +475,6 @@
 !         call io_read(options%init_conditions_file,options%lon_hi,domain%lon,1)
 !         call standardize_coordinates(domain)
 !
-<<<<<<< HEAD
 !         !  because u/vlat/lon_hi are optional, we calculated them by interplating from the mass lat/lon if necessary
 !         if (options%ulat_hi/="") then
 !             call io_read(options%init_conditions_file,options%ulat_hi,domain%u_geo%lat,1)
@@ -596,428 +595,5 @@
 !
 !         call init_winds(domain,options)
 !     end subroutine init_domain
-=======
-! ------------------------------------------------------------------------------------------
-!   allocate arrays in boundary condition data structure
-    subroutine boundary_allocate(boundary,nx,nz,ny)
-        implicit none
-        type(bc_type), intent(inout) :: boundary
-        integer,intent(in)::nx,nz,ny
-
-        allocate(boundary%du_dt(nx+1,nz,ny))
-        boundary%du_dt = 0
-        allocate(boundary%dv_dt(nx,nz,ny+1))
-        boundary%dv_dt = 0
-        allocate(boundary%dp_dt(nx,nz,ny))
-        boundary%dp_dt = 0
-        allocate(boundary%dth_dt(nz,max(nx,ny),4))
-        boundary%dth_dt = 0
-        allocate(boundary%dqv_dt(nz,max(nx,ny),4))
-        boundary%dqv_dt = 0
-        allocate(boundary%dqc_dt(nz,max(nx,ny),4))
-        boundary%dqc_dt = 0
-        allocate(boundary%dqi_dt(nz,max(nx,ny),4))
-        boundary%dqi_dt = 0
-        allocate(boundary%dqr_dt(nz,max(nx,ny),4))
-        boundary%dqr_dt = 0
-        allocate(boundary%dqs_dt(nz,max(nx,ny),4))
-        boundary%dqs_dt = 0
-        allocate(boundary%dqg_dt(nz,max(nx,ny),4))
-        boundary%dqg_dt = 0
-        allocate(boundary%dlh_dt(nx,ny))
-        boundary%dlh_dt = 0
-        allocate(boundary%dsh_dt(nx,ny))
-        boundary%dsh_dt = 0
-        allocate(boundary%dlw_dt(nx,ny))
-        boundary%dlw_dt = 0
-        allocate(boundary%dsw_dt(nx,ny))
-        boundary%dsw_dt = 0
-        allocate(boundary%dsst_dt(nx,ny))
-        boundary%dsst_dt = 0
-        allocate(boundary%dpblh_dt(nx,ny))
-        boundary%dpblh_dt = 0
-        allocate(boundary%drain_dt(nx,ny))
-        boundary%drain_dt = 0
-    end subroutine boundary_allocate
-
-! initialize the boundary condition data structure e.g. lat,lon,terrain,3D Z coord
-    subroutine init_bc_data(options,boundary,domain)
-        implicit none
-        type(options_type), intent(in) :: options
-        type(bc_type), intent(inout):: boundary
-        type(domain_type), intent(in):: domain
-        real,dimension(45)::fulldz
-        real,dimension(:,:,:),allocatable::zbase
-        integer::nx,ny,nz,i
-
-        ! these variables are required for any boundary/forcing file type
-        call io_read(options%boundary_files(1),options%latvar,boundary%lat)
-        call io_read(options%boundary_files(1),options%lonvar,boundary%lon)
-        call standardize_coordinates(boundary)
-        call io_read(options%boundary_files(1),options%ulat,boundary%u_geo%lat)
-        call io_read(options%boundary_files(1),options%ulon,boundary%u_geo%lon)
-        call standardize_coordinates(boundary%u_geo)
-        call io_read(options%boundary_files(1),options%vlat,boundary%v_geo%lat)
-        call io_read(options%boundary_files(1),options%vlon,boundary%v_geo%lon)
-        call standardize_coordinates(boundary%v_geo)
-        if (options%hgtvar/="") then
-            call io_read(options%boundary_files(1),options%hgtvar,boundary%terrain)
-        else
-            allocate(boundary%terrain(size(boundary%lat,1), size(boundary%lat,2)))
-            boundary%terrain = 0
-        endif
-
-        ! read in the vertical coordinate
-        call io_read(options%boundary_files(1),options%zvar,zbase)
-        if (options%debug) write(*,*) "Raw input forcing z min=",minval(zbase), " z max=", maxval(zbase)
-        nx = size(zbase,1)
-        ny = size(zbase,2)
-        nz = size(zbase,3)
-        allocate(boundary%lowres_z(nx,nz,ny))
-        boundary%lowres_z = reshape(zbase,[nx,nz,ny],order=[1,3,2])
-        deallocate(zbase)
-
-        if (trim(options%zbvar)/="") then
-            call io_read(options%boundary_files(1),options%zbvar, zbase)
-            boundary%lowres_z = boundary%lowres_z + reshape(zbase,[nx,nz,ny],order=[1,3,2])
-            if (options%debug) write(*,*) "Raw forcing z_base min=",minval(zbase), " max=", maxval(zbase)
-            deallocate(zbase)
-        endif
-        if (options%z_is_geopotential) then
-             boundary%lowres_z = boundary%lowres_z/ gravity
-        endif
-        if (options%debug) write(*,*) "Pre-interpolation forcing z min=",minval(boundary%lowres_z), " z max=", maxval(boundary%lowres_z)
-
-        if (options%z_is_on_interface) then
-            write(*,*) "Interpreting geopotential height as residing between model layers"
-            nz = nz - 1
-            ! zbase is used as a temporary variable while we deallocate/reallocate bc%z
-            if (allocated(zbase)) deallocate(zbase)
-            allocate(zbase(nx,nz,ny))
-            zbase = (boundary%lowres_z(:,1:nz,:) + boundary%lowres_z(:,2:nz+1,:))/2
-            deallocate(boundary%lowres_z)
-            allocate(boundary%lowres_z(nx,nz,ny))
-            boundary%lowres_z = zbase
-            deallocate(zbase)
-        endif
-
-        ! all other structures must be allocated and initialized, but will be set on a high-res grid
-        ! u/v are seperate so we can read them on the low res grid and adjust/rm-linearwinds before interpolating
-        ! this also makes it easier to change how these variables are read from various forcing model file structures
-        nx = size(boundary%u_geo%lon,1)
-        ny = size(boundary%u_geo%lon,2)
-        allocate(boundary%u(nx,nz,ny))
-        boundary%u = 0
-        nx = size(boundary%v_geo%lon,1)
-        ny = size(boundary%v_geo%lon,2)
-        allocate(boundary%v(nx,nz,ny))
-        boundary%v = 0
-
-        nz = options%nz
-        nx = size(domain%lat,1)
-        ny = size(domain%lat,2)
-
-        call boundary_allocate(boundary,nx,nz,ny)
-    end subroutine init_bc_data
-
-
-!   sets up the data used to rotate the wind field when using an external
-!   high-res wind field from e.g. a high res WRF run
-    subroutine setup_extwinds(domain)
-        implicit none
-        type(wind_type),intent(inout)::domain
-        integer::nx,ny
-
-        nx = size(domain%terrain,1)
-        ny = size(domain%terrain,2)
-
-        ! dzdx/y used in rotating windfield back to terrain following grid in a simple fashion
-        allocate(domain%dzdx(nx-1,ny))
-        allocate(domain%dzdy(nx,ny-1))
-        domain%dzdx = sqrt((domain%terrain(2:nx,:)-domain%terrain(1:nx-1,:))**2+domain%dx**2)/domain%dx
-        domain%dzdy = sqrt((domain%terrain(:,2:ny)-domain%terrain(:,1:ny-1))**2+domain%dx**2)/domain%dx
-    end subroutine setup_extwinds
-
-
-!   initialize the external wind system (primarily GEOLUTs)
-    subroutine init_ext_winds(options,bc)
-        implicit none
-        type(options_type), intent(in) :: options
-        type(bc_type),intent(inout) :: bc
-
-        real, allocatable, dimension(:,:,:) :: u,v
-        real, allocatable, dimension(:,:) :: lat,lon
-        real, allocatable, dimension(:,:) :: temporary_terrain
-
-        call io_read(options%ext_wind_files(1),options%hgt_hi,bc%ext_winds%terrain,1)
-        call io_read(options%ext_wind_files(1),options%latvar,bc%ext_winds%lat)
-        call io_read(options%ext_wind_files(1),options%lonvar,bc%ext_winds%lon)
-        call standardize_coordinates(bc%ext_winds)
-
-        ! ulat_hi and vlat_hi are optional, if they are not supplied interpolate the mass lat/lon grid
-        if (options%ulat_hi/="") then
-            call io_read(options%ext_wind_files(1),options%ulat_hi,bc%ext_winds%u_geo%lat,1)
-        else
-            call interpolate_in_x(bc%ext_winds%lat,bc%ext_winds%u_geo%lat)
-        endif
-        if (options%ulon_hi/="") then
-            call io_read(options%ext_wind_files(1),options%ulon_hi,bc%ext_winds%u_geo%lon,1)
-        else
-            call interpolate_in_x(bc%ext_winds%lon,bc%ext_winds%u_geo%lon)
-        endif
-        call standardize_coordinates(bc%ext_winds%u_geo)
-
-        if (options%vlat_hi/="") then
-            call io_read(options%ext_wind_files(1),options%vlat_hi,bc%ext_winds%v_geo%lat,1)
-        else
-            call interpolate_in_y(bc%ext_winds%lat,bc%ext_winds%v_geo%lat)
-        endif
-        if (options%vlon_hi/="") then
-            call io_read(options%ext_wind_files(1),options%vlon_hi,bc%ext_winds%v_geo%lon,1)
-        else
-            call interpolate_in_y(bc%ext_winds%lon,bc%ext_winds%v_geo%lon)
-        endif
-        call standardize_coordinates(bc%ext_winds%v_geo)
-
-
-        write(*,*) "Setting up ext wind geoLUTs"
-        call geo_LUT(bc%next_domain%u_geo, bc%ext_winds%u_geo)
-        call geo_LUT(bc%next_domain%v_geo, bc%ext_winds%v_geo)
-
-        ! if the external wind file has a different shape in either dimension, compute the GEOLUT and interpolate terrain
-        ! this was particularly problematic for ideal WRF simluation comparisons
-        if ((size(bc%ext_winds%terrain,1)/=size(bc%next_domain%terrain,1)).or. &
-            (size(bc%ext_winds%terrain,2)/=size(bc%next_domain%terrain,2))) then
-            call geo_LUT(bc%next_domain, bc%ext_winds)
-            allocate(temporary_terrain(size(bc%ext_winds%terrain,1),size(bc%ext_winds%terrain,2)))
-            temporary_terrain = bc%ext_winds%terrain
-            deallocate(bc%ext_winds%terrain)
-            allocate(bc%ext_winds%terrain(size(bc%next_domain%terrain,1),size(bc%next_domain%terrain,2)))
-            call geo_interp2d(bc%ext_winds%terrain,temporary_terrain,bc%ext_winds%geolut)
-            deallocate(temporary_terrain)
-        endif
-
-        ! force all weight to be on the first x,y pair...
-        ! this assumes the "external winds" file is on the exact same grid as the high res model grid
-        ! probably better not to do this incase they are not on the same grid. This also assumes the first x,y pair
-        ! is the closes grid cell.  This should be the case for the current geolut algorithm, but it is not required.
-        ! bc%ext_winds%u_geo%geolut%w(2:,:,:) = 0
-        ! bc%ext_winds%u_geo%geolut%w(1,:,:) = 1
-        ! bc%ext_winds%v_geo%geolut%w(2:,:,:) = 0
-        ! bc%ext_winds%v_geo%geolut%w(1,:,:) = 1
-        bc%ext_winds%dx = bc%next_domain%dx
-        call setup_extwinds(bc%ext_winds)
-    end subroutine init_ext_winds
-
-    subroutine swap_z(bc)
-        ! swap the lowres_z and z variables in bc
-        type(bc_type), intent(inout) :: bc
-        real,allocatable,dimension(:,:,:) :: tempz
-        integer::nx,nz,ny, i
-        nx = size(bc%lowres_z,1)
-        nz = size(bc%lowres_z,2)
-        ny = size(bc%lowres_z,3)
-        allocate(tempz(nx,nz,ny))
-        tempz = bc%lowres_z
-
-        nx = size(bc%z,1)
-        nz = size(bc%z,2)
-        ny = size(bc%z,3)
-        deallocate(bc%lowres_z)
-        allocate(bc%lowres_z(nx,nz,ny))
-        bc%lowres_z = bc%z
-
-        nx = size(tempz,1)
-        nz = size(tempz,2)
-        ny = size(tempz,3)
-        deallocate(bc%z)
-        allocate(bc%z(nx,ny,nz))
-        do i = 1,nz
-            bc%z(:,:,i) = tempz(:,i,:)
-        end do
-        deallocate(tempz)
-
-    end subroutine swap_z
-
-    subroutine move_lut(inputgeo,outputgeo)
-        ! move the contents of one geographic look up table into another
-        ! moving implies deletion of the initial data, so inputgeo is destroyed
-        type(geo_look_up_table), intent(inout) :: inputgeo,outputgeo
-        integer::nx,ny,nz
-        nx = size(inputgeo%x,1)
-        ny = size(inputgeo%x,2)
-        nz = size(inputgeo%x,3)
-
-        allocate(outputgeo%x(nx,ny,nz))
-        allocate(outputgeo%y(nx,ny,nz))
-        allocate(outputgeo%w(nx,ny,nz))
-
-        outputgeo%x = inputgeo%x
-        outputgeo%y = inputgeo%y
-        outputgeo%w = inputgeo%w
-
-        call destroy_lut(inputgeo)
-    end subroutine move_lut
-
-    subroutine destroy_lut(geolut)
-        ! deallocate all memory associated with a geographic look up table
-        type(geo_look_up_table), intent(inout) :: geolut
-        deallocate(geolut%x)
-        deallocate(geolut%y)
-        deallocate(geolut%w)
-    end subroutine destroy_lut
-
-!   initialize the boundary condiditions (init data structures and GEOLUT)
-!   initializes external winds if necessary, adds low-res terrain to the high-res domain if desired
-    subroutine init_bc(options,domain,boundary)
-        implicit none
-        type(options_type), intent(in) :: options
-        type(domain_type), intent(inout):: domain
-        type(bc_type), intent(inout):: boundary
-        type(geo_look_up_table) :: u_temp_geo,v_temp_geo
-        real, dimension(:,:,:), allocatable :: tempz
-        integer::i,nx,ny,nz
-
-        boundary%dx = options%dxlow
-        ! set up base data
-        call init_bc_data(options,boundary,domain)
-        call init_domain(options,boundary%next_domain) !set up a domain to hold the forcing for the next time step
-
-        ! create the geographic look up table used to calculate boundary forcing data
-        write(*,*) "  Setting up domain geographic Look Up Tables"
-        ! NOTE: these first two geoLUTs are for translating from the mass grid to the U/V grids
-        ! These are only used once to translate the terrain to those grids.
-        ! set up a look up table from low-res grid center to high-res u-offset coordinates
-        call geo_LUT(domain%u_geo,boundary)
-        call move_lut(boundary%geolut,u_temp_geo)
-        ! set up a look up table from low-res grid center to high-res v-offset coordinates
-        call geo_LUT(domain%v_geo,boundary)
-        call move_lut(boundary%geolut,v_temp_geo)
-        ! main geoLUTs
-        call geo_LUT(domain,boundary)
-        call geo_LUT(domain%u_geo,boundary%u_geo)
-        call geo_LUT(domain%v_geo,boundary%v_geo)
-
-        if (options%external_winds) then
-            call init_ext_winds(options,boundary)
-        endif
-
-        nz = size(boundary%lowres_z,2)
-        if (maxval(boundary%terrain)>maxval(boundary%lowres_z(:,1,:))) then
-            write(*,*) "WARNING : Forcing Z levels are below the terrain provided. "
-            write(*,*) "          For pressure level forcing data this is expected, but not well tested. "
-        endif
-
-        ! if we want vertical interpolations between forcing and model grid to be done from
-        ! height above ground level (and we should for wind?), then we need to remove the
-        ! topography from both grids first
-        if (options%use_agl_height) then
-            nz = size(boundary%lowres_z,2)
-
-            ! First set the forcing data z into AGL coordinates
-            do i = 1,nz
-                boundary%lowres_z(:,i,:) = boundary%lowres_z(:,i,:)-boundary%terrain
-            enddo
-            ! Then put the model domain into AGL coordinates
-            nz = size(domain%z,2)
-            do i = 1,nz
-                domain%z(:,i,:) = domain%z(:,i,:)-domain%terrain
-            enddo
-
-            ! finally, get the model terrain onto the u and v staggered grids
-            call copy_z(domain,domain%u_geo,interpolate_dim=1)
-            call copy_z(domain,domain%v_geo,interpolate_dim=3)
-
-            ! this is the only place we need the domain z to be in AGL space, so revert back immediately
-            do i = 1,nz
-                domain%z(:,i,:) = domain%z(:,i,:)+domain%terrain
-            enddo
-        endif
-
-        ! This section all happens in AGL space if use_agl_height=True
-        ! interpolate lowres_z into the u_geo and v_geo data structures (on their staggered grids)
-        nx = size(domain%u_geo%lat,1)
-        ny = size(domain%u_geo%lat,2)
-        nz = size(boundary%lowres_z,2)
-        allocate(boundary%u_geo%z(nx,nz,ny))
-        call geo_interp(boundary%u_geo%z,boundary%lowres_z,u_temp_geo,.false.)
-
-        nx = size(domain%v_geo%lat,1)
-        ny = size(domain%v_geo%lat,2)
-        allocate(boundary%v_geo%z(nx,nz,ny))
-        call geo_interp(boundary%v_geo%z,boundary%lowres_z,v_temp_geo,.false.)
-
-        ! destroy the geographic look up tables to save space
-        ! geoLUTs for forcing data are separate
-        call destroy_lut(v_temp_geo)
-        call destroy_lut(u_temp_geo)
-
-        write(*,*) "  Setting up vertical interpolation Look Up Tables"
-        ! generate the vertical inteprolateion look up tables for the u and v grids
-        call vLUT(domain%u_geo,boundary%u_geo)
-        call vLUT(domain%v_geo,boundary%v_geo)
-
-        ! restore the lowres_z variable to ASL space for the mass grid vLUT generation
-        if (options%use_agl_height) then
-            nz = size(boundary%lowres_z,2)
-            do i = 1,nz
-                boundary%lowres_z(:,i,:) = boundary%lowres_z(:,i,:)+boundary%terrain
-            enddo
-        endif
-
-        ! Finally, take care of the mass grid in ASL space
-        nx = size(domain%terrain,1)
-        ny = size(domain%terrain,2)
-        nz = size(boundary%lowres_z,2)
-        allocate(boundary%z(nx,nz,ny))
-        call geo_interp(boundary%z,boundary%lowres_z,boundary%geolut,.false.)
-
-        if (options%debug) write(*,*) "Terrain z min=",minval(domain%terrain), "Terrain z max=", maxval(domain%terrain)
-        if (options%debug) write(*,*) "Domain z min=", minval(domain%z), "Domain z max=", maxval(domain%z)
-        if (options%debug) write(*,*) "Forcing z min=",minval(boundary%z), "Forcing z max=", maxval(boundary%z)
-        call vLUT(domain,boundary)
-
-        ! these are not longer needed and (without adjustments) are potentially unreliable (AGL vs ASL)
-        deallocate(boundary%v_geo%z, boundary%u_geo%z,domain%u_geo%z,domain%v_geo%z)
-        ! swaps z and lowres_z (one of the cases where pointers would make life a lot easier)
-        call swap_z(boundary)
-
-        ! after swap_z call, boundary%z is on the forcing data grid, boundary%lowres_z is interpolated to the ICAR grid
-        ! Finally apply the vertical interpolation here as well
-        ! this is a little annoying because we have to allocate a temporary.
-        nx = size(domain%terrain,1)
-        ny = size(domain%terrain,2)
-        nz = size(domain%p,2)
-        allocate(tempz(nx,nz,ny))
-
-        call vinterp(tempz,    &
-                     boundary%lowres_z, &
-                     boundary%vert_lut)
-
-        deallocate(boundary%lowres_z)
-        allocate(boundary%lowres_z(nx,nz,ny))
-        boundary%lowres_z = tempz
-        deallocate(tempz)
-
-    end subroutine init_bc
-
-    subroutine welcome_message()
-        implicit none
-
-        write(*,*) ""
-        write(*,*) "============================================================"
-        write(*,*) "|                                                          |"
-        write(*,*) "|  The Intermediate Complexity Atmospheric Research Model  |"
-        write(*,*) "|                          (ICAR)                          |"
-        write(*,*) "|                                                          |"
-        write(*,*) "|   Developed at NCAR:                                     |"
-        write(*,*) "|     The National Center for Atmospheric Research         |"
-        write(*,*) "|     NCAR is sponsored by the National Science Foundation |"
-        write(*,*) "|                                                          |"
-        write(*,*) "|   Version: ",kVERSION_STRING,"                                         |"
-        write(*,*) "|                                                          |"
-        write(*,*) "============================================================"
-        write(*,*) ""
->>>>>>> 76d57776
 
 end module