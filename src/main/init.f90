!> ----------------------------------------------------------------------------
!!  Model Initialization includes allocating memory for boundary and domain
!!      data structures.  It reads all of the options from the namelist
!!      file (or files).  It also reads in Lat/Lon and Terrain data.  This module
!!      also sets up geographic (and vertical) look uptables for the forcing data
!!      Finally, there is a driver routine to initialize all model physics packages
!!
!!   The module has been updated to allow arbitrary named variables
!!       this allows the use of e.g. ERAi, but still is not as flexible as it could be
!!
!!   The use of various python wrapper scripts in helpers/ makes it easy to add new
!!       datasets, and make them conform to the expectations of the current system.
!!      For now there are no plans to near term plans to substantially modify this.
!!
!!  @author
!!  Ethan Gutmann (gutmann@ucar.edu)
!!
!! ----------------------------------------------------------------------------
module initialization
    use data_structures
    use options_interface,  only : options_t
    use domain_interface,   only : domain_t
    use boundary_interface, only : boundary_t
    use microphysics,               only : mp_init
    use advection,                  only : adv_init
    use radiation,                  only : radiation_init
    use convection,                 only : init_convection
    use planetary_boundary_layer,   only : pbl_init
    use land_surface,               only : lsm_init
    use io_routines,          only : io_read, io_write
    use mod_atm_utilities,          only : init_atm_utilities
    use wind,                       only : update_winds
    use wind_iterative,             only : init_iter_winds
<<<<<<< HEAD
=======
    use icar_constants,             only : kITERATIVE_WINDS
>>>>>>> 57611212

    ! use io_routines,                only : io_read, &
    !                                        io_write3d,io_write3di, io_write
    ! use geo,                        only : geo_LUT, geo_interp, geo_interp2d, standardize_coordinates
    ! use vertical_interpolation,     only : vLUT, vinterp
    ! use wind,                       only : init_winds
    ! use initialize_options,         only : init_options
    ! use string,                     only : str


    implicit none
    private
    public::init_model, init_physics

contains
    subroutine init_model(options,domain,boundary,add_cond)
        implicit none
        type(options_t), intent(inout) :: options
        type(domain_t),  intent(inout) :: domain
        type(boundary_t),intent(inout) :: boundary ,add_cond ! forcing and external file(s) for init conditions

        integer :: omp_get_max_threads, num_threads

#if defined(_OPENMP)
        num_threads = omp_get_max_threads()
#else
        num_threads = 1
#endif
        if (this_image()==1) call welcome_message()

        if (this_image()==1) then
            write(*,*) "  Number of coarray image:",num_images()
            write(*,*) "  Max number of OpenMP Threads:",num_threads
        endif

        ! read in options file
        if (this_image()==1) write(*,*) "Initializing Options"
        call options%init()
        
        if (this_image()==1) write(*,*) "Initializing Domain"
        call domain%init(options)

        if (this_image()==1) write(*,*) "Initializing boundary condition data structure"
        call boundary%init(options,domain%variables_to_force)

        ! if (this_image()==1) then
        !     write(*,*) "options%parameters%external_files: ", trim(options%parameters%external_files)
        !     write(*,*) "options%parameters%restart: ", options%parameters%restart
        ! endif

        if(options%parameters%external_files/="MISSING") then
            if (options%parameters%restart) then  ! Do not overwrite restart if this is specified!
                if (this_image()==1) write(*,*) "Restart requested, therefore ignoring external starting conditions! "
                if (this_image()==1) write(*,*) "Reading Initial conditions from boundary dataset"
                call domain%get_initial_conditions(boundary, options)  ! same call as above, but without the (optional) add_cond

            else ! If not restarting, and external conditions are specified, init & read in the latter.
                if (this_image()==1) write(*,*) "Initializing data structure for external starting conditions from file: ", trim(options%parameters%external_files)
                call add_cond%init_external(options)

                if (this_image()==1) write(*,*) "Reading Initial conditions from boundary dataset(s)"
                call domain%get_initial_conditions(boundary, options, add_cond)
            endif

        else ! In the (standard) case that there are no additional conditions files for the initialization
            if (this_image()==1) write(*,*) "Reading Initial conditions from boundary dataset"
            call domain%get_initial_conditions(boundary, options)  ! same call as above, but without the (optional) add_cond

        endif

        if(options%parameters%use_terrain_difference)  then

            if (this_image()==1 .AND. options%physics%windtype==kCONSERVE_MASS) then
                write(*,*) "Using the difference between hi- and lo-res terrain  for horizontal wind acceleration "
            ! elseif (this_image()==1) then
            !     write(*,*) "using the difference between hi- and lo-res terrain for u/v components of w_real "
            endif

            call domain%calculate_delta_terrain(boundary, options)

        endif


        if (this_image()==1) write(*,*) "Updating initial winds"
        if (options%physics%windtype==kITERATIVE_WINDS) call init_iter_winds()

        call update_winds(domain, options)

        ! initialize the atmospheric helper utilities
        call init_atm_utilities(options)

        ! call init_physics(options, domain)

        ! call setup_bias_correction(options,domain)
        if (this_image()==1) write(*,'(/ A)') "Finished basic initialization"
        if (this_image()==1) write(*,'(A /)') "---------------------------------------"

    end subroutine init_model

    subroutine init_physics(options, domain)
        implicit none
        type(options_t), intent(inout) :: options
        type(domain_t),  intent(inout) :: domain

        ! initialize microphysics code (e.g. compute look up tables in Thompson et al)
        call mp_init(options) !this could easily be moved to init_model...

        call init_convection(domain,options)

        call pbl_init(domain,options)

        call radiation_init(domain,options)

        call lsm_init(domain,options)

        call adv_init(domain,options)

    end subroutine init_physics

    subroutine welcome_message()
        implicit none

        write(*,*) ""
        write(*,*) "============================================================"
        write(*,*) "|                                                          |"
        write(*,*) "|  The Intermediate Complexity Atmospheric Research Model  |"
        write(*,*) "|                          (ICAR)                          |"
        write(*,*) "|                                                          |"
        write(*,*) "|   Developed at NCAR:                                     |"
        write(*,*) "|     The National Center for Atmospheric Research         |"
        write(*,*) "|     NCAR is sponsored by the National Science Foundation |"
        write(*,*) "|                                                          |"
        write(*,*) "|   Version: ",kVERSION_STRING,"                                         |"
        write(*,*) "|                                                          |"
        write(*,*) "============================================================"
        write(*,*) ""

    end subroutine welcome_message


! ------------------------------------------------------------------------------------------
!-==== Model Domain Section ====
!
! Begining of section focused on allocating and initializing the model domain data structures
!
! ------------------------------------------------------------------------------------------

!   Allow running over a sub-domain, by removing the outer N grid cells from all sides of the domain (lat,lon,terrain)
    ! subroutine remove_edges(domain,edgesize)
    !     implicit none
    !     type(domain_t), intent(inout) :: domain
    !     integer, intent(in)::edgesize
    !     integer::nx1,ny1,nx2,ny2,nz
    !     real,allocatable,dimension(:,:)::temp_data
    !
    !     nx1 = size(domain%lat,1)
    !     ny1 = size(domain%lat,2)
    !     nx2 = nx1-(edgesize*2)
    !     ny2 = ny1-(edgesize*2)
    !
    !     allocate(temp_data(nx1,ny1))
    !
    !     temp_data = domain%lat
    !     deallocate(domain%lat)
    !     allocate(domain%lat(nx2,ny2))
    !     domain%lat = temp_data(1+edgesize:nx1-edgesize,1+edgesize:ny1-edgesize)
    !
    !     temp_data = domain%lon
    !     deallocate(domain%lon)
    !     allocate(domain%lon(nx2,ny2))
    !
    !     domain%lon = temp_data(1+edgesize:nx1-edgesize,1+edgesize:ny1-edgesize)
    !
    !     temp_data = domain%terrain
    !     deallocate(domain%terrain)
    !     allocate(domain%terrain(nx2,ny2))
    !     domain%terrain = temp_data(1+edgesize:nx1-edgesize,1+edgesize:ny1-edgesize)
    !
    !     temp_data = domain%landmask
    !     deallocate(domain%landmask)
    !     allocate(domain%landmask(nx2,ny2))
    !     domain%landmask = temp_data(1+edgesize:nx1-edgesize,1+edgesize:ny1-edgesize)
    !
    !
    !     deallocate(temp_data)
    !
    !     nx1 = size(domain%u_geo%lat,1)
    !     ny1 = size(domain%u_geo%lat,2)
    !     nx2 = nx1-(edgesize*2)
    !     ny2 = ny1-(edgesize*2)
    !
    !     allocate(temp_data(nx1,ny1))
    !     temp_data = domain%u_geo%lat
    !     deallocate(domain%u_geo%lat)
    !     allocate(domain%u_geo%lat(nx2,ny2))
    !     domain%u_geo%lat = temp_data(1+edgesize:nx1-edgesize,1+edgesize:ny1-edgesize)
    !
    !     temp_data = domain%u_geo%lon
    !     deallocate(domain%u_geo%lon)
    !     allocate(domain%u_geo%lon(nx2,ny2))
    !     domain%u_geo%lon = temp_data(1+edgesize:nx1-edgesize,1+edgesize:ny1-edgesize)
    !
    !     deallocate(temp_data)
    !
    !     nx1 = size(domain%v_geo%lat,1)
    !     ny1 = size(domain%v_geo%lat,2)
    !     nx2 = nx1-(edgesize*2)
    !     ny2 = ny1-(edgesize*2)
    !
    !     allocate(temp_data(nx1,ny1))
    !     temp_data = domain%v_geo%lat
    !     deallocate(domain%v_geo%lat)
    !     allocate(domain%v_geo%lat(nx2,ny2))
    !     domain%v_geo%lat = temp_data(1+edgesize:nx1-edgesize,1+edgesize:ny1-edgesize)
    !
    !     temp_data = domain%v_geo%lon
    !     deallocate(domain%v_geo%lon)
    !     allocate(domain%v_geo%lon(nx2,ny2))
    !     domain%v_geo%lon = temp_data(1+edgesize:nx1-edgesize,1+edgesize:ny1-edgesize)
    !
    !     deallocate(temp_data)
    ! end subroutine remove_edges

!   allocate all arrays in domain

! interpolate intput%z to output%z assuming that input has one less grid cell
! in the interpolate_dim dimension
    ! subroutine copy_z(input,output,interpolate_dim)
    !     implicit none
    !     class(interpolable_type), intent(in) :: input
    !     class(interpolable_type), intent(inout) :: output
    !     integer,intent(in)::interpolate_dim
    !
    !     integer::nxi,nyi,nzi,nxo,nyo,nzo
    !
    !     ! dimensions of the input data
    !     nxi = size(input%z,1)
    !     nzi = size(input%z,2)
    !     nyi = size(input%z,3)
    !     ! dimensions of the output data
    !     nxo = size(output%lat,1)
    !     nzo = nzi
    !     nyo = size(output%lat,2)
    !
    !     if (allocated(output%z)) then
    !         deallocate(output%z)
    !     endif
    !     allocate(output%z(nxo,nzo,nyo))
    !     if (interpolate_dim==1) then
    !         if ((nxo/=(nxi+1)).or.(nyo/=nyi).or.(nzo/=nzi)) then
    !             stop "Error copying z levels from mass grid to U grid, dimensions don't match"
    !         endif
    !         output%z(2:nxo-1,:,:) = (input%z(1:nxi-1,:,:) + input%z(2:nxi,:,:))/2
    !         output%z(1,:,:) = input%z(1,:,:)
    !         output%z(nxo,:,:) = input%z(nxi,:,:)
    !     else if (interpolate_dim==3) then
    !         if ((nyo/=(nyi+1)).or.(nxo/=nxi).or.(nzo/=nzi)) then
    !             stop "Error copying z levels from mass grid to V grid, dimensions don't match"
    !         endif
    !         output%z(:,:,2:nyo-1) = (input%z(:,:,1:nyi-1) + input%z(:,:,2:nyi))/2
    !         output%z(:,:,1) = input%z(:,:,1)
    !         output%z(:,:,nyo) = input%z(:,:,nyi)
    !     else
    !         write(*,*) "Can not interpolate z data over z dimension"
    !     endif
    !
    ! end subroutine copy_z

    ! subroutine setup_bias_correction(options, domain)
    !     implicit none
    !     type(options_t), intent(in) :: options
    !     type(domain_t), intent(inout):: domain
    !
    !     if (options%use_bias_correction) then
    !         call io_read(options%bias_options%filename, options%bias_options%rain_fraction_var, domain%rain_fraction)
    !     endif
    ! end subroutine setup_bias_correction
    !
    ! subroutine init_domain_land(domain,options)
    !     implicit none
    !     type(options_t), intent(in) :: options
    !     type(domain_t), intent(inout):: domain
    !     ! these are temporary variables used for IO before storing data in the domain data structure
    !     integer,dimension(:,:),allocatable :: temp_idata
    !     real,dimension(:,:,:),allocatable :: temp_rdata
    !     real,dimension(:,:),allocatable :: temp_rdata_2d
    !
    !     integer:: buffer,nx,ny,nz, i
    !
    !     buffer = options%buffer
    !     nx = size(domain%veg_type,1)+buffer*2
    !     ny = size(domain%veg_type,2)+buffer*2
    !     nz = size(domain%soil_t,2)
    !
    !
    !     ! Veg cover fraction = 2D/3D real
    !     if (options%vegfrac_var.ne."") then
    !         ! if we are supposed to read a veg fraction for each month then it will be a 3D variable
    !         if (options%lsm_options%monthly_vegfrac) then
    !             call io_read(options%init_conditions_file,options%vegfrac_var,temp_rdata,1)
    !             domain%vegfrac = temp_rdata(1+buffer:nx-buffer,1+buffer:ny-buffer,:)  ! subset the data by buffer grid cells
    !             deallocate(temp_rdata)
    !         else
    !             ! otherwise we just read a 2D variable and store it in the first time entry in the 3D vegfrac field
    !             call io_read(options%init_conditions_file,options%vegfrac_var,temp_rdata_2d,1)
    !             domain%vegfrac(:,:,1) = temp_rdata_2d(1+buffer:nx-buffer,1+buffer:ny-buffer)  ! subset the data by buffer grid cells
    !             deallocate(temp_rdata_2d)
    !         endif
    !     endif
    !     ! if the input vegetation fraction is a fraction (0-1)
    !     ! then convert it to a percent
    !     if (maxval(domain%vegfrac)<=1) then
    !         domain%vegfrac = domain%vegfrac*100
    !     endif
    !
    !     ! Veg TYPE = 2D integer
    !     if (options%vegtype_var.ne."") then
    !         call io_read(options%init_conditions_file,options%vegtype_var,temp_idata,1)
    !         domain%veg_type = temp_idata(1+buffer:nx-buffer,1+buffer:ny-buffer)  ! subset the data by buffer grid cells
    !         deallocate(temp_idata)
    !     endif
    !
    !     ! Soil TYPE = 2D integer
    !     if (options%soiltype_var.ne."") then
    !         call io_read(options%init_conditions_file,options%soiltype_var,temp_idata,1)
    !         domain%soil_type = temp_idata(1+buffer:nx-buffer,1+buffer:ny-buffer)  ! subset the data by buffer grid cells
    !         deallocate(temp_idata)
    !     endif
    !
    !     ! Soil Volumetric Water Content = 3D real
    !     if (options%soil_vwc_var.ne."") then
    !         call io_read(options%init_conditions_file,options%soil_vwc_var,temp_rdata,1)
    !         domain%soil_vwc = reshape(temp_rdata(1+buffer:nx-buffer,1+buffer:ny-buffer,1:nz) &    ! subset the data by buffer grid cells
    !                                 ,[nx-buffer*2,nz,ny-buffer*2],order=[1,3,2])                ! and reshape to move the z axis to the middle
    !         deallocate(temp_rdata)
    !     endif
    !
    !     ! Soil Temperature = 3D real
    !     if (options%soil_t_var.ne."") then
    !         call io_read(options%init_conditions_file,options%soil_t_var,temp_rdata,1)
    !         domain%soil_t = reshape(temp_rdata(1+buffer:nx-buffer,1+buffer:ny-buffer,1:nz) &  ! subset the data by buffer grid cells
    !                                 ,[nx-buffer*2,nz,ny-buffer*2],order=[1,3,2])            ! and reshape to move the z axis to the middle
    !         deallocate(temp_rdata)
    !     endif
    !
    !     ! Deep Soil Temperature = 2D real
    !     if (options%soil_deept_var.ne."") then
    !         call io_read(options%init_conditions_file,options%soil_deept_var,temp_rdata_2d,1)
    !         domain%soil_tdeep = temp_rdata_2d(1+buffer:nx-buffer,1+buffer:ny-buffer)  ! subset the data by buffer grid cells
    !         where(domain%soil_tdeep<200) domain%soil_tdeep = 200 ! mitigates zeros that can cause problems
    !         if (options%soil_t_var=="") then
    !             write(*,*) "Missing explicit soil T, using deep soil T for all depths"
    !             do i = 1,nz
    !                 domain%soil_t(:,i,:) = domain%soil_tdeep
    !             end do
    !         endif
    !         deallocate(temp_rdata_2d)
    !     endif
    !
    ! end subroutine init_domain_land

    !> ----------------------------------------------------------------------------
    !!  Interpolate a 2D data array in the "x" (first) dimension, extrapolate out one on edges
    !!
    !!  If data_out is not allocated, it will be allocated as (nx+1,ny). Then a simple average between
    !!  grid cells computes a bilinear interpolation. Edge cells are extrapolated outwards using a
    !!  similar method.
    !!
    !!  @param[in]  data_in     real 2D array to be interpolated
    !!  @param[out] data_out    real 2D allocatable array to store the interpolated output
    !!
    !> ----------------------------------------------------------------------------
    ! subroutine interpolate_in_x(data_in, data_out)
    !     implicit none
    !     real, dimension(:,:), intent(in) :: data_in
    !     real, dimension(:,:), allocatable, intent(out) :: data_out
    !
    !     integer :: nx, ny
    !
    !     nx = size(data_in,1)
    !     ny = size(data_in,2)
    !     if (.not.allocated(data_out)) then
    !         allocate(data_out(nx+1,ny))
    !     else
    !         if ((size(data_out,1)/=nx+1).or.(size(data_out,2)/=ny)) then
    !             deallocate(data_out)
    !             allocate(data_out(nx+1,ny))
    !         endif
    !     endif
    !
    !     ! simple bilinear inteprolation (included extrapolation one grid cell out)
    !     data_out(2:nx,:) = (data_in(2:,:) + data_in(1:nx-1,:))/2
    !     data_out(1,:)    = data_in(1,:)*2 - data_in(2,:)
    !     data_out(nx+1,:) = data_in(nx,:)*2 - data_in(nx-1,:)
    !     ! result is data_out
    ! end subroutine interpolate_in_x

    !> ----------------------------------------------------------------------------
    !!  Interpolate a 2D data array in the "y" (second) dimension, extrapolate out one on edges
    !!
    !!  If data_out is not allocated, it will be allocated as (nx,ny+1). Then a simple average between
    !!  grid cells computes a bilinear interpolation. Edge cells are extrapolated outwards using a
    !!  similar method.
    !!
    !!  @param[in]  data_in     real 2D array to be interpolated
    !!  @param[out] data_out    real 2D allocatable array to store the interpolated output
    !!
    !> ----------------------------------------------------------------------------
    ! subroutine interpolate_in_y(data_in, data_out)
    !     implicit none
    !     real, dimension(:,:), intent(in) :: data_in
    !     real, dimension(:,:), allocatable, intent(out) :: data_out
    !
    !     integer :: nx, ny
    !
    !     nx = size(data_in,1)
    !     ny = size(data_in,2)
    !     if (.not.allocated(data_out)) then
    !         allocate(data_out(nx,ny+1))
    !     else
    !         if ((size(data_out,1)/=nx).or.(size(data_out,2)/=ny+1)) then
    !             deallocate(data_out)
    !             allocate(data_out(nx,ny+1))
    !         endif
    !     endif
    !
    !     ! simple bilinear inteprolation (included extrapolation one grid cell out)
    !     data_out(:,2:ny) = (data_in(:,2:) + data_in(:,1:ny-1))/2
    !     data_out(:,1)    = data_in(:,1)*2 - data_in(:,2)
    !     data_out(:,ny+1) = data_in(:,ny)*2 - data_in(:,ny-1)
    !     ! result is data_out
    ! end subroutine interpolate_in_y

!   initialize the domain e.g. lat,lon,terrain, 3D z coordinate
!     subroutine init_domain(options, domain)
!         implicit none
!         type(options_t), intent(in) :: options
!         type(domain_t), intent(inout):: domain
!         real,dimension(:,:,:),allocatable::temporary_z
!         integer:: ny,nz,nx,i,buf
!
! !       these are the only required variables on a high-res grid, lat, lon, and terrain elevation
!         call io_read(options%init_conditions_file,options%hgt_hi,domain%terrain,1)
!         call io_read(options%init_conditions_file,options%lat_hi,domain%lat,1)
!         call io_read(options%init_conditions_file,options%lon_hi,domain%lon,1)
!         call standardize_coordinates(domain)
!
!         !  because u/vlat/lon_hi are optional, we calculated them by interplating from the mass lat/lon if necessary
!         if (options%ulat_hi/="") then
!             call io_read(options%init_conditions_file,options%ulat_hi,domain%u_geo%lat,1)
!         else
!             call interpolate_in_x(domain%lat,domain%u_geo%lat)
!         endif
!         if (options%ulon_hi/="") then
!             call io_read(options%init_conditions_file,options%ulon_hi,domain%u_geo%lon,1)
!         else
!             call interpolate_in_x(domain%lon,domain%u_geo%lon)
!         endif
!
!         call standardize_coordinates(domain%u_geo)
!
!         if (options%vlat_hi/="") then
!             call io_read(options%init_conditions_file,options%vlat_hi,domain%v_geo%lat,1)
!         else
!             call interpolate_in_y(domain%lat,domain%v_geo%lat)
!         endif
!         if (options%vlon_hi/="") then
!             call io_read(options%init_conditions_file,options%vlon_hi,domain%v_geo%lon,1)
!         else
!             call interpolate_in_y(domain%lon,domain%v_geo%lon)
!         endif
!         call standardize_coordinates(domain%v_geo)
!
!         if (options%landvar/="") then
!             call io_read(options%init_conditions_file,options%landvar,domain%landmask,1)
!             where(domain%landmask==0) domain%landmask = kLC_WATER
!         else
!             nx = size(domain%lat,1)
!             ny = size(domain%lat,2)
!             allocate(domain%landmask(nx,ny))
!             domain%landmask = kLC_LAND !if we weren't supplied a landmask field, assume all is land (what we care about anyway)
!         endif
!
!         ! remove n grid cells from all sides of the domain if requested
!         if(options%buffer>0) then
!             write(*,*) "  Removing ",trim(str(options%buffer))," gridcells from edges of domain"
!             call remove_edges(domain,options%buffer)
!         endif
!
!         ! use the lat variable to define the x and y dimensions for all other variables
!         nx = size(domain%lat,1)
!         ny = size(domain%lat,2)
!         ! assumes nz is defined in the options
!         nz = options%nz
!
!         ! if a 3d grid was also specified, then read those data in
!         if ((options%readz).and.(options%ideal).and.(options%zvar.ne."")) then
!
!             stop "Reading Z from an external file is not currently supported, use a fixed dz"
!
!             call io_read(options%init_conditions_file,options%zvar, domain%z)
!             ! dz also has to be calculated from the 3d z file
!             buf = options%buffer
!             allocate(domain%dz(nx,nz,ny))
!             allocate(temporary_z(nx,nz,ny))
!             do i = 1,nz-1
!                 domain%dz(:,i,:) = domain%z(buf+1:nx+buf,buf+1:ny+buf,i+1)-domain%z(buf+1:nx+buf,buf+1:ny+buf,i)
!                 temporary_z(:,i,:) = domain%z(buf+1:nx+buf,buf+1:ny+buf,i)
!             enddo
!             temporary_z(:,nz,:) = domain%z(buf+1:nx+buf,buf+1:ny+buf,nz)
!             domain%dz(:,nz,:) = domain%dz(:,nz-1,:)
!             deallocate(domain%z)
!             allocate(domain%z(nx,nz,ny))
!             domain%z = temporary_z
!             deallocate(temporary_z)
!
!         else
!             ! otherwise, set up the z grid to be evenly spaced in z using the terrain +dz/2 for the base
!             ! and z[i-1]+(dz[i-1]+dz[i])/2 for the rest
!             allocate(domain%z(nx,nz,ny))
!             allocate(domain%z_inter(nx,nz,ny))
!             allocate(domain%dz(nx,nz,ny))
!             allocate(domain%dz_inter(nx,nz,ny))
!             allocate(domain%z_layers(nz))
!             allocate(domain%z_interface_layers(nz+1))
!             ! lowest model level is half of the lowest dz above the land surface
!             domain%z(:,1,:) = domain%terrain+options%dz_levels(1)/2
!             domain%z_inter(:,1,:) = domain%terrain
!             ! dz between the mass grid points is half of each dz
!             domain%dz(:,1,:) = (options%dz_levels(1) + options%dz_levels(2))/2
!             ! dz between the interface points = dz = thickness of mass grid cells
!             domain%dz_inter(:,1,:) = options%dz_levels(1)
!             ! create 1D arrays to store the height of each level and interface above the terrain too
!             domain%z_layers(1) = options%dz_levels(1)/2
!             domain%z_interface_layers(1) = 0
!             domain%z_interface_layers(2) = options%dz_levels(1)/2
!             do i = 2,nz
!                 domain%z_interface_layers(i+1) = domain%z_interface_layers(i) + options%dz_levels(i)
!                 domain%z_layers(i)    = domain%z_interface_layers(i) + options%dz_levels(i) / 2
!
!                 ! although these are almost identical, they have topography added to the first layer
!                 domain%z(:,i,:)       = domain%z(:,i-1,:)       + (options%dz_levels(i)+options%dz_levels(i-1))/2
!                 domain%z_inter(:,i,:) = domain%z_inter(:,i-1,:) +  options%dz_levels(i)
!
!                 ! dz between the interface points = dz = thickness of mass grid cells
!                 domain%dz_inter(:,i,:) = options%dz_levels(i)
!                 ! dz between the mass grid points is half of each dz
!                 if (i<nz) then
!                     domain%dz(:,i,:) = (options%dz_levels(i) + options%dz_levels(i+1))/2
!                 endif
!             enddo
!             domain%dz(:,nz,:) = options%dz_levels(nz)
!
!         endif
!         call copy_z(domain,domain%u_geo,interpolate_dim=1)
!         call copy_z(domain,domain%v_geo,interpolate_dim=3)
!
!         ! all other variables should be allocated and initialized to 0
!         call domain_allocation(domain,options,nx,nz,ny)
!         ! initializing land
!         call init_domain_land(domain,options)
!
!         ! store dx in domain as well as options, read as an option, but it is more appropriate in domain
!         domain%dx = options%dx
!
!         call init_winds(domain,options)
!     end subroutine init_domain

end module<|MERGE_RESOLUTION|>--- conflicted
+++ resolved
@@ -31,10 +31,7 @@
     use mod_atm_utilities,          only : init_atm_utilities
     use wind,                       only : update_winds
     use wind_iterative,             only : init_iter_winds
-<<<<<<< HEAD
-=======
     use icar_constants,             only : kITERATIVE_WINDS
->>>>>>> 57611212
 
     ! use io_routines,                only : io_read, &
     !                                        io_write3d,io_write3di, io_write
