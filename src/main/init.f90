--- conflicted
+++ resolved
@@ -101,9 +101,7 @@
         if (this_image()==1) write(*,*) "Updating initial winds"
         call update_winds(domain, options)
 
-        ! call init_physics(options, domain)
-
-        ! call setup_bias_correction(options,domain)
+        call setup_bias_correction(options,domain)
 
         ! initialize microphysics code (e.g. compute look up tables in Thompson et al)
         call mp_init(options) !this could easily be moved to init_model...
@@ -162,49 +160,8 @@
             call domain%calculate_delta_terrain(boundary, options)
 
         endif
-<<<<<<< HEAD
     end subroutine init_model_state
-    
-    
-=======
-
-
-        if (this_image()==1) write(*,*) "Updating initial winds"
-        call update_winds(domain, options)
-
-        ! initialize the atmospheric helper utilities
-        call init_atm_utilities(options)
-
-        ! call init_physics(options, domain)
-
-        call setup_bias_correction(options,domain)
-
-        if (this_image()==1) write(*,'(/ A)') "Finished basic initialization"
-        if (this_image()==1) write(*,'(A /)') "---------------------------------------"
-
-    end subroutine init_model
-
-    subroutine init_physics(options, domain)
-        implicit none
-        type(options_t), intent(inout) :: options
-        type(domain_t),  intent(inout) :: domain
-
-        ! initialize microphysics code (e.g. compute look up tables in Thompson et al)
-        call mp_init(options) !this could easily be moved to init_model...
-
-        call init_convection(domain,options)
-
-        call pbl_init(domain,options)
-
-        call radiation_init(domain,options)
-
-        call lsm_init(domain,options)
-
-        call adv_init(domain,options)
-
-    end subroutine init_physics
-
->>>>>>> 3b906253
+
     subroutine welcome_message()
         implicit none
 
