!>-----------------------------------------
!! Main Program
!!
!! Initialize options and memory in init_model
!! Read initial conditions in bc_init (from a restart file if requested)
!! initialize physics packages in init_physics (e.g. tiedke and thompson if used)
!! If this run is a restart run, then set start to the restart timestep
!!      in otherwords, ntimesteps is the number of BC updates from the beginning of the entire model
!!      run, not just from the begining of this restart run
!! calculate model time in seconds based on the time between BC updates (in_dt)
!! Calculate the next model output time from current model time + output time delta (out_dt)
!!
!! Finally, loop until ntimesteps are reached updating boundary conditions and stepping the model forward
!!
!!  @author
!!  Ethan Gutmann (gutmann@ucar.edu)
!!
!!-----------------------------------------
program icar

    use iso_fortran_env,    only : output_unit
    use options_interface,  only : options_t
    use domain_interface,   only : domain_t
    use boundary_interface, only : boundary_t
    use output_interface,   only : output_t
    use time_step,          only : step, update_dt                               ! Advance the model forward in time
    use initialization,     only : init_model, init_physics
    use timer_interface,    only : timer_t
    use time_object,        only : Time_type
    use time_delta_object,  only : time_delta_t
    use wind,               only : update_winds
    use restart_interface,  only : restart_model
    use icar_constants,     only : kVARS
    use wind_iterative,     only : finalize_iter_winds

    use land_surface,               only : lsm_init

    implicit none

    type(options_t) :: options
    type(domain_t)  :: domain
    type(boundary_t):: boundary, add_cond
    ! type(output_t)  :: dataset
    ! type(output_t)  :: surface_dataset

    type(output_t)  :: restart_dataset
    type(output_t)  :: output_dataset
    type(timer_t)   :: initialization_timer, total_timer, input_timer, output_timer, physics_timer, wind_timer, advection_timer,mp_timer, all_phys_timer
    type(Time_type) :: next_output
<<<<<<< HEAD
    type(time_delta_t) :: phys_dt, small_time_delta
=======
    type(time_delta_t) :: small_time_delta, phys_dt
>>>>>>> c221fea3

    character(len=1024) :: file_name, restart_file_name
    character(len=49)   :: file_date_format = '(I4,"-",I0.2,"-",I0.2,"_",I0.2,"-",I0.2,"-",I0.2)'
    integer :: i, restart_counter
    integer :: output_vars(18)
    double precision    :: future_dt_seconds

    call small_time_delta%set(1)

    call total_timer%start()
    call initialization_timer%start()
    !-----------------------------------------
    !  Model Initialization
    !
    ! Reads config options and initializes domain and boundary conditions
    call init_model(options, domain, boundary, add_cond)  ! added boundary structure for external files (additional conditions)

    if (this_image()==1) write(*,*) "Setting up output files"
    ! should be combined into a single setup_output call

    if (this_image()==1 .and. options%parameters%frames_per_outfile<2) then
        print*,"  frames per output file should be 2 or more. Currently: ", options%parameters%frames_per_outfile
    else
        if (this_image()==1) print*,"  frames per output file= ", options%parameters%frames_per_outfile
    end if

    call restart_dataset%set_domain(domain)
    call restart_dataset%add_variables(options%vars_for_restart, domain)

    call output_dataset%set_domain(domain)
    call output_dataset%add_variables(options%output_options%vars_for_output, domain)

    if (options%parameters%restart) then
        if (this_image()==1) write(*,*) "Reading restart data"
        call restart_model(domain, restart_dataset, options)
    endif

    ! physics drivers need to be initialized after restart data are potentially read in.
    call init_physics(options, domain)

    future_dt_seconds = 0.0D0
    !Now that we have winds initialized, calculate current time-step
    call update_dt(phys_dt, future_dt_seconds, options, domain%dx, domain%u%data_3d, domain%v%data_3d, domain%w%data_3d, domain%density%data_3d)

    !-----------------------------------------
    !-----------------------------------------
    !  Time Loop
    !
    !   note that a timestep here is a forcing input timestep O(1-3hr), not a physics timestep O(20-100s)
    write(file_name, '(A,I6.6,"_",A,".nc")')      &
            trim(options%output_options%output_file), &
            this_image(),                         &
            trim(domain%model_time%as_string(file_date_format))

    write(restart_file_name, '(A,I6.6,"_",A,".nc")')      &
            trim(options%output_options%restart_file), &
            this_image(),                         &
            trim(domain%model_time%as_string(file_date_format))


    call initialization_timer%stop()

    i=1
    call output_timer%start()
    call restart_dataset%save_file(trim(restart_file_name), i, domain%model_time)
    restart_counter = 0
    call output_dataset%save_file(trim(file_name), i, domain%model_time)

    next_output = domain%model_time + options%output_options%output_dt
    call output_timer%stop()
    i = i + 1

    if (this_image()==1) write(*,*) "Initialization complete, beginning physics integration."
        
    do while (domain%model_time < options%parameters%end_time)
        call flush(output_unit)

        ! -----------------------------------------------------
        !
        !  Read input data if necessary
        !
        ! -----------------------------------------------------
        call input_timer%start()
        if (boundary%current_time <= (domain%model_time + small_time_delta) ) then
            if (this_image()==1) write(*,*) ""
            if (this_image()==1) write(*,*) " ----------------------------------------------------------------------"
            if (this_image()==1) write(*,*) "Updating Boundary conditions"
            call boundary%update_forcing(options)
            call domain%interpolate_forcing(boundary, update=.True.)
            call domain%diagnostic_update(options)
            call wind_timer%start()
            call update_winds(domain, options)
            call wind_timer%stop()
            
            !Now that new winds have been calculated, get new time step in seconds, and see if they require adapting the time step
            !Because we are right after updating the winds and we want the information on the winds at the future time step, use the dqdt members of the winds
            ! Note that there will currently be some discrepancy between using the current density and whatever density will be at 
            ! the next time step, but we assume that it is negligable
            ! and that using a CFL criterion < 1.0 will cover this
            call update_dt(phys_dt, future_dt_seconds, options, domain%dx, &
                                        domain%u%meta_data%dqdt_3d, domain%v%meta_data%dqdt_3d, domain%w%meta_data%dqdt_3d, domain%density%data_3d)
<<<<<<< HEAD
            !call phys_dt%set(seconds=7.0)
=======
            
>>>>>>> c221fea3
            ! Make the boundary condition dXdt values into units of [X]/s
            call domain%update_delta_fields(boundary%current_time - domain%model_time)
            call boundary%update_delta_fields(boundary%current_time - domain%model_time)
        endif
        call input_timer%stop()



        ! -----------------------------------------------------
        !
        !  Integrate physics forward in time
        !
        ! -----------------------------------------------------
        if (this_image()==1) write(*,*) "Running Physics"
        if (this_image()==1) write(*,*) "  Model time = ", trim(domain%model_time%as_string())
        if (this_image()==1) write(*,*) "   End  time = ", trim(options%parameters%end_time%as_string())
        if (this_image()==1) write(*,*) "  Next Input = ", trim(boundary%current_time%as_string())
        if (this_image()==1) write(*,*) "  Next Output= ", trim(next_output%as_string())

        ! this is the meat of the model physics, run all the physics for the current time step looping over internal timesteps
        if (.not.(options%wind%wind_only)) then
<<<<<<< HEAD
            call all_phys_timer%start()
            call step(domain, boundary, step_end(boundary%current_time, next_output), phys_dt, options,physics_timer,advection_timer,mp_timer)
            call all_phys_timer%stop()
=======
            call physics_timer%start()
            call step(domain, boundary, step_end(boundary%current_time, next_output), phys_dt, options)
            call physics_timer%stop()
>>>>>>> c221fea3
        else
            call domain%apply_forcing(boundary, options%output_options%output_dt)
            domain%model_time = next_output
        endif

        ! -----------------------------------------------------
        !
        !  Write output data if it is time
        !
        ! -----------------------------------------------------
        ! This is a bit of a hack until the output object is set up better to handle files with specified number of steps per file (or months or...)
        ! ideally this will just become timer_start, save_file()...
        ! the output object needs a pointer to model_time and will have to know how to create output file names
        call output_timer%start()
        if ((domain%model_time + small_time_delta) >= next_output) then
            if (this_image()==1) write(*,*) "Writing output file"
            ! if (i>24) then
            if (i>options%parameters%frames_per_outfile) then
                write(file_name, '(A,I6.6,"_",A,".nc")')    &
                    trim(options%output_options%output_file),   &
                    this_image(),                           &
                    trim(domain%model_time%as_string(file_date_format))
                i = 1
            endif
            call output_dataset%save_file(trim(file_name), i, next_output)

            restart_counter = restart_counter + 1
            if (restart_counter == options%output_options%restart_count) then
                restart_counter = 0

                write(restart_file_name, '(A,I6.6,"_",A,".nc")')      &
                        trim(options%output_options%restart_file), &
                        this_image(),                         &
                        trim(domain%model_time%as_string(file_date_format))

                call restart_dataset%save_file(trim(restart_file_name), 1, next_output)
            endif

            next_output = next_output + options%output_options%output_dt
            i = i + 1
        endif

        call output_timer%stop()

    end do
    
    if (options%physics%windtype==kITERATIVE_WINDS) call finalize_iter_winds() 
    
    !
    !-----------------------------------------
    call total_timer%stop()

    if (this_image()==1) then
        write(*,*) ""
        write(*,*) "Model run from : ",trim(options%parameters%start_time%as_string())
        write(*,*) "           to  : ",trim(options%parameters%end_time%as_string())
        write(*,*) "Domain : ",trim(options%parameters%init_conditions_file)
        write(*,*) "Number of images:",num_images()
        write(*,*) ""
        write(*,*) "First image timing:"
        write(*,*) "total          : ", trim(total_timer%as_string())
        write(*,*) "init           : ", trim(initialization_timer%as_string())
        write(*,*) "input          : ", trim(input_timer%as_string())
        write(*,*) "output         : ", trim(output_timer%as_string())
        write(*,*) "non-mp physics : ", trim(physics_timer%as_string())
        write(*,*) "mp             : ", trim(mp_timer%as_string())
        write(*,*) "all_phys       : ", trim(all_phys_timer%as_string())
        write(*,*) "advect         : ", trim(advection_timer%as_string())
        write(*,*) "winds          : ", trim(wind_timer%as_string())
    endif

contains

    function step_end(time1, time2) result(min_time)
        implicit none
        type(Time_type), intent(in) :: time1
        type(Time_type), intent(in) :: time2
        type(Time_type) :: min_time

        if (time1 <= time2 ) then
            min_time = time1
        else
            min_time = time2
        endif

    end function

end program

! This is the Doxygen mainpage documentation.  This should be moved to another file at some point.

!>------------------------------------------
!!  @mainpage
!!
!!  @section Introduction
!!  ICAR is a simplified atmospheric model designed primarily for climate downscaling, atmospheric sensitivity tests,
!!  and hopefully educational uses. At this early stage, the model is still undergoing rapid development, and users
!!  are encouraged to get updates frequently.
!!
!!  @section Running_ICAR
!!  To run the model 3D time-varying atmospheric data are required, though an ideal test case can be generated for
!!  simple simulations as well. There are some sample python scripts to help make input forcing files, but the WRF
!!  pre-processing system can also be used. Low-resolution WRF output files can be used directly, various reanalysis
!!  and GCM output files can be used with minimal pre-processing (just get all the variables in the same netcdf file.)
!!  In addition, a high-resolution netCDF topography file is required. This will define the grid that ICAR will run on.
!!  Finally an ICAR options file is used to specify various parameters for the model. A sample options file is provided
!!  in the run/ directory.
!!
!!  @section Developing
!!  This document provides the primary API and code structure documentation. The code is based on github.com/NCAR/icar
!!  Developers are encouraged to fork the main git repository and maintain their own git repository from which to
!!  issue pull requests.
!!
!!  @section Reference
!!  Gutmann, E. D., I. Barstad, M. P. Clark, J. R. Arnold, and R. M. Rasmussen (2016),
!!  The Intermediate Complexity Atmospheric Research Model, J. Hydrometeor, doi:<a href="http://dx.doi.org/10.1175/JHM-D-15-0155.1">10.1175/JHM-D-15-0155.1</a>.
!!
!!------------------------------------------<|MERGE_RESOLUTION|>--- conflicted
+++ resolved
@@ -45,13 +45,9 @@
 
     type(output_t)  :: restart_dataset
     type(output_t)  :: output_dataset
-    type(timer_t)   :: initialization_timer, total_timer, input_timer, output_timer, physics_timer, wind_timer, advection_timer,mp_timer, all_phys_timer
+    type(timer_t)   :: initialization_timer, total_timer, input_timer, output_timer, physics_timer, wind_timer
     type(Time_type) :: next_output
-<<<<<<< HEAD
-    type(time_delta_t) :: phys_dt, small_time_delta
-=======
     type(time_delta_t) :: small_time_delta, phys_dt
->>>>>>> c221fea3
 
     character(len=1024) :: file_name, restart_file_name
     character(len=49)   :: file_date_format = '(I4,"-",I0.2,"-",I0.2,"_",I0.2,"-",I0.2,"-",I0.2)'
@@ -153,11 +149,6 @@
             ! and that using a CFL criterion < 1.0 will cover this
             call update_dt(phys_dt, future_dt_seconds, options, domain%dx, &
                                         domain%u%meta_data%dqdt_3d, domain%v%meta_data%dqdt_3d, domain%w%meta_data%dqdt_3d, domain%density%data_3d)
-<<<<<<< HEAD
-            !call phys_dt%set(seconds=7.0)
-=======
-            
->>>>>>> c221fea3
             ! Make the boundary condition dXdt values into units of [X]/s
             call domain%update_delta_fields(boundary%current_time - domain%model_time)
             call boundary%update_delta_fields(boundary%current_time - domain%model_time)
@@ -179,15 +170,9 @@
 
         ! this is the meat of the model physics, run all the physics for the current time step looping over internal timesteps
         if (.not.(options%wind%wind_only)) then
-<<<<<<< HEAD
-            call all_phys_timer%start()
-            call step(domain, boundary, step_end(boundary%current_time, next_output), phys_dt, options,physics_timer,advection_timer,mp_timer)
-            call all_phys_timer%stop()
-=======
             call physics_timer%start()
             call step(domain, boundary, step_end(boundary%current_time, next_output), phys_dt, options)
             call physics_timer%stop()
->>>>>>> c221fea3
         else
             call domain%apply_forcing(boundary, options%output_options%output_dt)
             domain%model_time = next_output
@@ -252,10 +237,7 @@
         write(*,*) "init           : ", trim(initialization_timer%as_string())
         write(*,*) "input          : ", trim(input_timer%as_string())
         write(*,*) "output         : ", trim(output_timer%as_string())
-        write(*,*) "non-mp physics : ", trim(physics_timer%as_string())
-        write(*,*) "mp             : ", trim(mp_timer%as_string())
-        write(*,*) "all_phys       : ", trim(all_phys_timer%as_string())
-        write(*,*) "advect         : ", trim(advection_timer%as_string())
+        write(*,*) "physics        : ", trim(physics_timer%as_string())
         write(*,*) "winds          : ", trim(wind_timer%as_string())
     endif
 
