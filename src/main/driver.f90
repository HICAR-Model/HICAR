--- conflicted
+++ resolved
@@ -37,15 +37,11 @@
 
     type(options_t) :: options
     type(domain_t)  :: domain
-<<<<<<< HEAD
     type(boundary_t):: boundary, add_cond
-    type(output_t)  :: dataset
+    ! type(output_t)  :: dataset
     ! type(output_t)  :: surface_dataset
-=======
-    type(boundary_t):: boundary
     type(output_t)  :: restart_dataset
     type(output_t)  :: output_dataset
->>>>>>> 546260d3
     type(timer_t)   :: initialization_timer, total_timer, input_timer, output_timer, physics_timer
     type(Time_type) :: next_output
     type(time_delta_t) :: small_time_delta
@@ -68,7 +64,7 @@
 
     if (this_image()==1) write(*,*) "Setting up output files"
     ! should be combined into a single setup_output call
-<<<<<<< HEAD
+! <<<<<<< HEAD
     
     if (this_image()==1 .and. options%parameters%frames_per_outfile<2) then
         print*,"  frames per output file should be 2 or more. Currently: ", options%parameters%frames_per_outfile
@@ -77,8 +73,8 @@
     end if    
     
 
-    call dataset%set_domain(domain)
-    call dataset%add_variables(options%vars_for_restart, domain)
+    ! call dataset%set_domain(domain)
+    ! call dataset%add_variables(options%vars_for_restart, domain)
 
     output_vars = [kVARS%precipitation, kVARS%snowfall, kVARS%graupel, kVARS%cloud_fraction, kVARS%shortwave, kVARS%longwave, &
                    kVARS%sensible_heat, kVARS%latent_heat, kVARS%u_10m, kVARS%v_10m, kVARS%temperature_2m, kVARS%humidity_2m, &
@@ -89,13 +85,13 @@
     enddo
     ! call surface_dataset%set_domain(domain)
     ! call surface_dataset%add_variables(options%vars_for_output, domain)
-=======
+! =======
     call restart_dataset%set_domain(domain)
     call restart_dataset%add_variables(options%vars_for_restart, domain)
 
     call output_dataset%set_domain(domain)
     call output_dataset%add_variables(options%output_options%vars_for_output, domain)
->>>>>>> 546260d3
+! >>>>>>> v2
 
     if (options%parameters%restart) then
         if (this_image()==1) write(*,*) "Reading restart data"
