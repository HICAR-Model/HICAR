!>------------------------------------------------
!! Contains type definitions for a variety of model data strucutres
!! Also defines model constants (e.g. gravity, and MAXFILELENGTH)
!!
!! <pre>
!! General Field Definitions
!!
!! ---- 3D fields ---- NX x NZ x NY
!! u        = wind in east direction                        [m/s]
!! v        = wind in north direction                       [m/s]
!! w        = wind in vertical direction                    [m/s] (possibly scaled by dx/dz)
!!
!! p        = pressure                                      [pa]
!! th       = potential temperature                         [K]
!!
!! qv       = water vapor (mixing ratio)                    [kg/kg]
!! cloud    = cloud water                                   [kg/kg]
!! ice      = cloud ice                                     [kg/kg]
!! qrain    = rain mixing ratio                             [kg/kg]
!! qsnow    = snow mixing ratio                             [kg/kg]
!! qgrau    = graupel mixing ratio                          [kg/kg]
!! nice     = ice number concentration                      [1/cm^3]
!! nrain    = rain number concentration                     [1/cm^3]
!!
!! rho      = dry air density                               [kg/m^3]
!! pii      = exner function                                []
!!
!! ---- 2D fields ---- NX x NY
!!      ---- moisture fluxes ----
!! rain     = rain+crain+snow+graupel                       [mm]
!! crain    = convective rain at surface                    [mm]
!! snow     = snow at surface                               [mm]
!! graupel  = graupel at surface                            [mm]
!!
!!      ---- energy fluxes ----
!! sensible_heat = Sensible heat flux from surface          [W/m^2]
!! latent_heat   = Latent heat flux from surface            [W/m^2]
!! pbl_height    = Height of the planetary boundary layer   [m]
!!
!!      ---- Radiation variables ----
!! cloudfrac    = Cloud fraction                            [0-1]
!! swdown       = Shortwave down at land surface            [W/m^2]
!! lwdown       = Longwave down at land surface             [W/m^2]
!! lwup         = Lonwave up from the land surface          [W/m^2]
!!
!! ---- Land Surface variables ----
!!   3D fields ---- NX x NZ x NY (NZ = number of soil layers)
!! soil_t       = 3D Soil temperature                       [K]
!! soil_vwc     = 3D Soil volumetric water content          [m^3/m^3]
!!
!!   3D fields ---- NX x NY x N_Times (typically 1 or 12)
!! vegfrac      = vegetation cover fraction                 [%]
!!
!!   2D fields ---- NX x NY
!! skin_t       = Land surface skin temperature             [K]
!! soil_tdeep   = Temperature at the soil column bottom     [K]
!! snow_swe     = Snow water equivalent on the land surface [mm]
!! soil_totalmoisture = Soil column total water content     [mm]
!! soil_type    = Soil type (index for SOILPARM.TBL)        [1-n]
!! veg_type     = Vegetation type (index for VEGPARM.TBL)   [1-n]
!! landmask     = Map of Land vs Water grid cells           [0,1,2]
!!
!! ---- NOTE ----
!! dX_dt variables are the increment in boundary conditions between internal model time steps
!! some of these are 2d, some are 3d
!!
!! ---- model structure ----
!! terrain  = surface elevation                             [m]
!! z        = model layer height (at mid point)             [m]
!! dz       = Model layer thickness (between mass levels)   [m]
!! dz_inter = Layer thickness (between interface levels)    [m]
!!
!! sintheta = sine of the angle between grid and geographic coords   [-]
!! costheta = cosine of the angle between grid and geographic coords [-]
!! fzs      = buffered FFT(terrain) for linear wind calculations
!! </pre>
!!
!!  @author
!!  Ethan Gutmann (gutmann@ucar.edu)
!!
!>------------------------------------------------
module data_structures
    use, intrinsic :: iso_c_binding ! needed for fftw compatible complex types
    use time_object,        only : Time_type
    use time_delta_object,  only : time_delta_t
    use icar_constants           ! Many constants including things like fixed string lengths
    implicit none


! ------------------------------------------------
!   various data structures for use in geographic interpolation routines
! ------------------------------------------------
    ! contains the location of a specific grid point
    type position
        integer::x,y
    end type position
    ! contains location of surrounding 4 grid cells
    type fourpos
        integer::x(4),y(4)
    end type fourpos

    ! a geographic look up table for spatial interpolation, from x,y with weight w
    type geo_look_up_table
        ! x,y index positions, [n by m by 4] where there are 4 surrounding low-res points
        ! for every high resolution point grid point to interpolate to
        integer,allocatable, dimension(:,:,:)   :: x, y
        ! weights to use for each of the 4 surrounding gridpoints.  Sum(over axis 3) must be 1.0
        real,   allocatable, dimension(:,:,:)   :: w
    end type geo_look_up_table

    ! ------------------------------------------------
    ! A look up table for vertical interpolation. from z with weight w
    ! ------------------------------------------------
    type vert_look_up_table
        ! z index positions for all x,y,z points (x 2 for above and below z levels)
        integer,allocatable, dimension(:,:,:,:) :: z

        ! weights to use for each of the two surrounding points.  Sum (over axis 1) must be 1.0
        real,   allocatable, dimension(:,:,:,:) :: w
    end type vert_look_up_table

    ! ------------------------------------------------
    ! generic interpolable type so geo interpolation routines will work on winds, domain, or boundary conditions.
    ! ------------------------------------------------
    type interpolable_type
        ! all interpolables must have position (lat, lon, z)
        real, allocatable, dimension(:,:) :: lat,lon
        real, allocatable, dimension(:,:,:) :: z

        ! these are the look up tables that describe how to interpolate vertically (vert_lut) and horizontally (geolut)
        type(vert_look_up_table)::vert_lut
        type(geo_look_up_table)::geolut

        ! used to keep track of whether or not a particular error has been printed yet for this structure
        logical :: dx_errors_printed=.False.
        logical :: dy_errors_printed=.False.
    end type interpolable_type


    ! ------------------------------------------------
    ! type to contain external wind fields, only real addition is nfiles... maybe this could be folded in elsewhere?
    ! ------------------------------------------------
    type, extends(interpolable_type) :: wind_type
        !
        real, allocatable, dimension(:,:,:) :: u,v
        type(interpolable_type)             :: u_geo,v_geo
        real, allocatable, dimension(:,:)   :: terrain,dzdx,dzdy
        real :: dx
        integer :: nfiles
    end type wind_type

    ! ------------------------------------------------
    ! generic linearizable type so we can add linear wind field to domain or remove it from low-res (BC) U/V
    ! Because of the need to compute the Brunt-Vaisala frequency, this now includes many atmospheric fields
    ! ------------------------------------------------
    type, extends(interpolable_type) :: linearizable_type
        ! linear theory computes u,v at z.  Trying rho to mitigate boussinesq approx...
        real, allocatable, dimension(:,:,:) :: u,v,dz,rho
        ! these are needed to compute Brunt Vaisalla Frequency...
        real, allocatable, dimension(:,:,:) :: th                   ! potential temperature         [K]
        real, allocatable, dimension(:,:,:) :: p                    ! pressure                      [Pa]
        real, allocatable, dimension(:,:,:) :: pii                  ! exner function                [-]
        real, allocatable, dimension(:,:,:) :: qv                   ! water vapor mixing ratio      [kg/kg]
        ! used to determine if moist or dry brunt vaisala frequency is used
        real, allocatable, dimension(:,:,:) :: cloud,ice,qsnow,qrain ! hydrometeor mixing ratios    [kg/kg]
        real, allocatable, dimension(:,:,:) :: nsquared             ! Brunt-Vaisala frequency       [1/s^2]
        type(interpolable_type)             :: u_geo,v_geo          ! types to store the staggered grid lat/lon & geoluts
        real, allocatable, dimension(:,:)   :: terrain              ! ground surface                [m]
        real                                :: dx                   ! the horizontal grid spacing   [m]
        real, allocatable, dimension(:,:)   :: dzdx,dzdy            ! change in terrain / dx        [m/m]
        real, allocatable, dimension(:,:)   :: linear_mask          ! weights to multiply linear wind by (default=1)
        real, allocatable, dimension(:,:)   :: nsq_calibration      ! calibration parameter to multiply brunt-vaisala frequency by [0-]
        complex(C_DOUBLE_COMPLEX), allocatable, dimension(:,:) :: fzs ! FFT(terrain)

        real, allocatable, dimension(:,:)   :: froude               ! store a distributed map of froude numbers

    end type linearizable_type


    ! ------------------------------------------------
    ! Data type to hold all of the array temporaries required by the lineary theory calculations
    ! e.g. k and l wave number arrays
    ! ------------------------------------------------
    type linear_theory_type
        real,                       allocatable, dimension(:,:) :: sig, k, l, kl
        complex(C_DOUBLE_COMPLEX),  allocatable, dimension(:,:) :: denom, msq, mimag, m, ineta

        complex(C_DOUBLE_COMPLEX),  pointer,     dimension(:,:) :: uhat, vhat
        complex(C_DOUBLE_COMPLEX),  pointer,     dimension(:,:) :: u_perturb, v_perturb
        complex(C_DOUBLE_COMPLEX),  pointer,     dimension(:,:) :: u_accumulator, v_accumulator
        type(C_PTR) :: uh_aligned_data, up_aligned_data, ua_aligned_data
        type(C_PTR) :: vh_aligned_data, vp_aligned_data, va_aligned_data

        type(C_PTR) :: uplan, vplan
    end type linear_theory_type

    ! ------------------------------------------------
    ! Tendency terms output by various physics subroutines
    ! ------------------------------------------------
    type tendencies_type
        ! 3D atmospheric field tendencies
        ! These are used by various physics parameterizations
        real,   allocatable, dimension(:,:,:) :: th,qv,qc,qi,u,v,qr,qs

        ! advection and pbl tendencies that need to be saved for the cumulus scheme
        real, allocatable, dimension(:,:,:) :: qv_adv,qv_pbl
    end type tendencies_type

    ! ------------------------------------------------
    ! All fields needed in the domain defined in detail above
    ! ------------------------------------------------
    type, extends(linearizable_type) :: domain_type
        ! 3D atmospheric fields
        real, allocatable, dimension(:,:,:) :: w,ur,vr,wr   ! w, and u,v,w * density
        real, allocatable, dimension(:,:,:) :: u_cu, v_cu, w_cu            ! wind from convective processes
        real, allocatable, dimension(:,:,:) :: u_block, v_block, w_block   ! wind from blocking process
        real, allocatable, dimension(:,:,:) :: w_real       ! real space w on the mass grid (including U,V*dz/dx component) for output
        real, allocatable, dimension(:,:,:) :: nice,nrain   ! number concentration for ice and rain
        real, allocatable, dimension(:,:,:) :: nsnow,ngraupel! number concentration for snow and graupel (used in mp_morrison)
        real, allocatable, dimension(:,:,:) :: qgrau        ! graupel mass mixing ratio
        real, allocatable, dimension(:,:,:) :: p_inter      ! pressure on the vertical interfaces (p[:,1,:]=psfc)
        real, allocatable, dimension(:,:,:) :: z_inter      ! z height on interface levels
        real, allocatable, dimension(:)     :: z_layers, z_interface_layers
        real, allocatable, dimension(:,:,:) :: dz_inter     ! dz between interface levels
        real, allocatable, dimension(:,:,:) :: mut          ! mass in a given cell ? (pbot-ptop) used in some physics schemes
        ! 3D soil field
        real, allocatable, dimension(:,:,:) :: soil_t       ! soil temperature (nx, nsoil, ny)  [K]
        real, allocatable, dimension(:,:,:) :: soil_vwc     ! soil volumetric water content     [-]

        ! 2D fields, primarily fluxes to/from the land surface
        ! surface pressure and model top pressure
        real, allocatable, dimension(:,:)   :: psfc, ptop
        ! precipitation fluxes
        real,    allocatable, dimension(:,:):: rain, crain, snow, graupel   ! accumulated : total precip, convective precip, snow, and graupel
        real,    allocatable, dimension(:,:):: current_rain, current_snow   ! current time step rain and snow
        integer, allocatable, dimension(:,:):: rain_bucket, crain_bucket, snow_bucket, graupel_bucket  ! buckets to preserve accuracy in all variables

        ! radiative fluxes (and cloud fraction)
        real, allocatable, dimension(:,:)   :: swdown                       ! shortwave down at the surface         [W/m^2]
        real, allocatable, dimension(:,:)   :: lwdown                       ! longwave down at the surface          [W/m^2]
        real, allocatable, dimension(:,:)   :: cloudfrac                    ! total column cloud fraction           [-]
        real, allocatable, dimension(:,:)   :: lwup                         ! longwave up at/from the surface       [W/m^2]

        ! turbulent and ground heat fluxes
        real, allocatable, dimension(:,:)   :: sensible_heat, latent_heat, ground_heat       !  [W/m^2]

        ! domain parameters
        real, allocatable, dimension(:,:)   :: landmask             ! store the land-sea mask                       [-]
        real, allocatable, dimension(:,:)   :: sintheta, costheta   ! rotations about the E-W, N-S grid             [-]
        real, allocatable, dimension(:)     :: ZNU, ZNW             ! = (p-p_top)/(psfc-ptop),  (p_inter-p_top)/(psfc-ptop)

        ! land surface state and parameters primarily used by Noah LSM
        real, allocatable, dimension(:,:)   :: soil_tdeep           ! specified deep soil temperature               [K]
        real, allocatable, dimension(:,:)   :: skin_t               ! land surface skin temperature                 [K]
        real, allocatable, dimension(:,:)   :: soil_totalmoisture   ! total column soil moisture                    [kg/m^2]
        real, allocatable, dimension(:,:)   :: snow_swe             ! snow water equivalent                         [kg/m^2]
        real, allocatable, dimension(:,:)   :: canopy_water         ! canopy water content                          [kg/m^2]
        real, allocatable, dimension(:,:,:) :: vegfrac              ! specified monthly vegetation fraction         [%?]
        integer, allocatable, dimension(:,:):: soil_type            ! soil type index into SOILPARM.TBL
        integer, allocatable, dimension(:,:):: veg_type             ! vegetation type index into VEGPARM.TBL

        ! ocean surface state
        real, allocatable, dimension(:,:)   :: sst                  ! Sea surface temperature (from forcing data)

        ! surface and PBL parameter
        real, allocatable, dimension(:,:)   :: znt                  ! surface (background?) roughness length        [m]
        real, allocatable, dimension(:,:)   :: ustar                ! surface shear velocity u*                     [m/s]
        real, allocatable, dimension(:,:)   :: pbl_height           ! height of the PBL (only used with PBL=1 & LSM=1)
        real, allocatable, dimension(:,:)   :: u10, v10             ! 10m height u and v winds                      [m/s]
        real, allocatable, dimension(:,:)   :: t2m, q2m             ! 2m height air temperature                     [K]
                                                                    ! and water vapor mixing ratio                  [kg/kg]

        real, allocatable, dimension(:,:)   :: terrain_blocking     ! smoothed terrain delta for froude num calc.   [m]
        logical :: blocking_initialized                             ! flag to mark that the terrain_blocking field has been initialized

        ! current model time step length (should this be somewhere else?)
        real :: dt
        ! current model time (seconds from options%time_zero)
        type(Time_type) :: model_time

        ! online bias correction data
        real, allocatable, dimension(:,:,:) :: rain_fraction        ! seasonally varying fraction to multiple rain  [-]

        ! model specific fields
        real, allocatable, dimension(:,:,:) :: Um, Vm ! U and V on mass coordinates
        real, allocatable, dimension(:,:,:) :: T      ! real T (not potential)

        ! store all of the physics tendency terms
        type(tendencies_type) :: tend
    end type domain_type

    ! ------------------------------------------------
    ! boundary conditions type, must be linearizable so we can remove low res linear wind field
    ! ------------------------------------------------
    type, extends(linearizable_type) :: bc_type
        ! store the full high-res 3D grid for the next time step to compute dXdt fields
        ! includes high res versions of low res terrain and z
        type(domain_type)::next_domain

        ! store the timestep to the next input
        type(time_delta_t) :: dt

        ! dX_dt variables are the change in variable X between two forcing time steps
        ! wind and pressure dX_dt fields applied to full 3d grid, others applied only to boundaries
<<<<<<< HEAD
        real, allocatable, dimension(:,:,:) :: du_dt,dv_dt,dp_dt,dth_dt,dqv_dt,dqc_dt,dqi_dt,dqr_dt,dqs_dt,dqg_dt
=======
        real, allocatable, dimension(:,:,:) :: du_dt,dv_dt,dp_dt,dth_dt,dqv_dt,dqc_dt,dqi_dt
>>>>>>> 89d75ecd
        ! sh, lh, and pblh fields are only 2d.
        ! These are only used with LSM option 1 and are derived from forcing file
        real, allocatable, dimension(:,:)   :: dsh_dt,dlh_dt,dpblh_dt
        real, allocatable, dimension(:,:)   :: drain_dt
        ! change in shortwave and longwave at surface if read from forcing
        real, allocatable, dimension(:,:)   :: dsw_dt, dlw_dt
        ! change in sst if read from forcing file
        real, allocatable, dimension(:,:)   :: dsst_dt

        ! store the low resolution versiof of terrain and atmospheric elevations
        real,allocatable,dimension(:,:)     :: lowres_terrain
        real,allocatable,dimension(:,:,:)   :: lowres_z

        ! if we are using an external wind field, store them here temporarily...
        ! does this need to be separate from next_domain other than the nfiles attribute?
        type(wind_type)::ext_winds
    end type bc_type

    ! ------------------------------------------------
    ! type to store integer options for each physics package
    ! ------------------------------------------------
    type physics_type
        integer::microphysics
        integer::advection
        integer::boundarylayer
        integer::landsurface
        integer::watersurface
        integer::radiation
        integer::convection
        integer::windtype
    end type physics_type


    ! ------------------------------------------------
    ! store Microphysics sensitivity options
    ! ------------------------------------------------
!! ++ trude
    type mp_options_type
        real    :: Nt_c
        real    :: TNO
        real    :: am_s
        real    :: rho_g
        real    :: av_s, bv_s, fv_s, av_i
        real    :: av_g, bv_g
        real    :: Ef_si, Ef_rs, Ef_rg, Ef_ri
        real    :: C_cubes, C_sqrd
        real    :: mu_r
        real    :: t_adjust
        logical :: Ef_rw_l, EF_sw_l

        integer :: update_interval  ! maximum number of seconds between updates
        integer :: top_mp_level     ! top model level to process in the microphysics
        real    :: local_precip_fraction    ! fraction of grid cell precip to keep local vs distributing to surrounding
    end type mp_options_type
!! -- trude

    ! ------------------------------------------------
    ! store Blocked flow options
    ! ------------------------------------------------
    type block_options_type
        real    :: blocking_contribution  ! fractional contribution of flow blocking perturbation that is added [0-1]
        real    :: smooth_froude_distance ! distance (m) over which Froude number is smoothed
        integer :: n_smoothing_passes     ! number of times the smoothing window is applied
        real    :: block_fr_max           ! max froude no at which flow is only partially blocked above, no blocking
        real    :: block_fr_min           ! min froude no at which flow is only partially blocked below, full blocking
        logical :: block_flow             ! switch to use or not use the flow blocking parameterization
    end type block_options_type

    ! ------------------------------------------------
    ! store Linear Theory options
    ! ------------------------------------------------
    type lt_options_type
        integer :: buffer                   ! number of grid cells to buffer around the domain MUST be >=1
        integer :: stability_window_size    ! window to average nsq over
        real    :: max_stability            ! limits on the calculated Brunt Vaisala Frequency
        real    :: min_stability            ! these may need to be a little narrower.
        logical :: variable_N               ! Compute the Brunt Vaisala Frequency (N^2) every time step
        logical :: smooth_nsq               ! Smooth the Calculated N^2 over vert_smooth vertical levels
        logical :: N_from_forcing           ! If true N is calculated from the forcing data at every forcing timestep instead of using the atmosperic fields of ICAR (standard: False)
        integer :: vert_smooth              ! number of model levels to smooth winds over in the vertical

        real    :: N_squared                ! static Brunt Vaisala Frequency (N^2) to use
        real    :: linear_contribution      ! fractional contribution of linear perturbation to wind field (e.g. u_hat multiplied by this)
        logical :: remove_lowres_linear     ! attempt to remove the linear mountain wave from the forcing low res model
        real    :: rm_N_squared             ! static Brunt Vaisala Frequency (N^2) to use in removing linear wind field
        real    :: rm_linear_contribution   ! fractional contribution of linear perturbation to wind field to remove from the low-res field

        real    :: linear_update_fraction   ! fraction of linear perturbation to add each time step
        logical :: spatial_linear_fields    ! use a spatially varying linear wind perturbation
        logical :: linear_mask              ! use a spatial mask for the linear wind field
        logical :: nsq_calibration          ! use a spatial mask to calibrate the nsquared (brunt vaisala frequency) field

        ! Look up table generation parameters
        real    :: dirmax, dirmin           ! minimum and maximum directions to use in the LUT (typically 0 and 2*pi)
        real    :: spdmax, spdmin           ! minimum and maximum wind speeds to use in the LU (typically 0 and ~30)
        real    :: nsqmax, nsqmin           ! minimum and maximum brunt_vaisalla frequencies (typically ~1e-8 and 1e-3)
        integer :: n_dir_values, n_nsq_values, n_spd_values ! number of LUT bins for each parameter
        real    :: minimum_layer_size       ! Minimum vertical step to permit when computing LUT.
                                            ! If model layers are thicker, substepping will be used.

        logical :: read_LUT, write_LUT      ! options to read the LUT from disk (or write it)
        character(len=MAXFILELENGTH) :: u_LUT_Filename  ! u LUT filename to write
        character(len=MAXFILELENGTH) :: v_LUT_Filename  ! v LUT filename to write
        logical :: overwrite_lt_lut         ! if true any existing LUT file will be over written

    end type lt_options_type

    ! ------------------------------------------------
    ! store Advection options
    ! ------------------------------------------------
    type adv_options_type
        logical :: boundary_buffer          ! buffer to smooth a bit to cut down on oscillations at the border if FCT is not used
        logical :: flux_corrected_transport ! use Flux Corrected Transport (FCT) to maintain stability and prevent any wild oscllations
        integer :: mpdata_order             ! accuracy order for MP_DATA advection scheme.
    end type adv_options_type


    ! ------------------------------------------------
    ! store Online Bias Correction options
    ! ------------------------------------------------
    type bias_options_type
        character(len=MAXFILELENGTH):: filename             ! file containing bias correction data
        character(len=MAXVARLENGTH) :: rain_fraction_var    ! name of variable containing the fraction to multiply rain by
    end type bias_options_type

    ! ------------------------------------------------
    ! store Land Surface Model options
    ! ------------------------------------------------
    type lsm_options_type
        character (len=MAXVARLENGTH) :: LU_Categories   ! land use categories to read from VEGPARM.tbl (e.g. "USGS")
        integer :: update_interval                      ! minimum time to let pass before recomputing LSM ~300s (it may be longer)  [s]
        ! the following categories will be set by default if an known LU_Category is used
        integer :: urban_category                       ! LU index value that equals "urban"
        integer :: ice_category
        integer :: water_category
        ! use monthly vegetation fraction data, not just a single value
        logical :: monthly_vegfrac
    end type lsm_options_type


    ! ------------------------------------------------
    ! store all model options
    ! ------------------------------------------------
    type options_type
        character (len=MAXVARLENGTH) :: version,comment

        ! file names
        character (len=MAXFILELENGTH) :: init_conditions_file, linear_mask_file, nsq_calibration_file
        character (len=MAXFILELENGTH), dimension(:), allocatable::boundary_files,ext_wind_files
        character (len=MAXFILELENGTH) :: output_file,restart_file,output_file_frequency

        ! variable names from init/BC/wind/... files
        character (len=MAXVARLENGTH) :: landvar,latvar,lonvar,uvar,ulat,ulon,vvar,vlat,vlon, &
                                        hgt_hi,lat_hi,lon_hi,ulat_hi,ulon_hi,vlat_hi,vlon_hi, &
                                        pvar,pbvar,tvar,qvvar,qcvar,qivar,qrvar,qsvar,qgvar,hgtvar, &
                                        shvar,lhvar,pblhvar,zvar,zbvar,&
                                        soiltype_var, soil_t_var,soil_vwc_var,soil_deept_var, &
                                        vegtype_var,vegfrac_var, linear_mask_var, nsq_calibration_var, &
                                        swdown_var, lwdown_var, &
                                        sst_var, rain_var, time_var, &
                                        qnivar, qnrvar    ! jh - added as optional fields

        ! Filenames for files to read various physics options from
        character(len=MAXFILELENGTH) :: mp_options_filename, lt_options_filename, adv_options_filename, &
                                        lsm_options_filename, bias_options_filename, block_options_filename
        character(len=MAXFILELENGTH) :: calendar


        ! various boolean options
        logical :: debug                ! outputs a little more information at runtime (not much at present)
        logical :: interactive          ! set to true if running at the commandline to see %complete printed
        logical :: ideal                ! this is an ideal simulation, forcing will be held constant
        logical :: readz                ! read atmospheric grid elevations from file
        logical :: readdz               ! read atm model layer thicknesses from namelist
        logical :: external_winds       ! read a high res 3d wind field from an external file (e.g. a high res WRF run)
        logical :: mean_winds           ! use only a mean wind field across the entire model domain
        logical :: mean_fields          ! use only a mean forcing field across the model boundaries
        logical :: restart              ! this is a restart run, read model conditions from a restart file
        logical :: qv_is_relative_humidity! if true the input water vapor is assumed to be relative humidity instead of mixing ratio
        logical :: qv_is_spec_humidity  ! if true the input water vapor is assumed to be specific humidity instead of mixing ratio
        logical :: t_is_potential       ! if true the input temperature is interpreted as potential temperature
        logical :: z_is_geopotential    ! if true the z variable is interpreted as geopotential height
        logical :: z_is_on_interface    ! if true the z variable is interpreted as residing at model level interfaces
        logical :: advect_density       ! properly incorporate density into the advection calculations.
                                        ! Doesn't play nice with linear winds
        logical :: high_res_soil_state  ! read the soil state from the high res input file not the low res file
        logical :: surface_io_only      ! just output surface variables to speed up run and thin output

        integer :: buffer               ! buffer to remove from all sides of the high res grid supplied
        ! various integer parameters/options
        integer :: ntimesteps           ! total number of time steps to be simulated (from the first forcing data)
        integer :: nz                   ! number of model vertical levels
        integer :: ext_winds_nfiles     ! number of extrenal wind filenames to read from namelist
        type(Time_type) :: restart_time ! Date of the restart time step
        ! integer :: restart_step         ! step in forcing data to begin running
        integer :: restart_date(6)      ! date to initialize from (y,m,d, h,m,s)
        integer :: restart_step_in_file ! step in restart file to initialize from

        ! various real parameters/options
        real :: dx                      ! grid cell width [m]
        real :: dxlow                   ! forcing model grid cell width [m]
        real :: in_dt                   ! time step between forcing inputs [s]
        type(time_delta_t) :: input_dt  ! store in_dt as a time delta object
        real :: out_dt                  ! time step between output [s]
        type(time_delta_t) :: output_dt ! store out_dt as a time delta object
        real :: outputinterval          ! time steps per output
        real :: inputinterval           ! time steps per input
        real :: smooth_wind_distance    ! distance over which to smooth the forcing wind field (m)
        logical :: time_varying_z       ! read in a new z coordinate every time step and interpolate accordingly
        real :: cfl_reduction_factor    ! amount to multiple CFL by to improve stability (typically 1)
        integer :: cfl_strictness       ! CFL method 1=3D from 1D*sqrt(3), 2=ave.3D wind*sqrt(3), 3=sum.3D wind, 4=opt3 * sqrt(3), 5 = sum(max.3d)

        ! date/time parameters
        type(Time_type) :: initial_time ! Date of the first forcing time step
        type(Time_type) :: start_time   ! Date to start running the model
        type(Time_type) :: end_time     ! End point for the model simulation

        real :: t_offset                ! offset to temperature because WRF outputs potential temperature-300
        real, allocatable, dimension(:)::dz_levels ! model layer thicknesses to be read from namelist
        logical :: use_agl_height       ! interpolate from forcing to model layers using Z above ground level, not sea level

        ! defines which physics package to be used.
        type(physics_type)::physics

        ! physics parameterization options
        logical :: use_mp_options
        type(mp_options_type)::mp_options

        logical :: use_lt_options
        type(lt_options_type) :: lt_options

        logical :: use_block_options
        type(block_options_type) :: block_options

        logical :: use_adv_options
        type(adv_options_type) :: adv_options

        logical :: use_lsm_options
        type(lsm_options_type) :: lsm_options

        logical :: use_bias_correction
        type(bias_options_type) :: bias_options

        integer :: warning_level        ! level of warnings to issue when checking options settings 0-10.
                                        ! 0  = Don't print anything
                                        ! 1  = print serious warnings
        ! (DEFAULT if debug=True)       ! 2  = print all warnings
                                        ! 3-4 ... nothing specified equivalent to 2
        ! (DEFAULT if debug=False)      ! 5  = Stop for options that are likely to break the model (print all warnings)
                                        ! 6-8... nothing specified equivalent to 5
                                        ! 9  = stop on serious warnings only
                                        ! 10 = stop on all warnings
    end type options_type
end module data_structures<|MERGE_RESOLUTION|>--- conflicted
+++ resolved
@@ -302,11 +302,7 @@
 
         ! dX_dt variables are the change in variable X between two forcing time steps
         ! wind and pressure dX_dt fields applied to full 3d grid, others applied only to boundaries
-<<<<<<< HEAD
         real, allocatable, dimension(:,:,:) :: du_dt,dv_dt,dp_dt,dth_dt,dqv_dt,dqc_dt,dqi_dt,dqr_dt,dqs_dt,dqg_dt
-=======
-        real, allocatable, dimension(:,:,:) :: du_dt,dv_dt,dp_dt,dth_dt,dqv_dt,dqc_dt,dqi_dt
->>>>>>> 89d75ecd
         ! sh, lh, and pblh fields are only 2d.
         ! These are only used with LSM option 1 and are derived from forcing file
         real, allocatable, dimension(:,:)   :: dsh_dt,dlh_dt,dpblh_dt
