!> ----------------------------------------------------------------------------
!!  Main time stepping module.
!!  Calculates a stable time step (dt) and loops over physics calls
!!  Also updates boundaries every time step.
!!
!!  @author
!!  Ethan Gutmann (gutmann@ucar.edu)
!!
!! ----------------------------------------------------------------------------
module time_step
    use data_structures             ! *_type  types and kCONSTANTS
    use icar_constants,             only : Rd
    use microphysics,               only : mp
    use advection,                  only : advect
    use mod_atm_utilities,          only : exner_function
    use convection,                 only : convect
    use land_surface,               only : lsm
    use planetary_boundary_layer,   only : pbl
    use radiation,                  only : rad

    use domain_interface,           only : domain_t
    use options_interface,          only : options_t
    use debug_module,               only : domain_check
    use string,                     only : str

    implicit none
    private
    public :: step

    !  temporary variables used to update the w_real state. This should move to mod_atm_utilities
    real, allocatable :: lastw(:,:)
    real, allocatable :: currw(:,:)
    real, allocatable :: uw(:,:)
    real, allocatable :: vw(:,:)

contains


    !>------------------------------------------------------------
    !! Update model diagnostic fields
    !!
    !! Calculates most model diagnostic fields such as Psfc, 10m height winds and ustar
    !!
    !! @param domain    Model domain data structure to be updated
    !! @param options   Model options (not used at present)
    !!
    !!------------------------------------------------------------
    subroutine diagnostic_update(domain, options)
        implicit none
        type(domain_t),  intent(inout)   :: domain
        type(options_t), intent(in)      :: options
        integer :: z

        logical :: use_delta_terrain

        associate(ims => domain%ims, ime => domain%ime,                         &
                  jms => domain%jms, jme => domain%jme,                         &
                  kms => domain%kms, kme => domain%kme,                         &
                  exner                 => domain%exner%data_3d,                &
                  pressure              => domain%pressure%data_3d,             &
                  pressure_i            => domain%pressure_interface%data_3d,   &
                  dz_interface          => domain%dz_interface%data_3d,         &
                  psfc                  => domain%surface_pressure%data_2d,     &
                  density               => domain%density%data_3d,              &
                  temperature           => domain%temperature%data_3d,          &
                  u                     => domain%u%data_3d,                    &
                  v                     => domain%v%data_3d,                    &
                  w                     => domain%w%data_3d,                    &
                  w_real                => domain%w_real%data_3d,               &
                  u_mass                => domain%u_mass%data_3d,               &
                  v_mass                => domain%v_mass%data_3d,               &
                  potential_temperature => domain%potential_temperature%data_3d )

        exner = exner_function(pressure)

        ! domain%p_inter=domain%p
        ! call update_pressure(domain%p_inter, domain%z, domain%z_inter, domain%t)
        pressure_i(:,kms+1:kme, :) = (pressure(:,kms:kme-1, :) + pressure(:,kms+1:kme, :)) / 2
        pressure_i(:, kms, :) = pressure(:, kms, :) + (pressure(:, kms, :) - pressure(:, kms+1, :)) / 2
        ! this isn't correct, we should be using update_pressure or similar to solve this
        ! domain%ptop = 2*domain%p(:,nz,:) - domain%p(:,nz-1,:)
        if (associated(domain%surface_pressure%data_2d)) then
            psfc = pressure_i(:, kms, :)
        endif

        temperature = potential_temperature * exner

        if (associated(domain%density%data_3d)) then
            density =  pressure / &
                        (Rd * temperature) ! kg/m^3
        endif
        if (associated(domain%u_mass%data_3d)) then
            u_mass = (u(ims+1:ime+1,:,:) + u(ims:ime,:,:)) / 2
        endif
        if (associated(domain%v_mass%data_3d)) then
            v_mass = (v(:,:,jms+1:jme+1) + v(:,:,jms:jme)) / 2
        endif


    ! NOTE: all code below is not implemented in ICAR 2.0 yet
    ! it is left as a reminder of what needs to be done, and example when the time comes
    !
    !     ! update mut
    !
    !     domain%p_inter=domain%p
    !     call update_pressure(domain%p_inter, domain%z, domain%z_inter, domain%t)
    !     domain%psfc = domain%p_inter(:,1,:)
    !     ! technically this isn't correct, we should be using update_pressure or similar to solve this
    !     domain%ptop = 2*domain%p(:,nz,:) - domain%p(:,nz-1,:)
    !
    !     ! dry mass in the gridcell is equivalent to the difference in pressure from top to bottom
    !     domain%mut(:,1:nz-1,:) = domain%p_inter(:,1:nz-1,:) - domain%p_inter(:,2:nz,:)
    !     domain%mut(:,nz,:) = domain%p_inter(:,nz,:) - domain%ptop
    !
        if (.not.allocated(lastw)) then
            allocate( lastw( ims+1:ime-1, jms+1:jme-1))
            allocate( currw( ims+1:ime-1, jms+1:jme-1))
            allocate(    uw( ims+1:ime,   jms+1:jme-1))
            allocate(    vw( ims+1:ime-1, jms+1:jme  ))
        endif

        ! temporary constant
        if (associated(domain%roughness_z0%data_2d)) then
            ! use log-law of the wall to convert from first model level to surface
            currw = karman / log((domain%z%data_3d(ims+1:ime-1,kms,jms+1:jme-1) - domain%terrain%data_2d(ims+1:ime-1,jms+1:jme-1)) / domain%roughness_z0%data_2d(ims+1:ime-1,jms+1:jme-1))
            ! use log-law of the wall to convert from surface to 10m height
            lastw = log(10.0 / domain%roughness_z0%data_2d(ims+1:ime-1,jms+1:jme-1)) / karman
        endif

        if (associated(domain%u_10m%data_2d)) then
            domain%ustar        (ims+1:ime-1,jms+1:jme-1) = u_mass      (ims+1:ime-1,kms,jms+1:jme-1) * currw
            domain%u_10m%data_2d(ims+1:ime-1,jms+1:jme-1) = domain%ustar(ims+1:ime-1,jms+1:jme-1)     * lastw
            domain%ustar        (ims+1:ime-1,jms+1:jme-1) = v_mass      (ims+1:ime-1,kms,jms+1:jme-1) * currw
            domain%v_10m%data_2d(ims+1:ime-1,jms+1:jme-1) = domain%ustar(ims+1:ime-1,jms+1:jme-1)     * lastw
        endif

        if (allocated(domain%ustar)) then
            ! now calculate master ustar based on U and V combined in quadrature
            domain%ustar(ims+1:ime-1,jms+1:jme-1) = sqrt(u_mass(ims+1:ime-1,kms,jms+1:jme-1)**2 + v_mass(ims+1:ime-1,kms,jms+1:jme-1)**2) * currw
        endif

        ! finally, calculate the real vertical motions (including U*dzdx + V*dzdy)
        lastw = 0
        do z = kms, kme
            
            ! ! if(options%parameters%use_terrain_difference) then
            !                 ! compute the U * dz/dx component of vertical motion
            !     uw    = u(ims+1:ime,   z, jms+1:jme-1) * domain%delta_dzdx(:,z,jms+1:jme-1)
            !     ! compute the V * dz/dy component of vertical motion
            !     vw    = v(ims+1:ime-1, z, jms+1:jme  ) * domain%delta_dzdy(ims+1:ime-1,z,:)
            ! else    
                ! compute the U * dz/dx component of vertical motion
                uw    = u(ims+1:ime,   z, jms+1:jme-1) * domain%dzdx(ims+1:ime,z,jms+1:jme-1)
                ! compute the V * dz/dy component of vertical motion
                vw    = v(ims+1:ime-1, z, jms+1:jme  ) * domain%dzdy(ims+1:ime-1,z,jms+1:jme)
            ! endif    
            ! ! convert the W grid relative motion to m/s
            ! currw = w(ims+1:ime-1, z, jms+1:jme-1) * dz_interface(ims+1:ime-1, z, jms+1:jme-1) / domain%dx

            ! the W grid relative motion
            currw = w(ims+1:ime-1, z, jms+1:jme-1)

            ! if (options%physics%convection>0) then
            !     currw = currw + domain%w_cu(2:nx-1,z,2:ny-1) * domain%dz_inter(2:nx-1,z,2:ny-1) / domain%dx
            ! endif

            ! compute the real vertical velocity of air by combining the different components onto the mass grid
            ! includes vertical interpolation between w_z-1/2 and w_z+1/2
            w_real(ims+1:ime-1, z, jms+1:jme-1) = (uw(ims+1:ime-1,:) + uw(ims+2:ime,:))*0.5 &
                                                 +(vw(:,jms+1:jme-1) + vw(:,jms+2:jme))*0.5 &
                                                 +domain%jacobian(ims+1:ime-1,z,jms+1:jme-1)*(lastw + currw) * 0.5
            lastw = currw ! could avoid this memcopy cost using pointers or a single manual loop unroll
        end do

        end associate

    end subroutine diagnostic_update


    !>------------------------------------------------------------
    !!  Calculate the maximum stable time step given some CFL criteria
    !!
    !!  For each grid cell, find the mean of the wind speeds from each
    !!  direction * sqrt(3) for the 3D advection CFL limited time step
    !!  Also find the maximum wind speed anywhere in the domain to check
    !!  against a 1D advection limit.
    !!
    !! @param dx  [ scalar ]        horizontal grid cell width  [m]
    !! @param u   [nx+1 x nz x ny]  east west wind speeds       [m/s]
    !! @param v   [nx x nz x ny+1]  North South wind speed      [m/s]
    !! @param w   [nx x nz x ny]    vertical wind speed         [m/s]
    !! @param CFL [ scalar ]        CFL limit to use (e.g. 1.0)
    !! @return dt [ scalar ]        Maximum stable time step    [s]
    !!
    !!------------------------------------------------------------
    function compute_dt(dx, u, v, w, rho, dz, CFL, cfl_strictness, use_density) result(dt)
        real,       intent(in)                   :: dx
        real,       intent(in), dimension(:,:,:) :: u, v, w, rho
        real,       intent(in), dimension(:)     :: dz
        real,       intent(in)                   :: CFL
        integer,    intent(in)                   :: cfl_strictness
        logical,    intent(in)                   :: use_density
        ! output value
        real :: dt
        ! locals
        real :: three_d_cfl = 0.577350269 ! = sqrt(3)/3
        integer :: i, j, k, nx, nz, ny, zoffset
        real :: maxwind3d, maxwind1d, current_wind, sqrt3

        sqrt3 = sqrt(3.0) * 1.001 ! with a safety factor

        maxwind1d = 0
        maxwind3d = 0

        nx = size(w,1)
        nz = size(w,2)
        ny = size(w,3)

        if (cfl_strictness==1) then
            ! to ensure we are stable for 1D advection:
            if (use_density) then
                !maxwind1d = max( maxval(abs(u(2:,:,:) / (rho*dz*dx) )), maxval(abs(v(:,:,2:) / (rho*dz*dx))) )
                !maxwind1d = max( maxwind1d, maxval(abs(w/(rho*dz*dx))) )
            else
                maxwind1d = max( maxval(abs(u)), maxval(abs(v)))
                maxwind1d = max( maxwind1d, maxval(abs(w)))
            endif

            maxwind3d = maxwind1d * sqrt3
        else if (cfl_strictness==5) then

            if (use_density) then
                !maxwind1d = maxval(abs(u(2:,:,:) / (rho*dz*dx) )) &
                !          + maxval(abs(v(:,:,2:) / (rho*dz*dx) )) &
                !          + maxval(abs(w(:,:, :) / (rho*dz*dx) ))
            else
                maxwind3d = maxval(abs(u)) + maxval(abs(v)) + maxval(abs(w))
            endif

        else
            ! to ensure we are stable for 3D advection we'll use the average "max" wind speed
            ! but that average has to be divided by sqrt(3) for stability in 3 dimensional advection
            do j=1,ny
                do k=1,nz
                    if (k==1) then
                        zoffset = 0
                    else
                        zoffset = -1
                    endif

                    do i=1,nx
                        ! just compute the sum of the wind speeds, but take the max over the two
                        ! faces of the grid cell (e.g. east and west sides)
                        ! this will be divided by 3 later by three_d_cfl
                        if (use_density) then
                            !current_wind = (max(abs(u(i,k,j)), abs(u(i+1,k,j))) &
                            !              + max(abs(v(i,k,j)), abs(v(i,k,j+1))) &
                            !              + max(abs(w(i,k,j)), abs(w(i,k+zoffset,j))) ) &
                            !              / (rho(i,k,j) * dz(i,k,j) * dx)
                        else
                            current_wind = max(abs(u(i,k,j)), abs(u(i+1,k,j))) / dx &
                                          +max(abs(v(i,k,j)), abs(v(i,k,j+1))) / dx &
                                          +max(abs(w(i,k,j)), abs(w(i,k+zoffset,j))) / dz(k)
                        endif
                        maxwind3d = max(maxwind3d, current_wind)
                    ENDDO
                ENDDO
            ENDDO

            if (cfl_strictness==2) then
                ! effectively divides by 3 to take the mean and multiplies by the sqrt(3) for the 3D advection limit
                maxwind3d = maxwind3d * three_d_cfl

                ! to ensure we are stable for 1D advection:
                if (use_density) then
                    !maxwind1d = max( maxval(abs(u(2:,:,:) / (rho*dz*dx) )), maxval(abs(v(:,:,2:) / (rho*dz*dx))) )
                    !maxwind1d = max( maxwind1d, maxval(abs(w/(rho*dz*dx))) )
                else
                    maxwind1d = max( maxval(abs(u)), maxval(abs(v)))
                    maxwind1d = max( maxwind1d, maxval(abs(w)))
                endif
                ! also insure stability for 1D advection
                maxwind3d = max(maxwind1d,maxwind3d)

            ! else if (cfl_strictness==3) then
            !   leave maxwind3d as the sum of the max winds
            ! This should be the default, does it need to be multiplied by sqrt(3)?
            elseif (cfl_strictness==4) then
                maxwind3d = maxwind3d * sqrt3
            endif

        endif

        !TESTING: Do we need to multiply maxwind3d by sqrt3 as the comment above suggests?
        ! maxwind3d = maxwind3d * sqrt3

        dt = CFL / maxwind3d

        ! If we have too small a time step throw an error
        ! something is probably wrong in the physics or input data
        if (dt<1e-1) then
            write(*,*) "dt   = ", dt
            write(*,*) "Umax = ", maxval(abs(u))
            write(*,*) "Vmax = ", maxval(abs(v))
            write(*,*) "Wmax = ", maxval(abs(w))
            stop "ERROR time step too small"
        endif

    end function compute_dt


    !>------------------------------------------------------------
    !!  Prints progress to the terminal if requested
    !!
    !! @param current_time  the current state of the model time
    !! @param end_time      the end of the current full time step (when step will return)
    !! @param time_step     length of full time step to be integrated by step
    !! @param dt            numerical timestep to print for information
    !!
    !!------------------------------------------------------------
    subroutine print_progress(current_time, end_time, time_step, dt, last_time)
        implicit none
        type(Time_type),    intent(in)    :: current_time,    end_time
        type(time_delta_t), intent(in)    :: time_step,       dt
        real,               intent(inout) :: last_time

        type(time_delta_t) :: progress_dt
        real :: time_percent

        ! first compute the current time until reaching the end
        progress_dt  = (end_time - current_time)

        ! convert that to a percentage of the total time required
        time_percent = 100 - progress_dt%seconds() / time_step%seconds()  * 100

        ! finally if it has been at least 5% of the time since the last time we printed output, print output
        if (time_percent > (last_time + 5.0)) then
            last_time = last_time + 5.0
            ! this used to just use the nice $ (or advance="NO") trick, but at least with some mpi implementations, it buffers this output until it crashes
            write(*,"(A,f5.1,A,A)") char(13), max(0.0, time_percent)," %  dt=",trim(dt%as_string())
        endif

    end subroutine print_progress

    !>------------------------------------------------------------
    !! Update the numerical timestep to use
    !!
    !! @param dt            numerical timestep to use
    !! @param options       set options for how to update the time step
    !! @param domain        the full domain structure (need winds to compute dt)
    !! @param end_time      the end of the current full time step (when step will return)
    !!
    !!------------------------------------------------------------
    subroutine update_dt(dt, options, domain, end_time)
        implicit none
        type(time_delta_t), intent(inout) :: dt
        type(options_t),    intent(in)    :: options
        type(domain_t),     intent(in)    :: domain
        type(Time_type),    intent(in)    :: end_time

        double precision :: seconds

        ! compute internal timestep dt to maintain stability
        ! courant condition for 3D advection. Note that w is normalized by dx/dz

        ! Note this needs to be performed when advect_density is enabled
        ! if (options%parameters%advect_density) then
            ! call dt%set(seconds=compute_dt(domain%dx, domain%ur, domain%vr, domain%wr, domain%rho, domain%dz_inter,&
            !                 options%parameters%cfl_reduction_factor, cfl_strictness=options%parameters%cfl_strictness,                   &
            !                 use_density=.True.))

        ! else
        ! compute the dt to meet the CFL criteria specified given dx, u, v, w, dz
        associate(dx         => domain%dx,                              &
                  u          => domain%u%data_3d,                       &
                  v          => domain%v%data_3d,                       &
                  w          => domain%w%data_3d,                       &
                  density    => domain%density%data_3d,                 &
                  dz         => options%parameters%dz_levels,           &
                  reduction  => options%parameters%cfl_reduction_factor,&
                  strictness => options%parameters%cfl_strictness       &
            )

            seconds = compute_dt(dx, u, v, w, density, dz, reduction, &
                                 cfl_strictness=strictness, use_density=.false.)

        end associate
        ! endif

        ! perform a reduction across all images to find the minimum time step required
#ifndef __INTEL_COMPILER
        call co_min(seconds)
#endif
#ifdef __INTEL_COMPILER
        seconds = domain%dx / 100
#endif

        ! set an upper bound on dt to keep microphysics and convection stable (?)
        ! store this back in the dt time_delta data structure
        call dt%set(seconds=min(seconds,120.0D0))

    end subroutine update_dt


    !>------------------------------------------------------------
    !!  Step forward one IO time step.
    !!
    !!  Calculated the internal model time step to satisfy the CFL criteria,
    !!  then updates all forcing update increments for that dt and loops through
    !!  time calling physics modules.
    !!  Also checks to see if it is time to write a model output file.
    !!
    !! @param domain    domain data structure containing model state
    !! @param options   model options structure
    !! @param bc        model boundary conditions data structure
    !! @param next_output   Next time to write an output file (in "model_time")
    !!
    !!------------------------------------------------------------
    subroutine step(domain, end_time, options)
        implicit none
        type(domain_t),     intent(inout)   :: domain
        type(Time_type),    intent(in)      :: end_time
        type(options_t),    intent(in)      :: options

        real :: last_print_time
        type(time_delta_t) :: dt, time_step_size
        integer :: ims, jms, kms
        integer :: test_x, test_y, test_z, test_image

        test_x = 87
        test_z = 3
        test_y = 198
        test_image = 33

        ims = domain%grid%ims
        jms = domain%grid%jms
        kms = domain%grid%kms

        last_print_time = 0.0
        time_step_size = end_time - domain%model_time
        
        ! now just loop over internal timesteps computing all physics in order (operator splitting...)
        do while (domain%model_time < end_time)

            call update_dt(dt, options, domain, end_time)

            ! Make sure we don't over step the forcing or output period
            if ((domain%model_time + dt) > end_time) then
                dt = end_time - domain%model_time
            endif

            ! ensure internal model consistency
            call diagnostic_update(domain, options)


            ! if an interactive run was requested than print status updates everytime at least 5% of the progress has been made
            if (options%parameters%interactive .and. (this_image()==1)) then
                call print_progress(domain%model_time, end_time, time_step_size, dt, last_print_time)
            endif

            ! this if is to avoid round off errors causing an additional physics call that won't really do anything
            if (dt%seconds() > 1e-3) then
<<<<<<< HEAD
                
                if (options%parameters%debug) call domain_check(domain, "img: "//trim(str(this_image()))//" init")
 
=======

                if (options%parameters%debug) call domain_check(domain, "img: "//trim(str(this_image()))//" init", fix=.True.)

>>>>>>> 546260d3
                ! first process the halo section of the domain (currently hard coded at 1 should come from domain?)
                call rad(domain, options, real(dt%seconds()))
                if (options%parameters%debug) call domain_check(domain, "img: "//trim(str(this_image()))//" rad(domain", fix=.True.)

                call lsm(domain, options, real(dt%seconds()))!, halo=1)
                if (options%parameters%debug) call domain_check(domain, "img: "//trim(str(this_image()))//" lsm")

                call pbl(domain, options, real(dt%seconds()))!, halo=1)
                if (options%parameters%debug) call domain_check(domain, "img: "//trim(str(this_image()))//" pbl")

                call convect(domain, options, real(dt%seconds()))!, halo=1)
                if (options%parameters%debug) call domain_check(domain, "img: "//trim(str(this_image()))//" convect")

                call mp(domain, options, real(dt%seconds()), halo=1)
                if (options%parameters%debug) call domain_check(domain, "img: "//trim(str(this_image()))//" mp_halo", fix=.True.)

                call domain%halo_send()
                if (options%parameters%debug) call domain_check(domain, "img: "//trim(str(this_image()))//" domain%halo_send", fix=.True.)

                ! call rad(domain, options, real(dt%seconds()), subset=1)
                ! call lsm(domain, options, real(dt%seconds()))!, subset=1)
                ! call pbl(domain, options, real(dt%seconds()))!, subset=1)
                ! call convect(domain, options, real(dt%seconds()), subset=1)

                call mp(domain, options, real(dt%seconds()), subset=1)
                if (options%parameters%debug) call domain_check(domain, "img: "//trim(str(this_image()))//" mp(domain", fix=.True.)

                call domain%halo_retrieve()
                if (options%parameters%debug) call domain_check(domain, "img: "//trim(str(this_image()))//" domain%halo_retrieve", fix=.True.)

                call advect(domain, options, real(dt%seconds()))
                if (options%parameters%debug) call domain_check(domain, "img: "//trim(str(this_image()))//" advect(domain", fix=.True.)


                ! ! apply/update boundary conditions including internal wind and pressure changes.
                call domain%apply_forcing(dt)
<<<<<<< HEAD
                                
                !If we are in the last ~10 updates of a time step and a variable drops below 0, we have probably over-shot a value of 0. Force back to 0
                if ((end_time%seconds() - domain%model_time%seconds()) < (dt%seconds()*10)) then
                    call domain%enforce_limits()
                    !if (this_image()==1) write(*,*) 'Enforcing Limits'
                endif
                
                if (options%parameters%debug) call domain_check(domain, "img: "//trim(str(this_image()))//" domain%apply_forcing")
                
=======
                if (options%parameters%debug) call domain_check(domain, "img: "//trim(str(this_image()))//" domain%apply_forcing", fix=.True.)
>>>>>>> 546260d3

            endif

            ! step model_time forward
            domain%model_time = domain%model_time + dt

        enddo

    end subroutine step
end module time_step<|MERGE_RESOLUTION|>--- conflicted
+++ resolved
@@ -460,15 +460,9 @@
 
             ! this if is to avoid round off errors causing an additional physics call that won't really do anything
             if (dt%seconds() > 1e-3) then
-<<<<<<< HEAD
-                
-                if (options%parameters%debug) call domain_check(domain, "img: "//trim(str(this_image()))//" init")
- 
-=======
 
                 if (options%parameters%debug) call domain_check(domain, "img: "//trim(str(this_image()))//" init", fix=.True.)
 
->>>>>>> 546260d3
                 ! first process the halo section of the domain (currently hard coded at 1 should come from domain?)
                 call rad(domain, options, real(dt%seconds()))
                 if (options%parameters%debug) call domain_check(domain, "img: "//trim(str(this_image()))//" rad(domain", fix=.True.)
@@ -505,7 +499,6 @@
 
                 ! ! apply/update boundary conditions including internal wind and pressure changes.
                 call domain%apply_forcing(dt)
-<<<<<<< HEAD
                                 
                 !If we are in the last ~10 updates of a time step and a variable drops below 0, we have probably over-shot a value of 0. Force back to 0
                 if ((end_time%seconds() - domain%model_time%seconds()) < (dt%seconds()*10)) then
@@ -513,11 +506,8 @@
                     !if (this_image()==1) write(*,*) 'Enforcing Limits'
                 endif
                 
-                if (options%parameters%debug) call domain_check(domain, "img: "//trim(str(this_image()))//" domain%apply_forcing")
-                
-=======
+
                 if (options%parameters%debug) call domain_check(domain, "img: "//trim(str(this_image()))//" domain%apply_forcing", fix=.True.)
->>>>>>> 546260d3
 
             endif
 
