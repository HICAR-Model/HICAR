--- conflicted
+++ resolved
@@ -217,13 +217,6 @@
         real,               intent(in)    :: dx
         real,               intent(in), dimension(:,:,:) :: u, v, w, density
         double precision                  :: seconds
-<<<<<<< HEAD
-        ! compute internal timestep dt to maintain stability
-        ! courant condition for 3D advection. 
-                
-        !First, set dt to whatever the dt for the current time step was calculated to be
-        call dt%set(seconds=min(future_seconds,120.0D0))
-=======
         ! compute internal timestep dt to maintain stability
         ! courant condition for 3D advection. 
                 
@@ -286,38 +279,21 @@
 
 !        end associate
         ! endif
->>>>>>> c221fea3
-
-        seconds = compute_dt(dx, u, v, w, density, options%parameters%dz_levels, options%time_options%cfl_reduction_factor, &
-                                 cfl_strictness=options%time_options%cfl_strictness, use_density=.false.)
+
+!        seconds = compute_dt(dx, u, v, w, density, options%parameters%dz_levels, options%time_options%cfl_reduction_factor, &
+!                                 cfl_strictness=options%time_options%cfl_strictness, use_density=.false.)
         ! perform a reduction across all images to find the minimum time step required
 !#ifndef __INTEL_COMPILER
-<<<<<<< HEAD
 !        call CO_MIN(seconds)
 !#endif
 !#ifdef __INTEL_COMPILER
 !         seconds = dx / 100
 !#endif
-        call CO_MIN(seconds)
-
-        future_seconds = seconds
-        ! set an upper bound on dt to keep microphysics and convection stable (?)
-        ! store this back in the dt time_delta data structure
-        
-        ! If we are faster than the next time step, then adjust to the slower of the two
-        if (dt%seconds() < future_seconds) call dt%set(seconds=min(future_seconds,120.0D0))
-        if (this_image()==1) write(*,*) 'time_step: ',dt%seconds()
-=======
 !        call co_min(seconds)
-!#endif
-!#ifdef __INTEL_COMPILER
-!        seconds = domain%dx / 100
-!#endif
 
         ! set an upper bound on dt to keep microphysics and convection stable (?)
         ! store this back in the dt time_delta data structure
 !        call dt%set(seconds=min(seconds,120.0D0))
->>>>>>> c221fea3
 
 !    end subroutine update_dt
 
@@ -336,33 +312,24 @@
     !! @param next_output   Next time to write an output file (in "model_time")
     !!
     !!------------------------------------------------------------
-<<<<<<< HEAD
-    subroutine step(domain, forcing, end_time, dt_in, options, otherphys_timer, adv_timer,mp_timer)
-=======
     subroutine step(domain, forcing, end_time, dt_in, options)
->>>>>>> c221fea3
         implicit none
         type(domain_t),     intent(inout)   :: domain
         type(boundary_t),   intent(in)      :: forcing
         type(Time_type),    intent(in)      :: end_time
         type(time_delta_t), intent(in)      :: dt_in
         type(options_t),    intent(in)      :: options
-        type(timer_t),      intent(inout)   :: otherphys_timer, adv_timer,mp_timer
         real :: last_print_time
         type(time_delta_t) :: time_step_size, dt
 
         last_print_time = 0.0
         time_step_size = end_time - domain%model_time
 
-        dt = dt_in
         ! now just loop over internal timesteps computing all physics in order (operator splitting...)
         dt = dt_in
         do while (domain%model_time < end_time)
-<<<<<<< HEAD
-=======
 
             !call update_dt(dt, options, domain, end_time)
->>>>>>> c221fea3
             ! Make sure we don't over step the forcing or output period
             if ((domain%model_time + dt) > end_time) then
                 dt = end_time - domain%model_time
@@ -384,7 +351,6 @@
 
                 if (options%parameters%debug) call domain_check(domain, "img: "//trim(str(this_image()))//" init", fix=.True.)
 
-                call otherphys_timer%start()
                 ! first process the halo section of the domain (currently hard coded at 1 should come from domain?)
                 call rad(domain, options, real(dt%seconds()))
                 if (options%parameters%debug) call domain_check(domain, "img: "//trim(str(this_image()))//" rad(domain", fix=.True.)
@@ -397,19 +363,12 @@
 
                 call convect(domain, options, real(dt%seconds()))!, halo=1)
                 if (options%parameters%debug) call domain_check(domain, "img: "//trim(str(this_image()))//" convect")
-<<<<<<< HEAD
-                call otherphys_timer%stop()
-
-                !call domain%halo_exchange()
+
                 
                 !Call, 'unify tendencies', where all physics tendencies are applied and forcing tendency is applied. Advection tendencies do not need to be calculated as long as
                 ! the input arrays to advect are the same as the start of the time step.
                 !After advection, apply tendencies to cells and call diagnostic update. Now MP can be called
                 
-                call mp_timer%start() 
-                call domain%diagnostic_update(options)
-=======
->>>>>>> c221fea3
 
                 call mp(domain, options, real(dt%seconds()), halo=domain%grid%halo_size)
                 if (options%parameters%debug) call domain_check(domain, "img: "//trim(str(this_image()))//" mp_halo", fix=.True.)
@@ -427,16 +386,11 @@
                 if (options%parameters%debug) call domain_check(domain, "img: "//trim(str(this_image()))//" mp(domain", fix=.True.)
                 call domain%halo_retrieve()
                 if (options%parameters%debug) call domain_check(domain, "img: "//trim(str(this_image()))//" domain%halo_retrieve", fix=.True.)
-                call mp_timer%stop() 
-
-                call adv_timer%start()
+
                 call advect(domain, options, real(dt%seconds()))
-                call adv_timer%stop()
 
                 if (options%parameters%debug) call domain_check(domain, "img: "//trim(str(this_image()))//" advect(domain", fix=.True.)
 
-                call advect(domain, options, real(dt%seconds()))
-                if (options%parameters%debug) call domain_check(domain, "img: "//trim(str(this_image()))//" advect(domain", fix=.True.)
                 !If we are in the last ~10 updates of a time step and a variable drops below 0, we have probably over-shot a value of 0. Force back to 0
                 if ((end_time%seconds() - domain%model_time%seconds()) < (dt%seconds()*10)) then
 
