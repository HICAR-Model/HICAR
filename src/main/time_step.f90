!> ----------------------------------------------------------------------------
!!  Main time stepping module.
!!  Calculates a stable time step (dt) and loops over physics calls
!!  Also updates boundaries every time step.
!!
!!  @author
!!  Ethan Gutmann (gutmann@ucar.edu)
!!
!! ----------------------------------------------------------------------------
module time_step
    use data_structures             ! *_type  types and kCONSTANTS
    use microphysics,               only : mp
    use convection,                 only : convect
    use land_surface,               only : lsm
    use wind,                       only : balance_uvw
    use advection,                  only : advect
    use output,                     only : write_domain
    use planetary_boundary_layer,   only : pbl
    use radiation,                  only : rad
    use boundary_conditions,        only : update_pressure
    use debug_module,               only : domain_check
    implicit none
    private
    public :: step

    real, dimension(:,:), allocatable :: lastw, currw, uw, vw !> temporaries used to compute diagnostic w_real field
contains

    !>------------------------------------------------------------
    !!  Update the edges of curdata by adding dXdt
    !!
    !!  Apply dXdt to the boundaries of a given data array.
    !!  For these variables, dXdt is a small array just storing the boundary increments
    !!
    !! @param curdata   data array to be updated
    !! @param dXdt      Array containing increments to be applied to the boundaries.
    !!                  (nz x max(nx,ny) x 4)
    !!
    !!------------------------------------------------------------
    subroutine boundary_update(curdata,dXdt)
        implicit none
        real,dimension(:,:,:), intent(inout) :: curdata
        real,dimension(:,:,:), intent(in) :: dXdt
        integer::nx,nz,ny,i

        nx=size(curdata,1)
        nz=size(curdata,2)
        ny=size(curdata,3)

        do i=1,nz
            curdata(1, i,2:ny-1) = curdata(1, i, 2:ny-1) + dXdt(i,2:ny-1,1)
            curdata(nx,i,2:ny-1) = curdata(nx,i, 2:ny-1) + dXdt(i,2:ny-1,2)
            curdata(:, i,1 )     = curdata(:, i, 1)      + dXdt(i,1:nx,  3)
            curdata(:, i,ny)     = curdata(:, i, ny)     + dXdt(i,1:nx,  4)
        enddo
        ! correct possible rounding errors, primarily an issue of clouds...
        where(curdata(1, :,: )<0) curdata(1, :,: ) = 0
        where(curdata(nx,:,: )<0) curdata(nx,:,: ) = 0
        where(curdata(:, :,1 )<0) curdata(:, :,1 ) = 0
        where(curdata(:, :,ny)<0) curdata(:, :,ny) = 0

    end subroutine boundary_update

    !>------------------------------------------------------------
    !!  Updated all fields in domain using the respective dXdt variables
    !!
    !!
    !!
    !! @param domain    full domain data structure to be updated
    !! @param bc        boundary conditions (containing dXdt increments)
    !! @param options   options structure specifies which variables need to be updated
    !!
    !!------------------------------------------------------------
    subroutine forcing_update(domain, bc, options, dt)
        implicit none
        type(domain_type),  intent(inout) :: domain
        type(bc_type),      intent(inout) :: bc
        type(options_type), intent(in)    :: options
        real,               intent(in)    :: dt
        integer :: j,ny

        ny = size(domain%p, 3)

        !$omp parallel firstprivate(ny, dt) &
        !$omp private(j) &
        !$omp shared(bc, domain)
        !$omp do schedule(static)
        do j=1,ny
            domain%u(:,:,j) = domain%u(:,:,j) + (bc%du_dt(:,:,j) * dt)
            domain%v(:,:,j) = domain%v(:,:,j) + (bc%dv_dt(:,:,j) * dt)
            if (.not.options%ideal) then
                domain%p(:,:,j)   =  domain%p(:,:,j) + (bc%dp_dt(:,:,j) * dt)
                ! update the exner function and model density while we are at it should this be in diagnostic_update(?)
                domain%pii(:,:,j) = (domain%p(:,:,j) / 100000.0)**(Rd/cp)
                domain%rho(:,:,j) =  domain%p(:,:,j) / (Rd * domain%th(:,:,j) * domain%pii(:,:,j)) ! kg/m^3
            endif

            ! these only get updated if we are using the fluxes derived from the forcing model
            if (options%physics%landsurface==kLSM_BASIC) then
                domain%sensible_heat(:,j)  = domain%sensible_heat(:,j)+ (bc%dsh_dt(:,j) * dt)
                domain%latent_heat(:,j)    = domain%latent_heat(:,j)  + (bc%dlh_dt(:,j) * dt)
            endif

            ! these only get updated if we are using the fluxes (and PBL height) derived from the forcing model
            if (options%physics%boundarylayer==kPBL_BASIC) then
                domain%pbl_height(:,j) = domain%pbl_height(:,j)+ (bc%dpblh_dt(:,j) * dt)
            endif

            ! these only get updated if we are using the fluxes derived from the forcing model
            if (options%physics%radiation==kRA_BASIC) then
                domain%swdown(:,j)  = domain%swdown(:,j)  + (bc%dsw_dt(:,j) * dt)
                domain%lwdown(:,j)  = domain%lwdown(:,j)  + (bc%dlw_dt(:,j) * dt)
            endif
            domain%sst(:,j)  = domain%sst(:,j)  + (bc%dsst_dt(:,j) * dt)

            if (trim(options%rain_var)/="") then
                domain%rain(:,j) = domain%rain(:,j) + (bc%drain_dt(:,j) * dt)
            endif

        enddo
        !$omp end do
        !$omp end parallel
        ! v has one more y element than others
        ny = ny + 1
        domain%v(:,:,ny) = domain%v(:,:,ny) + (bc%dv_dt(:,:,ny) * dt)
        ! dXdt for qv,qc,qi,qr,qs,qg and th are only applied to the boundarys
        if (.not.options%ideal) then
            call boundary_update(domain%th,    bc%dth_dt * dt)
            call boundary_update(domain%qv,    bc%dqv_dt * dt)
            call boundary_update(domain%cloud, bc%dqc_dt * dt)
            call boundary_update(domain%ice,   bc%dqi_dt * dt)
<<<<<<< HEAD
            call boundary_update(domain%qrain, bc%dqr_dt * dt)
            call boundary_update(domain%qsnow, bc%dqs_dt * dt)
            call boundary_update(domain%qgrau, bc%dqg_dt * dt)
=======
>>>>>>> bbbba919
        endif

        ! because density changes with each time step, u/v/w have to be rebalanced as well.
        ! could avoid this by assuming density doesn't change... but would need to keep an "old" density around
        ! also, convection can modify u and v so it needs to rebalanced
        call balance_uvw(domain, options)

        call diagnostic_update(domain, options)
    end subroutine forcing_update

    !>------------------------------------------------------------
    !! Update model diagnostic fields
    !!
    !! Calculates most model diagnostic fields such as Psfc, 10m height winds and ustar
    !!
    !! @param domain    Model domain data structure to be updated
    !! @param options   Model options (not used at present)
    !!
    !!------------------------------------------------------------
    subroutine diagnostic_update(domain, options)
        implicit none
        type(domain_type),  intent(inout)   :: domain
        type(options_type), intent(in)      :: options

        integer :: nx,ny,nz, y, z

        nx=size(domain%p,1)
        nz=size(domain%p,2)
        ny=size(domain%p,3)

        ! update p_inter, psfc, ptop, Um, Vm, mut
        domain%Um = 0.5*(domain%u(1:nx-1,:,:)+domain%u(2:nx,:,:))
        domain%Vm = 0.5*(domain%v(:,:,1:ny-1)+domain%v(:,:,2:ny))
        if (options%physics%convection>0) then
            domain%Um = domain%Um + 0.5*(domain%u_cu(1:nx-1,:,:)+domain%u_cu(2:nx,:,:))
            domain%Vm = domain%Vm + 0.5*(domain%v_cu(:,:,1:ny-1)+domain%v_cu(:,:,2:ny))
        endif
        domain%t  = domain%th * domain%pii

        domain%p_inter=domain%p
        call update_pressure(domain%p_inter, domain%z, domain%z_inter, domain%t)
        domain%psfc = domain%p_inter(:,1,:)
        ! technically this isn't correct, we should be using update_pressure or similar to solve this
        domain%ptop = 2*domain%p(:,nz,:) - domain%p(:,nz-1,:)

        ! dry mass in the gridcell is equivalent to the difference in pressure from top to bottom
        domain%mut(:,1:nz-1,:) = domain%p_inter(:,1:nz-1,:) - domain%p_inter(:,2:nz,:)
        domain%mut(:,nz,:) = domain%p_inter(:,nz,:) - domain%ptop

        if (.not.allocated(lastw)) then
            allocate(lastw(nx-2,ny-2))
            allocate(currw(nx-2,ny-2))
            allocate(uw(nx-1,ny-2))
            allocate(vw(nx-2,ny-1))
        endif

        ! temporary constant
        ! use log-law of the wall to convert from first model level to surface
        currw = karman / log((domain%z(2:nx-1,1,2:ny-1)-domain%terrain(2:nx-1,2:ny-1)) / domain%znt(2:nx-1,2:ny-1))
        ! use log-law of the wall to convert from surface to 10m height
        lastw = log(10.0 / domain%znt(2:nx-1,2:ny-1)) / karman
        domain%ustar(2:nx-1,2:ny-1) = domain%Um   (2:nx-1,1,2:ny-1) * currw
        domain%u10  (2:nx-1,2:ny-1) = domain%ustar(2:nx-1,2:ny-1)   * lastw
        domain%ustar(2:nx-1,2:ny-1) = domain%Vm   (2:nx-1,1,2:ny-1) * currw
        domain%v10  (2:nx-1,2:ny-1) = domain%ustar(2:nx-1,2:ny-1)   * lastw

        ! now calculate master ustar based on U and V combined in quadrature
        domain%ustar(2:nx-1,2:ny-1) = sqrt(domain%Um(2:nx-1,1,2:ny-1)**2 + domain%Vm(2:nx-1,1,2:ny-1)**2) * currw

        ! finally, calculate the real vertical motions (including U*dzdx + V*dzdy)
        lastw=0
        do z=1,nz
            ! compute the U * dz/dx component of vertical motion
            uw    = domain%u(2:nx,  z,2:ny-1) * domain%dzdx(:,2:ny-1)
            ! compute the V * dz/dy component of vertical motion
            vw    = domain%v(2:nx-1,z,2:ny  ) * domain%dzdy(2:nx-1,:)
            ! convert the W grid relative motion to m/s
            currw = domain%w(2:nx-1,z,2:ny-1) * domain%dz_inter(2:nx-1,z,2:ny-1) / domain%dx

            if (options%physics%convection>0) then
                currw = currw + domain%w_cu(2:nx-1,z,2:ny-1) * domain%dz_inter(2:nx-1,z,2:ny-1) / domain%dx
            endif

            ! compute the real vertical velocity of air by combining the different components onto the mass grid
            ! includes vertical interpolation between w_z-1/2 and w_z+1/2
            domain%w_real(2:nx-1,z,2:ny-1) = (uw(1:nx-2,:) + uw(2:nx-1,:))*0.5 &
                                            +(vw(:,1:ny-2) + vw(:,2:ny-1))*0.5 &
                                            +(lastw + currw) * 0.5

            lastw=currw ! could avoid this memcopy cost using pointers or a single manual loop unroll
        end do

    end subroutine diagnostic_update


    !>------------------------------------------------------------
    !!  Uses the dt from step() to convert the forcing increments to per/time step increments
    !!
    !!  Divides dXdt variables by the length of the input timestep so that it can be multiplied by the internal
    !!  timestep to get the each update value.
    !!
    !! @param bc        Boundary conditions structure containing dXdt variables
    !! @param dt        Length of time between input forcing data for which the dXdt updates were calculated
    !! @param options   Model options structure specifies which variables need to be updated
    !!
    !!------------------------------------------------------------
    subroutine apply_dt(bc, dt, options)
        implicit none
        type(bc_type),      intent(inout)   :: bc
        double precision,   intent(in)      :: dt
        type(options_type), intent(in)      :: options
        ! internal variables
        integer :: j, ny, nx

        ! if the time step is less than 1/100 s, then probably the forcing data had a repeat (or a step back) in time,
        ! so this timestep will just return and these forcing data can be ignored
        if (dt < 0.01) then
            write(*,*) "WARNING, forcing dt is ~0 seconds, assuming forcing data were repeated and will be skipped. dt=", dt
            return ! return to avoid a potential divide by 0
        endif

        ny=size(bc%du_dt,3)
        nx=size(bc%du_dt,1)

        bc%du_dt  = bc%du_dt  / dt
        bc%dv_dt  = bc%dv_dt  / dt
        bc%dp_dt  = bc%dp_dt  / dt
        bc%dth_dt = bc%dth_dt / dt
        bc%dqv_dt = bc%dqv_dt / dt
        bc%dqc_dt = bc%dqc_dt / dt
        bc%dqi_dt = bc%dqi_dt / dt

        if (trim(options%rain_var)/="") then
            bc%drain_dt = bc%drain_dt / dt
        endif

        ! these only get updated if we are using the fluxes derived from the forcing model
        if (options%physics%landsurface==kLSM_BASIC) then
            bc%dsh_dt   = bc%dsh_dt   / dt
            bc%dlh_dt   = bc%dlh_dt   / dt
        endif
        ! these only get updated if we are using the fluxes derived from the forcing model
        if (options%physics%boundarylayer==kPBL_BASIC) then
            bc%dpblh_dt = bc%dpblh_dt / dt
        endif
        ! these only get updated if we are using the fluxes derived from the forcing model
        if (options%physics%radiation==kRA_BASIC) then
            bc%dsw_dt   = bc%dsw_dt   / dt
            bc%dlw_dt   = bc%dlw_dt   / dt
        endif
        bc%dsst_dt   = bc%dsst_dt   / dt

    end subroutine apply_dt

    !>------------------------------------------------------------
    !!  Calculate the maximum stable time step given some CFL criteria
    !!
    !!  For each grid cell, find the mean of the wind speeds from each
    !!  direction * sqrt(3) for the 3D advection CFL limited time step
    !!  Also find the maximum wind speed anywhere in the domain to check
    !!  against a 1D advection limit.
    !!
    !! @param dx  [ scalar ]        horizontal grid cell width  [m]
    !! @param u   [nx+1 x nz x ny]  east west wind speeds       [m/s]
    !! @param v   [nx x nz x ny+1]  North South wind speed      [m/s]
    !! @param w   [nx x nz x ny]    vertical wind speed         [m/s]
    !! @param CFL [ scalar ]        CFL limit to use (e.g. 1.0)
    !! @return dt [ scalar ]        Maximum stable time step    [s]
    !!
    !!------------------------------------------------------------
    function compute_dt(dx, u, v, w, rho, dz, CFL, cfl_strictness, use_density) result(dt)
        real,       intent(in)                   :: dx
        real,       intent(in), dimension(:,:,:) :: u, v, w, rho, dz
        real,       intent(in)                   :: CFL
        integer,    intent(in)                   :: cfl_strictness
        logical,    intent(in)                   :: use_density
        ! output value
        real :: dt
        ! locals
        real :: three_d_cfl = 0.577350269 ! = sqrt(3)/3
        integer :: i, j, k, nx, nz, ny, zoffset
        real :: maxwind3d, maxwind1d, current_wind, sqrt3

        sqrt3 = sqrt(3.0) * 1.001 ! with a safety factor

        maxwind1d = 0
        maxwind3d = 0

        nx = size(rho,1)
        nz = size(rho,2)
        ny = size(rho,3)

        if (cfl_strictness==1) then
            ! to ensure we are stable for 1D advection:
            if (use_density) then
                maxwind1d = max( maxval(abs(u(2:,:,:) / (rho*dz*dx) )), maxval(abs(v(:,:,2:) / (rho*dz*dx))) )
                maxwind1d = max( maxwind1d, maxval(abs(w/(rho*dz*dx))) )
            else
                maxwind1d = max( maxval(abs(u)), maxval(abs(v)))
                maxwind1d = max( maxwind1d, maxval(abs(w)))
            endif

            maxwind3d = maxwind1d * sqrt3
        else if (cfl_strictness==5) then

            if (use_density) then
                maxwind1d = maxval(abs(u(2:,:,:) / (rho*dz*dx) )) &
                          + maxval(abs(v(:,:,2:) / (rho*dz*dx) )) &
                          + maxval(abs(w(:,:, :) / (rho*dz*dx) ))
            else
                maxwind3d = maxval(abs(u)) + maxval(abs(v)) + maxval(abs(w))
            endif

        else
            ! to ensure we are stable for 3D advection we'll use the average "max" wind speed
            ! but that average has to be divided by sqrt(3) for stability in 3 dimensional advection
            do j=1,ny
                do k=1,nz
                    if (k==1) then
                        zoffset = 0
                    else
                        zoffset = -1
                    endif

                    do i=1,nx
                        ! just compute the sum of the wind speeds, but take the max over the two
                        ! faces of the grid cell (e.g. east and west sides)
                        ! this will be divided by 3 later by three_d_cfl
                        if (use_density) then
                            current_wind = (max(abs(u(i,k,j)), abs(u(i+1,k,j))) &
                                          + max(abs(v(i,k,j)), abs(v(i,k,j+1))) &
                                          + max(abs(w(i,k,j)), abs(w(i,k+zoffset,j))) ) &
                                          / (rho(i,k,j) * dz(i,k,j) * dx)
                        else
                            current_wind = max(abs(u(i,k,j)), abs(u(i+1,k,j))) &
                                          +max(abs(v(i,k,j)), abs(v(i,k,j+1))) &
                                          +max(abs(w(i,k,j)), abs(w(i,k+zoffset,j)))
                        endif
                        maxwind3d = max(maxwind3d, current_wind)
                    ENDDO
                ENDDO
            ENDDO

            if (cfl_strictness==2) then
                ! effectively divides by 3 to take the mean and multiplies by the sqrt(3) for the 3D advection limit
                maxwind3d = maxwind3d * three_d_cfl

                ! to ensure we are stable for 1D advection:
                if (use_density) then
                    maxwind1d = max( maxval(abs(u(2:,:,:) / (rho*dz*dx) )), maxval(abs(v(:,:,2:) / (rho*dz*dx))) )
                    maxwind1d = max( maxwind1d, maxval(abs(w/(rho*dz*dx))) )
                else
                    maxwind1d = max( maxval(abs(u)), maxval(abs(v)))
                    maxwind1d = max( maxwind1d, maxval(abs(w)))
                endif
                ! also insure stability for 1D advection
                maxwind3d = max(maxwind1d,maxwind3d)

            ! else if (cfl_strictness==3) then
            !   leave maxwind3d as the sum of the max winds
            ! This should be the default, does it need to be multiplied by sqrt(3)?
            elseif (cfl_strictness==4) then
                maxwind3d = maxwind3d * sqrt3
            endif

        endif

        dt = CFL * dx / maxwind3d

        ! If we have too small a time step throw an error
        ! something is probably wrong in the physics or input data
        if (dt<1e-1) then
            write(*,*) "dt   = ", dt
            write(*,*) "Umax = ", maxval(abs(u))
            write(*,*) "Vmax = ", maxval(abs(v))
            write(*,*) "Wmax = ", maxval(abs(w))
            stop "ERROR time step too small"
        endif

    end function compute_dt


    !>------------------------------------------------------------
    !!  Step forward one IO time step.
    !!
    !!  Calculated the internal model time step to satisfy the CFL criteria,
    !!  then updates all forcing update increments for that dt and loops through
    !!  time calling physics modules.
    !!  Also checks to see if it is time to write a model output file.
    !!
    !! @param domain    domain data structure containing model state
    !! @param options   model options structure
    !! @param bc        model boundary conditions data structure
    !! @param next_output   Next time to write an output file (in "model_time")
    !!
    !!------------------------------------------------------------
    subroutine step(domain, options, bc, next_output)
        implicit none
        type(domain_type),  intent(inout)   :: domain
        type(bc_type),      intent(inout)   :: bc
        type(options_type), intent(in)      :: options
        type(Time_type),    intent(inout)   :: next_output

        real :: time_percent
        type(time_delta_t) :: dt, progress_dt

        ! Make the boundary condition dXdt values into units of [X]/s
        call apply_dt(bc, bc%dt%seconds(), options)

        ! ensure internal model consistency (should only need to be called here when the model starts...)
        ! e.g. for potential temperature and temperature
        call diagnostic_update(domain, options)

        ! now just loop over internal timesteps computing all physics in order (operator splitting...)
        do while (domain%model_time < bc%next_domain%model_time)

            ! compute internal timestep dt to maintain stability
            ! courant condition for 3D advection. Note that w is normalized by dx/dz
            ! pick the minimum dt from the begining or the end of the current timestep
            if (options%advect_density) then
                call dt%set(seconds=compute_dt(domain%dx, domain%ur, domain%vr, domain%wr, domain%rho, domain%dz_inter,&
                                options%cfl_reduction_factor, cfl_strictness=options%cfl_strictness,                   &
                                use_density=options%advect_density))

            else
                call dt%set(seconds=compute_dt(domain%dx, domain%u, domain%v, domain%w, domain%rho, domain%dz_inter, &
                                options%cfl_reduction_factor, cfl_strictness=options%cfl_strictness,                 &
                                use_density=options%advect_density))
            endif
            ! set an upper bound on dt to keep microphysics and convection stable (?)
            ! some sort of explicit stability check would be better, but is not possible at the moment
            call dt%set(seconds=min(dt%seconds(),120.0D0)) !better min=180?
            if (options%interactive) then
                progress_dt  = (bc%next_domain%model_time - domain%model_time)
                time_percent = 100 - progress_dt%seconds() / bc%dt%seconds()  * 100
                write(*,"(A,f5.1,A,A$)") char(13), max(0.0,time_percent)," %  dt=",trim(dt%as_string())
            endif
            ! Make sure we don't over step the forcing period
            if ((domain%model_time + dt) > bc%next_domain%model_time) then
                dt = bc%next_domain%model_time - domain%model_time
            endif

            ! this if is to avoid round off errors causing an additional physics call that won't really do anything
            if (dt%seconds() > 1e-3) then
                if (options%debug) call domain_check(domain,"Time step loop start")

                call advect(domain, options, real(dt%seconds()))
                if (options%debug) call domain_check(domain,"After advection")

                call mp(domain, options, real(dt%seconds()))
                if (options%debug) call domain_check(domain,"After microphysics")

                call rad(domain, options, real(dt%seconds()))
                if (options%debug) call domain_check(domain,"After radiation")

                call lsm(domain, options, real(dt%seconds()))
                if (options%debug) call domain_check(domain,"After LSM")

                call pbl(domain, options, real(dt%seconds()))
                if (options%debug) call domain_check(domain,"After PBL")

                call convect(domain, options, real(dt%seconds()))
                if (options%debug) call domain_check(domain,"After Convection")

                ! apply/update boundary conditions including internal wind and pressure changes.
                call forcing_update(domain, bc, options, real(dt%seconds()))
                if (options%debug) call domain_check(domain,"After Forcing update")

            endif

            ! step model_time forward
            domain%model_time = domain%model_time + dt

            progress_dt = domain%model_time - next_output
            if ((abs(progress_dt%seconds()) < 1e-1).or.(domain%model_time > next_output)) then
                write(*,*) " "
                call write_domain(domain, options, next_output)
                ! Note that over a long simulation, this can build up errors.
                ! Need to add some checks with respect to model initial time...
                next_output = next_output + options%output_dt
            endif

        enddo

    end subroutine step
end module time_step<|MERGE_RESOLUTION|>--- conflicted
+++ resolved
@@ -129,12 +129,9 @@
             call boundary_update(domain%qv,    bc%dqv_dt * dt)
             call boundary_update(domain%cloud, bc%dqc_dt * dt)
             call boundary_update(domain%ice,   bc%dqi_dt * dt)
-<<<<<<< HEAD
             call boundary_update(domain%qrain, bc%dqr_dt * dt)
             call boundary_update(domain%qsnow, bc%dqs_dt * dt)
             call boundary_update(domain%qgrau, bc%dqg_dt * dt)
-=======
->>>>>>> bbbba919
         endif
 
         ! because density changes with each time step, u/v/w have to be rebalanced as well.
