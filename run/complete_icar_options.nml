!---------------------------------------------------------
!   Model and run meta-data
!---------------------------------------------------------
&model_version
    version = "2.0",                      ! This must match the version of the compiled code
    comment = "Add your comment here"     ! This will be stored in output files
/

!---------------------------------------------------------
!   Model levels specification (may be optional, but should be specified)
!---------------------------------------------------------
&z_info
<<<<<<< HEAD
    !   use dz_levels as a guide but allow dz to vary in space so that z is constant in space at flat_z_height
=======
    ! use dz_levels as a guide but allow dz to vary in space so that z is constant in space at flat_z_height
    ! note spatially varying dz does not work well with linear_theory, use with wind=2 more options coming soon
>>>>>>> 6a1c42b0
    ! space_varying = .False.
    !   height at which the z coordinate value should be constant in space (if space_varying=True), if < 0 make the model top flat (computed as sum(dz_levels) + mean(terrain))
    ! flat_z_height = -1

<<<<<<< HEAD
    !   compensate for varying dz in advection, effectively speeding up air through smaller dz windows. This should be true with the new advection scheme (as of 2020-10) 
    ! fixed_dz_advection = .True.    

    ! Use a SLEVE vertical coordinate, where the decay of the large- and small-scale terrain influence towards model top is controlled by the decay_rate_L_topo and decay_rate_S_topo respectively (=H/s1 and H/s2), and the exponential factor n that controls compression across the z column. For higher n values, the terrain compression happens more in the mid to upper z levels (but always below flat_z_height), whereas for n=1 it is mainly at the lower levels, which may cause numerical issues if these are very thin. By setting s1=s2 a standard hybrid coordinate is obtained. 
    
    sleve = .True.
    terrain_smooth_windowsize = 4    ! Terrain is smoothed to obtain the large-scale terrain features
    terrain_smooth_cycles = 5
    decay_rate_L_topo = 2
    decay_rate_S_topo = 6
    sleve_n = 1.35

    !   Option to use the difference between forcing (lo-res) and hi-res terrain for terrain induced wind speedup (wind=2)
    use_terrain_difference = .True.

=======
>>>>>>> 6a1c42b0
    !   Sample model level thickness [m]  Bottom levels could be thicker.
    !   NB: if using gfortran put all on one line
    dz_levels = 50.,   75.,  125.,  200.,  300.,  400.,  500.,  500.,  500.,  500.,  500.,  500.,  500.,  500.,  500.,  500.,  500.,  500.,  500.,  500.,    ! 1-20
               500.,  500.,  500.,  500.,  500.,  500.,  500.,  500.,  500.,  500.,  500.,  500.,  500.,  500.,  500.,  500.,  500.,  500.,  500.,  500.     ! 20-40

/

!---------------------------------------------------------
!   Specify output and restart files and output frequencies
!---------------------------------------------------------
&output_list
    ! this is a list of variable names to be written in each output file
    names = "u","v","ta2m","hus2m", "precipitation", "swe"

    ! These are the options for output variables.  Though they will only be output if they are computed internally
    ! "u", "v", "w_grid", "w",
    ! "nsquared", "pressure", "pressure_i", "psfc",
    ! "potential_temperature", "temperature",
    ! "qv", "qc", "nc", "qi", "ni", "qr", "nr", "qs", "ns", "qg", "ng",
    ! "precipitation", "cu_precipitation", "snowfall", "graupel",
    ! "exner", "density", "z", "z_i", "dz", "dz_i",
    ! "clt", "rsds", "rlds", "rlus",
    ! "ta2m", "hus2m", "v10m", "u10m", "ts",
    ! "hfss", "hfls", "hfgs", "vegetation_fraction", "veg_type", "lai", "surface_roughness",
    ! "canopy_water", "swe", "soil_water_content", "soil_column_total_water", "soil_temperature", "soil_deep_temperature",
    ! "land_mask", "terrain", "lat", "lon", "u_lat", "u_lon", "v_lat", "v_lon"

    outputinterval = 3600   ! number of seconds between output time slices
    output_file = "output/icar_out_"    ! prefix name of output file (date will be appended)
    ! output_file_frequency = "monthly"   ! eventually this will be used to specify how frequently to create new files (not implemented yet)

    ! note that restart files will have ALL variables so that they can be used to restart ICAR
    restartinterval = 24    ! number of outputs to skip restarts on
    restart_file = "restart/icar_rst_"    ! prefix name of restart file (date will be appended)
/


!---------------------------------------------------------
!   Specify physics options to use for the model run
!---------------------------------------------------------
&physics
    ! Common precipitation downscaling run use pbl=0 lsm=0 mp=1 rad=0 conv=0 adv=1 wind=1
    ! For a FASTER run (simpler physics), set mp=2
    ! If surface air temperature is important use pbl=2 lsm=3 rad=2 water=2 this requires Noah LSM data
    ! N/A = Not Available or Not fully implemented
    ! Warning, convection can be unstable.
    ! wishlist = No Code Present yet

    pbl = 0,  ! 1=legacy (deprecated)      2=Simple (Local HP96)        3=YSU             (N/A)
    lsm = 0,  ! 1=use prescribed fluxes    2=Simple LSM (N/A)           3=Noah LSM                  4=NoahMP (wishlist)
    water=2,  ! 1=use prescribed (w/lsm=1) 2=Simple sea surface fluxes
    mp  = 1,  ! 1=Thompson                 2=Simple (SB04)              3=Morrison                  4=WSM6      5=Thompson-Eidhammer
    rad = 0,  ! 1=use prescribed fluxes    2=Simple (empirical)         3=RRTMG           (wishlist)
    conv= 0,  ! 1=Tiedke Scheme            2=Simple Scheme (wishlist)   3=Kain-Fritsch
    adv = 1,  ! 1=Upwind                   2=MPDATA                     3=Adams-Bashforth (wishlist)
    wind= 1   ! 1=Linear Theory
/

!---------------------------------------------------------
!   Files to be used by the run
!---------------------------------------------------------
&files_list
    !   This is the high-resolution input filename
    !   primary inputs from this file are lat, lon, and terrain, optionally soil and veg types
    init_conditions_file="baseline/geo_4km_conus.nc",

    !   This is a list of the boundary conditions files number of files must match nfiles variable above
    boundary_files= "forcing/wrfout_d01_2001-04-01_03:00:00", "forcing/wrfout_d01_2001-06-30_03:00:00"

    !   This is a list of the external conditions files to be used for starting the model. Need to have same grid (!) 
    ! external_files= "swe_t3_CH_2D.nc"  
    external_files = "/scratch/snx3000/bkruyt/extraction_cosmo1/NC_INIT/laf2019030600.nc"

    !   Alternatively a separate file containing one forcing file name per line may be specified
    !   This file may be generated by :
    !       ls -1 forcing/* | sed 's/$/"/g;s/^/"/g'>file_list.txt
    !   sed is used to add " around the filename.
    !   The quotes are probably only necessary if there are special characters or spaces on the line
    ! forcing_file_list = "file_list.txt"

    !   Files to read "calibration" data from
    ! nsq_calibration_file = "nsq_calibration.nc",
    ! linear_mask_file = "linear_weights.nc"
/

!---------------------------------------------------------
!   Main List of Parameters
!---------------------------------------------------------
&parameters
    !   Set this to the starting date of the first low-resolution forcing file
    forcing_start_date = '2001-04-01 03:00:00',
    !   Set this to the date to start running the model (defaults to the forcing_start_date)
    start_date = "2001-04-02 00:00:00",
    !   Set this to the date to stop running the model
    end_date = "2001-04-10 00:00:00",
    !   Calendar used by the forcing data "gregorian", "standard", "noleap", "365-day", "360-day"
    calendar = "standard",

    !   The length of an input forcing time step
    inputinterval = 3600,   ! [s]

<<<<<<< HEAD
    !   The output interval
    outputinterval = 10800,  ! [s]
    !   The number of outputintervals (frames) that are written to one output file. 
    frames_per_outfile = 24

    !   Limit output data to near surface variables
    !   WARNING if true it is impossible to restart the run (for now)
    ! surface_io_only = False,

=======
>>>>>>> 6a1c42b0
    !   The grid spacing of the high-resolution data
    dx = 4000.0,        ! [m]

    ! Specify the longitude coordinate system to use 0 = (default) don't change inputs, 1 = -180 to 180, 2 = 0 to 360, 3 = guess an appropriate value
    longitude_system = 0  ! [0,1,2,3]

    !   The approximate grid spacing of the forcing data
    !   only used in rm_linear_winds?
    ! dxlow = 20000.0,    ! [m]

    !   Read dz from the namelist file (below)
    readdz = True,

    !   The number of vertical levels to run (suggest ~10-30 levels with a model top around 4-8km)
    !   this is now optional, if not supplied, ICAR will determine it from the number of levels specified
    !   if it is supplied it must be less than or equal to the number of levels specified below
    !   but it can be used to subset the number of levels used.
    !   WARNING : ICAR can be surprisingly sensitive to this parameter see Horak et al 2019 and 2020
    nz = 15, ! []

    !   Set this to true of the zvar in the input data is actually in units of geopotential height (m/s^2)
    z_is_geopotential = False,
    !   Set this to true of the zvar in the input data is specified on model interfaces (as WRF geopotential height is)
    z_is_on_interface = False,
    !   Specify that the height of the forcing data will change through the simulation (common for atmospheric model-level output)
    time_varying_z = True,
    !   Use height above ground layer to interpolate the wind field instead of height above sea level.
    use_agl_height = False,
    agl_cap = 300, !  height up to which AGL height is used for vertical interpolation (default = 300m)

    !   Multiplier on CFL number to increase stability if unstable (make it <1 to increase stability, >1 to increase model speed)
    ! cfl_reduction_factor = 1.0  ! default=0.9

    !   CFL method/strictness settings:
    !   1 = max(1D winds)*sqrt(3), 2=max(1D,ave.3D)*sqrt(3), 3=max(sum.3D), 4=max(sum.3D)*sqrt(3), 5=sum(max.3d)
    !   Note that 4 is probably the safest, but 3 has always been stable and is left as the default.
    !   5 is the value that used to be used.
    !   Simulations with 4 will run 1.7x slower.
    ! cfl_strictness = 3

    !   If the forcing data come from WRF, the temperature data probably have an offset applied
    !   t_offset will be added to the forcing temperature data.  Defaults to 0
    ! t_offset = 300, ! [K]

    !   If the temperature field in the forcing data is not potential temperature, then set this flag to False
    ! t_is_potential = .True.

    !   If the water vapor field in the forcing data is specific humidity instead of mixing ratio, then set this flag to true.
    ! qv_is_spec_humidity = .False.
    !   If the water vapor field in the forcing data is relative humidity instead of mixing ratio, then set this flag to true.
    ! qv_is_relative_humidity = .False.

    !   Distance to smooth winds over [m] ~100000 is reasonable
    !   larger values result in less large scale convergence/divergence in the flow field
    !   smaller value result in more and can destroy orographic precip and result in odd spatial coherence
    !   depending on the forcing data resolution. At a minimum, this should be ~dxlow
    smooth_wind_distance = 72000, ! [m]

    !   To run an ideal simulation in which the boundary conditions are held constant
    ! ideal = false,
    !   To use an externally supplied high-resolution wind field (ignore)
    ! external_winds = false,
    !   Number of external wind files (ignore)
    ! n_ext_winds = 1,  ! [n-files]
    !   Run with a horizontally averaged wind field
    ! mean_winds = false,
    !   Run with a horizontally averaged boundary conditions
    ! mean_fields = false,

    !   Use this to restart the model restart_info must be supplied below
    restart = false,

    !   Use density in the advection step (violates linear theory assumptions)
    advect_density = false,

    !   Increases output print at runtime and tests domain wide values for realistic values throughout the simulation.
    debug = false,
    warning_level = 4, ! 0-10 increases the level of errors it warns about and quits over (slightly)

    ! controls printing of % completed for longer processes.  Nice if it is running in a console, not nice in a log file.
    interactive=False

    !   If the following are true, their respective namelists (below) will also be read in.
    !   Read parameters for advection
    use_adv_options = true
    !   Read parameters for linear theory
    use_lt_options = true
    !   Read parameters for microphysics (primarily thompson only at this point)
    use_mp_options = true
    !   Read parameters for land surface model
    use_lsm_options = true
    !   Read parameters for online bias correction
    use_bias_correction = false
    !   Read parameters for experimental blocked flow parameterization
    use_block_options = false

    use_cu_options = false
/

!---------------------------------------------------------
!   Specification of variable names in input files
!---------------------------------------------------------
&var_list
    ! These are the names of the variables in the forcing data files
    ! variables on the mass / center grid
    time_var= "time",       ! Time                      [defined in netcdf attributes] OPTIONAL
    latvar  = "XLAT",       ! latitude                  [degrees]
    lonvar  = "XLONG",      ! longitude                 [degrees]
    pvar    = "P",          ! pressure                  [Pa]
    pbvar   = "PB",         ! base pressure state       [Pa]        OPTIONAL
    tvar    = "T",          ! temperature               [K]   (with optional offset)
    qvvar   = "QVAPOR",     ! water vapor mixing ratio  [kg/kg]
    qcvar   = "QCLOUD",     ! cloud water mixing ratio  [kg/kg]     OPTIONAL
    qivar   = "QICE",       ! cloud ice mixing ratio    [kg/kg]     OPTIONAL
    hgtvar  = "HGT",        ! surface elevation         [m]
    zvar    = "PH",         ! model level elevations    [m or m/s^2 if z_is_geopotential]
    zbvar   = "PHB",        ! base height state         [m or m/s^2] OPTIONAL
    sst_var = "TSK"         ! Water surface temperature [K]          OPTIONAL (used with water=2)

    ! WARNING, if U and V are "grid relative" (e.g. output from WRF) and on a skewed grid, this will cause problems
    ! run the helpers/wrf2icar.sh script first to rotate the wind field to be east-west, north-south relative or supply sinalpha cosalpha... this may be broken
    ! variables on the ew staggered (U) grid
    uvar    = "U",          ! East-West wind speed      [m/s]

    ! variables on the NS staggered (V) grid
    vvar    = "V",          ! North-South wind speed    [m/s]

    ! these are only used with lsm=1 (pbl should also be >0)
    ! shvar = "HFX",        ! sensible heat flux        [W/m^2]
    ! lhvar = "LH",         ! latent heat flux          [W/m^2]

    ! for lsm=1,pbl=1
    ! pblhvar = "PBLH",     ! Planetary boundary layer height [m]

    ! Radiative fluxes at the surface required with physics:rad=1
    swdown_var = "SWDOWN",  ! Shortwave down            [W/m^2]
    lwdown_var = "GLW",     ! Longwave down             [W/m^2]

    ! only required for some physics code (Noah LSM, water, Tiedke, KF(?))
    landvar = "LANDMASK",   ! land-water mask (as in WRF) 1=land, 0 or 2=water

    ! NOTE, these variables should be in the high-resolution initial conditions netcdf file
    lat_hi  = "XLAT_M",     ! latitude  (mass grid)         [degrees]
    lon_hi  = "XLONG_M",    ! longitude (mass grid)         [degrees]
    ulat_hi = "XLAT_U",     ! latitude  (ew-staggered grid) [degrees]
    ulon_hi = "XLONG_U",    ! longitude (ew-staggered grid) [degrees]
    vlat_hi = "XLAT_V",     ! latitude  (ns-staggered grid) [degrees]
    vlon_hi = "XLONG_V",    ! longitude (ns-staggered grid) [degrees]
    hgt_hi  = "HGT_M"       ! surface elevation             [m]

    ! used to rotate E-W/N-S wind fields into the ICAR high-res domain
    ! sinalpha_var="SINALPHA"
    ! cosalpha_var="COSALPHA"


    ! to use the Noah LSM the following fields should also be specified on the high-res grid
    ! vegtype_var    = "IVGTYP",    ! vegetation type index (classification to match VEGPARM.TBL file)
    ! vegfrac_var    = "VEGFRA",    ! vegetation cover fraction
    ! soiltype_var   = "ISLTYP",    ! soil type index (classification to match SOILPARM.TBL file)
    ! soil_deept_var = "SOILTEMP",  ! deep soil temperature         [K]
                                    ! if soil_t_var is not specified this is used
                                    ! throughout the soil column, not just at the bottom.
    ! soil_t_var   = "TSLB",        ! soil temperature (4 levels)   [K]
    ! soil_vwc_var = "SMOIS",       ! soil water content (4 levels) [m^3/m^3]

    ! variables to read from calibration files, both default to "data"
    ! nsq_calibration_var = "data",
    ! linear_mask_var = "data"

    ! variables to read from optional external_start_file(s)
    lat_ext      =  "lat_1",        !     
    lon_ext      =  "lon_1",        !
    swe_ext      =  "W_SNOW"        ! 
    rho_snow_ext =  "RHO_SNOW"      ! 
    ! tsoil2D_ext  =  "T_SO"        ! N.B. This will overwrite any input from soil_t_var or soil_deept_var  !!
    tsoil3D_ext  =  "T_SO"          ! N.B. This will overwrite any input from soil_t_var or soil_deept_var  !!
/


!---------------------------------------------------------
!   Optionally specified Microphysics parameters (mostly for Thompson)
!---------------------------------------------------------
&mp_parameters
    update_interval = 0  ! maximum update interval allowed
                         ! MP only updated when this interval will be exceeded in the next step

    Nt_c  = 100.e6      !  50, 100,500,1000
    TNO   = 5.0         !  0.5, 5, 50
    am_s  = 0.069       ! 0.052 (Heymsfield), 0.02 (Mitchell), 0.01.
                        ! Note that these values are converted to mks units. Was given as cgs units in Morrison p3 code
    rho_g = 500.0       ! 800, 500, 200
    av_s  = 40.0        ! 11.72 (Locatelli and Hobbs)
    bv_s  = 0.55        ! 0.41
    fv_s  = 100.0       ! 0
    av_g  = 442.0       ! 19.3   from "Cloud-Resolving Modelling of Convective Processes, by Gao and Li,
    bv_g  = 0.89        ! 0.37
    av_i  = 1847.5      ! 700 (Ikawa and Saito)
    Ef_si = 0.05
    Ef_rs = 0.95        ! 1
    Ef_rg = 0.75        ! 1
    Ef_ri = 0.95        ! 1
    C_cubes = 0.5       ! 0.25 Based on Thesis paper "Validation and Improvements of Simulated
                        !      Cloud Microphysics and Orographic Precipitation over the Pacific Northwest"
    C_sqrd  = 0.3
    mu_r    = 0.        ! 1, 2, 5
    t_adjust= 0.0       ! -5, 10, 15
    Ef_rw_l = .False.   ! True sets ef_rw = 1, insted of max 0.95
    Ef_sw_l = .False.   ! True sets ef_rw = 1, insted of max 0.95

    top_mp_level = 0    ! if <=0 stop that many levels below the model top
    local_precip_fraction = 1.0 ! Fraction of micrphysics derived precipitation to deposit in the local grid cell
                                ! the remaining precip is distributed to the surrounding grid cells.
/


!---------------------------------------------------------
!   Optionally specified convection parameters
!---------------------------------------------------------
&cu_parameters
    stochastic_cu = 0
    tendency_fraction = 1.0
    tend_qv_fraction = 1.0
    tend_qc_fraction = 1.0
    tend_th_fraction = 1.0
    tend_qi_fraction = 1.0
/

!---------------------------------------------------------
!   Optionally specified advection parameters (only used by MPDATA right now)
!---------------------------------------------------------
&adv_parameters
    flux_corrected_transport = true ! Use a flux correction in the transport calculations to prevent ringing and overshoots
                                    ! this should keep MPDATA stable enough for use with the linear winds

    mpdata_order = 2                ! Int: Closure order to use (IORD in MPDATA papers)
                                    ! order=1 equivalent to simple upwind
                                    ! order=2 is standard MPDATA
                                    ! order>2 is a higher order correction that will be very expensive with relatively little gain

    boundary_buffer = False         ! smooth a one grid cell buffer around the boundary
                                    ! to avoid ringing artifacts in non-flux-corrected advection
                                    ! better just to use flux correction as it may crash without it.
/

!---------------------------------------------------------
!   Optionally specified land surface model parameters (mostly for Noah)
!---------------------------------------------------------
&lsm_parameters
    update_interval = 300             ! Int : Seconds to wait before updating land surface fluxes again (default=300)

    LU_Categories = "MODIFIED_IGBP_MODIS_NOAH"   ! Land Use Category definitions
                                    ! Note, this must match a category in VEGPARM.TBL and correspond to
                                    ! the values stored in vegtype_var in the hi-res input var (default="MODIFIED_IGBP_MODIS_NOAH")
                                    ! common values are USGS, USGS-RUC, MODI-RUC, and NLCD40

    monthly_vegfrac = true            ! read / use a 12 month phenology of vegetation fraction

    ! These all default to values defined in common LU_Categories
    ! urban_category = -1             ! Int: index that defines the urban category in LU_Categories
    ! ice_category   = -1             ! Int: index that defines the ice category in LU_Categories
    ! water_category = -1             ! Int: index that defines the water category in LU_Categories
/


!---------------------------------------------------------
!   Optionally specified Linear Theory parameters
!---------------------------------------------------------
&lt_parameters
    buffer = 200                    ! The number of grid cells of buffer to use around the topography for the fft calculations
    stability_window_size = 20      ! The number of grid cells in all directions to average Nsq over for variable_N
    vert_smooth = 20,               ! The number of vertical levels to look up and down when calculating brunt vaisalla frequency
    smooth_nsq = .True.,            ! set to true to provide additional vertical smoothing of Nsq within spatial_linear_winds
    max_stability = 6e-4            ! The maximum Brunt-Vaisalla frequency to allow
    min_stability = 1e-7            ! The minimum Brunt-Vaisalla frequency to allow

    ! If you want to run with a constant BV instead of a time varying one, it can be set here (and set variable_N to false)
    ! NOTE this will be used for the dry BV,  moist will be dry/10
    ! N_squared = 3.0e-5            ! set this to use a fixed brunt-vaisalla frequency in linear wind calculations
    variable_N = true,              ! use a time varying Nsq (e.g. calculate it from the data don't use the above fixed value)
    linear_update_fraction = 0.5    ! set this to the fraction of the current linear calculation to add to a time-varying perturbation
                                    ! setting to 1 means that waves form instantly, setting it to 0 means they will never form
                                    ! anything in between is the contribution from the current input forcing time step thus it should
                                    ! change if inputinterval changes.

    ! linear_contribution = 1.0,    ! set this to the fraction of the linear perturbation you wish to use (1.0 = full/standard linear field)
    spatial_linear_fields = true,   ! use a spatially variable wind field when calculating the linear wind field

    ! NOTE THIS uses a fixed Nsq, not the value specified here yet
    ! rm_N_squared = 9e-5,          ! set this to use a fixed brunt-vaisalla frequency in linear wind calculations
    ! remove_lowres_linear = false, ! attempt to "remove" the low resolution linear winds from the forcing data
    ! rm_linear_contribution = 0.4, ! fraction of linear perturbation to remove from the low-res wind field (if rm_lowres_linear==true)

    ! Used to test possible model calibration... not sure what these will do longer term.
    ! To use these, you must also specify a filename and variable name to be read in for these fields.
    ! nsq_calibration = false,
    ! linear_mask = false,

    ! Linear theory Look Up Table generation parameters
    ! NOTE: if you have memory problems running the model, decrease the n_X_values below
    ! direction ranges and number of bins
    dirmax = 6.283185307 ! 2*pi
    dirmin = 0
    n_dir_values = 36

    ! wind speed ranges and number of bins
    spdmax = 30
    spdmin = 0
    n_spd_values = 10

    ! BV frequency ranges (in log space) and number of bins
    nsqmax = -7.42  ! ln(6e-4) defaults to ln(max_stability)
    nsqmin = -16.12 ! ln(1e-7) defaults to ln(min_stability)
    n_nsq_values = 10

    ! Minimum thickness of a layer to permit when computing the LUT.
    ! If a model layer is thicker than this, it is divided evenly into sub
    ! steps such that each substep is <= minimum_layer_size
    minimum_layer_size = 100.0

    ! NOTE: this look up table requires a LOT of RAM.  (and you still need some for the rest of the model)
    !   Calculate bytes of RAM required as nx * ny * nz * n_dir * n_spd * n_nsq * 2 * 4
    !   e.g. 320 * 250 * 14 * 36 * 10 * 10 * 2 * 4 = 30GB!
    !   (* 2 is for having to store U and V)
    !   (* 4 is for the number of bytes per float)

    ! To speed up model initialization, the look up table can be saved to disk (write_LUT=True)
    ! On the next run, the LUT can be read back in (read_LUT=True).
    ! Error checking will be performed and if the attributes above, or the spatial domain
    ! used to generate the LUT does not match the values for the current run it will regenerate the LUT.
    read_LUT  = True    ! read the Look up table from a specified file
    write_LUT = True    ! write the look up table to the specified file
    LUT_filename = "Linear_Theory_LUT.nc"
/


!---------------------------------------------------------
!   Optionally Parameters for online bias correction
!---------------------------------------------------------
&bias_parameters
    ! name of the netcdf input file containing bias correction inputs
    bias_correction_filename = ""

    ! name of variable in netcdf file that defines a multiplier for precipitation at each grid point
    ! variable should have a time dimension that will be interpolated over a one year period to permit a seasonality
    ! to the bias correction
    rain_fraction_var = ""
/

!---------------------------------------------------------
!   Optionally Parameters for highly experimental blocked flow parameterization
!---------------------------------------------------------
&block_parameters
    blocking_contribution   = 0.5       ! fractional contribution of flow blocking perturbation that is added [0-1]
    smooth_froude_distance  = 6000      ! distance (m) over which Froude number is smoothed
    n_smoothing_passes      = 3         ! number of times the smoothing window is applied
    block_fr_max            = 0.75      ! max froude no at which flow is only partially blocked above, no blocking
    block_fr_min            = 0.5       ! min froude no at which flow is only partially blocked below, full blocking
    block_flow              = .False.   ! use the blocking parameterization
/


!---------------------------------------------------------
!   Optionally specified Restart information
!---------------------------------------------------------
&restart_info
    ! file to read for initial conditions (an ICAR output file will work)
    restart_file = "restart/icar_1990_09_30_01-01.nc",

    ! date to start from, used to calculate position in both restart file and forcing file
    restart_date =  1990, 9, 30, 23, 0, 0
/<|MERGE_RESOLUTION|>--- conflicted
+++ resolved
@@ -10,17 +10,13 @@
 !   Model levels specification (may be optional, but should be specified)
 !---------------------------------------------------------
 &z_info
-<<<<<<< HEAD
-    !   use dz_levels as a guide but allow dz to vary in space so that z is constant in space at flat_z_height
-=======
     ! use dz_levels as a guide but allow dz to vary in space so that z is constant in space at flat_z_height
     ! note spatially varying dz does not work well with linear_theory, use with wind=2 more options coming soon
->>>>>>> 6a1c42b0
     ! space_varying = .False.
     !   height at which the z coordinate value should be constant in space (if space_varying=True), if < 0 make the model top flat (computed as sum(dz_levels) + mean(terrain))
     ! flat_z_height = -1
 
-<<<<<<< HEAD
+
     !   compensate for varying dz in advection, effectively speeding up air through smaller dz windows. This should be true with the new advection scheme (as of 2020-10) 
     ! fixed_dz_advection = .True.    
 
@@ -36,8 +32,6 @@
     !   Option to use the difference between forcing (lo-res) and hi-res terrain for terrain induced wind speedup (wind=2)
     use_terrain_difference = .True.
 
-=======
->>>>>>> 6a1c42b0
     !   Sample model level thickness [m]  Bottom levels could be thicker.
     !   NB: if using gfortran put all on one line
     dz_levels = 50.,   75.,  125.,  200.,  300.,  400.,  500.,  500.,  500.,  500.,  500.,  500.,  500.,  500.,  500.,  500.,  500.,  500.,  500.,  500.,    ! 1-20
@@ -139,7 +133,6 @@
     !   The length of an input forcing time step
     inputinterval = 3600,   ! [s]
 
-<<<<<<< HEAD
     !   The output interval
     outputinterval = 10800,  ! [s]
     !   The number of outputintervals (frames) that are written to one output file. 
@@ -149,8 +142,6 @@
     !   WARNING if true it is impossible to restart the run (for now)
     ! surface_io_only = False,
 
-=======
->>>>>>> 6a1c42b0
     !   The grid spacing of the high-resolution data
     dx = 4000.0,        ! [m]
 
