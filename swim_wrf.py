#!/usr/bin/env python

"""
SYNOPSIS

    swim_wrf.py [-h] [--verbose] [-v, --version] [WRF_filename] [hi_res_topofile]

DESCRIPTION
    Reads forcing data to drive the: 
        Simple Weather Interpolation Model  (SWIM)
        Physics based Orographic Precipitation model (POP)
        Hybrid Orographic Precipitation model (HOP)
        or similar silly acronyms / abbreviations (SSAA)

EXAMPLES

    swim_wrf.py

EXIT STATUS

    None

WARNING/KNOWN/LIKELY ISSUES
    This may fail on windows because windows does not have a proper "fork()"
    As a result, dictionaries in classes passed to subprocesses get re-initialized (or somesuch)

AUTHOR

    Ethan Gutmann - gutmann@ucar.edu

LICENSE

    This script is in the public domain.

VERSION
    0.6.1 - provided commandline and inputfile option handling. 
            and (slightly) streamlined main()
    0.6   - adding WRF high res winds
    0.5.1 - SPEED (esp. with new microphysics ~50x faster)
    0.5   - added LT winds & fancy 3D grid(?)
    0.4   - adding PBL mixing and (stupid) radiative cooling 1.5K/day
    0.3   - WRF based (previously from swim_narr.py)
    0.2   - the hey it sort of works version!
    0.1   - skeletal, pieces work
"""
# Python standard modules
import sys
import os
import traceback
import argparse # requires python >=2.7
from multiprocessing import Pool,Queue,Process
import glob
import time
import copy
import re
# "Standard" 3rd party modules
import numpy.fft as fft
from scipy.signal import convolve
import numpy as np
# my common modules
# import units
from bunch import Bunch
# swim specific modules
import swim_io # this class combines the functionality of the three file IO classes below
import swim as swim_lib #this is the meet of the fortran code
import swim_fast as swim # a faster version of the hand off between python and fortran
import fast_mean # inline C to do a running spatial mean
import lt_winds #computes Linear Theory 3D winds
from wrf_reader import WRF_Reader

R=8.3144621 # J/mol/K
cp=29.19 # J/mol/K   =1.012 J/g/K
g=9.81 # m/s^2
physics=int(1) #1=thompson other=simple


def convert_p(p,h,dz):
    '''Convert p [Pa] at elevation h [m] by shifting its elevation by dz [m]'''
    # p    in pascals
    # h,dz in meters
    slp = p/(1 - 2.25577E-5*h)**5.25588
    pout=slp*(1 - 2.25577E-5*(h+dz))**5.25588
    return pout

<<<<<<< HEAD
def fix_top_bottom(topo,dz,edgevalue=None):
    if edgevalue==None:
        # find the worst dz between the top and bottom of the dataset
        worst_offset=np.max(np.abs(topo[0,:]-topo[-1,:]))
        # find the minimum distance required to smoothly transition between those
        # two endpoints
        mindist=np.round(worst_offset/(dz/50.0))
        # calculate the mid point / average topography that will be the new borders
        aves=(topo[0,:]+topo[-1,:])/2.0
    else:
        aves=np.array([edgevalue])
        worst_offset=max(np.max(np.abs(topo[0,:]-edgevalue)),np.max(np.abs(topo[-1,:]-edgevalue)))
        mindist=np.round(worst_offset/(dz/50.0)/2)
=======
def fix_top_bottom(topo,dz,edge):
    # find the worst dz between the top and bottom of the dataset
    worst_offset=np.max([np.abs(topo[0,:]-edge),np.abs(topo[-1,:]-edge)])
    # find the minimum distance required to smoothly transition between those
    # two endpoints
    mindist=np.round(worst_offset/(dz/2.0))*2
    # calculate the mid point / average topography that will be the new borders
    aves=np.zeros(topo.shape[1])+edge # (topo[0,:]+topo[-1,:])/2.0
>>>>>>> ade4712b
    # create the output topography array
    sz=topo.shape
    # this isn't necessary anymore because mindist is now calculated to the actual edge
    #  then multiplied by 2
    # if mindist%2==1:
    #     mindist+=1
    outputtopo=np.zeros((sz[0]+mindist,sz[1]))
    # fill in everything inside the padding zone with the original topography
    padding=np.round(mindist/2.0)
    outputtopo[padding:sz[0]+padding,:]=topo
    # now calculate a fading factor (0-1) between the actual topography and the new boundary
    fade=(np.arange(padding)/np.float(padding)).reshape((padding,1)).repeat(sz[1],axis=1)
    # finally calculate the topography over the padding zones by linearly combining the 
    # aves / mid-point with the actual topography fading from 100% ave to 100% real topo
    border=aves.reshape((1,-1)).repeat(padding,axis=0)
    topo_top=topo[0,:].reshape((1,-1)).repeat(padding,axis=0)
    topo_bottom=topo[-1,:].reshape((1,-1)).repeat(padding,axis=0)
    
    outputtopo[:padding,:]=(1-fade)*border + fade*topo_top
    outputtopo[-padding:,:]=fade*border + (1-fade)*topo_bottom
    return outputtopo,padding

    
def topo_preprocess(topo,test=False):
    acceptable_topo_diff=np.max(np.diff(topo))/2.0
    vpad=0.0
    hpad=0.0
    edgevalue=(topo[0,:].mean()+topo[-1,:].mean()+topo[:,0].mean()+topo[:,-1].mean())/4.0
    
    edge=np.min([topo[0,:].min(),topo[-1,:].min(),topo[:,0].min(),topo[:,-1].min()])
    if test:
        topo=topo.copy() #dont change the topo that is outside this routine
        t1=np.arange(16.0,-1,-1.0)[np.newaxis,:].repeat(160,axis=0)/18.0
        zt=topo[91:251,:17]
        topo[91:251,:17]=1500*t1+zt*(1-t1)
    
        t1=np.arange(13.0)[:,np.newaxis].repeat(40,axis=1)/12.0
        zt=topo[250:,78:118]
        topo[250:,78:118]=2200*t1+zt*(1-t1)
    
        topo[245:,:50]=1500
        topo[topo<1500]=1500
    
<<<<<<< HEAD
    if np.max(np.abs(topo[0,:]-topo[-1,:]))>acceptable_topo_diff: # more a less a given
        (topo,vpad)=fix_top_bottom(topo,acceptable_topo_diff,edgevalue=edgevalue)
    if np.max(np.abs(topo[:,0]-topo[:,-1]))>acceptable_topo_diff: # ditto
        (topo,hpad)=fix_top_bottom(topo.T,acceptable_topo_diff,edgevalue=edgevalue)
        topo=topo.T
    #this might matter more than I thought... and maybe all edges should get exactly to 0?
    # topo-=topo.min() #1500# (topo[0,:].mean()+topo[-1,:].mean()+topo[:,0].mean()+topo[:,-1].mean())/4.0
    topo-=edgevalue
    return topo,vpad,hpad
    
=======
>>>>>>> ade4712b

    (topo,vpad)=fix_top_bottom(topo,acceptable_topo_diff,edge)
    (topo,hpad)=fix_top_bottom(topo.T,acceptable_topo_diff,edge)
    topo=topo.T
    #this might matter more than I thought... and maybe all edges should get exactly to 0?
    topo-=edge #1500# (topo[0,:].mean()+topo[-1,:].mean()+topo[:,0].mean()+topo[:,-1].mean())/4.0

    if (topo.shape[0]+30)<512:
        xtra_vpad=(512-topo.shape[0])/2
    elif (topo.shape[0]+30)<1024:
        xtra_vpad=(1024-topo.shape[0])/2
    else:
        xtra_vpad=50
    if (topo.shape[1]+30)<512:
        xtra_hpad=(512-topo.shape[1])/2
    elif (topo.shape[1]+30)<1024:
        xtra_hpad=(1024-topo.shape[1])/2
    else:
        xtra_hpad=50
    xtra_vpad=int(xtra_vpad)
    xtra_hpad=int(xtra_hpad)
    newtopo=np.zeros((topo.shape[0]+xtra_vpad*2,topo.shape[1]+xtra_hpad*2),dtype=topo.dtype)
    newtopo[xtra_vpad:xtra_vpad+topo.shape[0],xtra_hpad:xtra_hpad+topo.shape[1]]=topo
    return newtopo,xtra_vpad+vpad,xtra_hpad+hpad
    
        
def topo_adjust_weather(hitopo,lowtopo,weather):
    N=hitopo.shape
    # just adjust all pressures by dz (difference between coarse topo and high res topo)
    dz=hitopo-lowtopo
    if len(dz.shape)==2:
        weather.p=convert_p(weather.p,weather.hgt,dz[np.newaxis,:,:].repeat(weather.p.shape[0],axis=0))
    else:
        weather.p=convert_p(weather.p,weather.hgt,dz)

def update_weather(newatm,oldatm):
    """Copies internal weather information from the old hi res atmosphere to the new one
        while maintaining the updated boundary conditions of the new atmosphere"""
    for k in newatm.keys():
        if (k!="hgt") and (k!="date") and (k!="sfc") and (k!="p") and (k!="u") and (k!="v") and (k!="w"):
            newatm[k][:,1:-1,1:-1]=oldatm[k][:,1:-1,1:-1]
            # tmp=np.where(np.isfinite(oldatm[k][:,1:-1,1:-1]))
            # newatm[k][:,1:-1,1:-1][tmp]=oldatm[k][:,1:-1,1:-1][tmp]
            # tmp=np.where(~np.isfinite(oldatm[k][:,1:-1,1:-1]))
            # if len(tmp[0])>0:
            #     print("BROKEN:"+str(oldatm.date))
            #     oldatm[k][:,1:-1,1:-1][tmp]=newatm[k][:,1:-1,1:-1][tmp]

# Force vertical convergence/divergence to balance horizontal convergence/divergence
def adjust_winds(u,v,w,prestaggered=False):
    if not prestaggered:
        ustag=(u[:,:,1:]+u[:,:,:-1])/2
        vstag=(v[:,1:,:]+v[:,:-1,:])/2
    else:
        ustag=u
        vstag=v
    divergance=(ustag[:,1:-1,1:]-ustag[:,1:-1,:-1])+(vstag[:,1:,1:-1]-vstag[:,:-1,1:-1])
    w[0,1:-1,1:-1]=-divergance[0,:,:]
    for i in range(w.shape[0]-1):
        w[i+1,1:-1,1:-1]=w[i,1:-1,1:-1]-divergance[i+1,:,:]
    return(ustag,vstag,w)
    
def rotate_winds(u,v,hgt,dx=4000.0,rotation=None):
    if rotation==None:
        urot=np.cos(np.arctan(np.abs(hgt[:,:,1:]-hgt[:,:,:-1])/dx))
        vrot=np.cos(np.arctan(np.abs(hgt[:,1:,:]-hgt[:,:-1,:])/dx))
        rotation=[urot,vrot]
    else:
        urot,vrot=rotation
    u/=urot
    v/=vrot
    return rotation

def calc_ndsq(weather,base):
    return 1.0e-6
    R  = 287.0
    Rv = 461.0
    cp = 1004.0
    L   = 2.5e6
    g  = 9.81
    ratio = 18.015/28.964

    t0 = 273.15
    p0=weather.p[0,...]
    pii=1.0/((100000.0/weather.p)**(R/cp))
    T2m=weather.th[0,...]*pii[0,...]
    
    es = 611.21*np.exp(17.502*(T2m-t0)/(T2m-32.19))
    qs0 = ratio * es/(p0-es)

    cap_gamma = -(g * (1.+(L*qs0)/(R*T2m)) / (cp + (L**2 * qs0*ratio) / (R*T2m**2)))
    env_gamma = np.mean(np.diff(weather.th*pii,axis=0)/np.diff(base.hgt3d,axis=0),axis=0)
    
    dry_gamma=np.mean(env_gamma-cap_gamma)
    print(T2m.mean(),env_gamma.mean(),cap_gamma.mean(),dry_gamma)
    ndsq=(g/T2m.mean())*(dry_gamma)
    ndsq=max(min(1e-5,ndsq),1e-8)
    return ndsq
    

def simul_next(base,wrfwinds,q,r_matrix,Fzs,padx,pady,options=None,forcing=None):
    weather=base.next()
    topo_adjust_weather(base.hgt3d, weather.hgt, weather)

    if options!=None:
        use_linear_winds=options.use_linear_winds
        use_wrf_winds=options.use_wrf_winds
        wrfres=options.wrfres
    if forcing!=None:
        Fzs=forcing.Fzs
        padx=forcing.padx
        pady=forcing.pady
        r_matrix=forcing.r_matrix
    
    if use_linear_winds:
        (junku,junkv,weather.w)=adjust_winds(weather.u,weather.v,weather.w)
        # calculate the (squared) brunt vaisala frequency, better off with the dry value (subtract cap_gamma)
        ndsq=calc_ndsq(weather,base)
        lt_winds.update_winds(base.hgt3d,Fzs,weather.u,weather.v,weather.w,dx=wrfres,
                              Ndsq=ndsq,r_matrix=r_matrix,padx=padx,pady=pady,rotation=False)
        # weather.u=fast_mean.fast_smooth(weather.u,5)
        # weather.v=fast_mean.fast_smooth(weather.v,5)
    elif use_wrf_winds:
        wind=wrfwinds.next()
        # wind.u=fast_mean.fast_smooth(wind.u,2)
        # wind.v=fast_mean.fast_smooth(wind.v,2)
        weather.u=wind.u
        weather.v=wind.v
        # weather.p=wind.p
        # weather.th=wind.th
        # weather.qv=wind.qv

    weather.u=(weather.u[:,:,1:]+weather.u[:,:,:-1])/2
    weather.v=(weather.v[:,1:,:]+weather.v[:,:-1,:])/2
    if r_matrix !=None:
        r_matrix=rotate_winds(weather.u,weather.v,base.hgt3d,dx=wrfres,rotation=r_matrix)
    (weather.u,weather.v,weather.w)=adjust_winds(weather.u,weather.v,weather.w,prestaggered=True)
    
    q.put(weather)



class Forcing_Reader(object):
    old=None
    new=None
    
    base=None
    q=None
    reader_process=None
    # rotation matrix to rotate winds into the real domain
    r_matrix=None
    
    # specific to useing WRF winds (and other variables) directly
    wrfwinds=None

    # specific to linear winds
    Fzs=None #FFT of topography with smoothed borders
    padx=None #padding required to smooth topography
    pady=None 
    
    def __init__(self,options,domain):
        self.q=Queue()
        self.base=WRF_Reader(options.file_search,sfc=options.sfc_file_search,bilin=True,nn=False,options=options)
        
        if options.use_linear_winds:
            (self.lt_topo,self.pady,self.padx)=topo_preprocess(domain.topo)
            Ny,Nx=domain.topo.shape
            self.Fzs=fft.fftshift(fft.fft2(self.lt_topo))/((Nx+self.padx*2)*(Ny+self.pady*2))
            
        if options.use_wrf_winds:
            self.wrfwinds=WRF_Reader(options.wind_files,bilin=False,nn=True, windonly=True,options=options)
            self.base.hgt3d=self.wrfwinds.hgt3d #if we are using winds from wrf, we need to use the 3d domain from wrf too
            
        self.reader_process=Process(target=simul_next,args=(self.base,self.wrfwinds,self.q,self.r_matrix,self.Fzs,self.padx,self.pady,options))
        self.reader_process.start()
        self.new=self.q.get()
        # if base is copied... can I time_inc() and spawn off the next process before the last one finishes?
        self.base.time_inc()
        self.reader_process=Process(target=simul_next,args=(self.base,self.wrfwinds,self.q,self.r_matrix,self.Fzs,self.padx,self.pady,options))
        self.reader_process.start()

    def next(self):
        self.old=self.new
        self.new=self.q.get()
        self.base.time_inc() #note this seems to be necessary because putting it in its own thread copies the reader object(?)

        self.reader_process=Process(target=simul_next,args=(self.base,self.wrfwinds,self.q,self.r_matrix,self.Fzs,self.padx,self.pady,options))
        self.reader_process.start()

        update_weather(self.new,self.old)
         
        # deltas=self.calc_deltas(self.old,self.new)
        deltas=None
        return Bunch(old=self.old,new=self.new,deltas=deltas)

    def __iter__(self):
        return self
    def close(self):
        if self.base!=None:
            self.base.close()
        if self.wrfwinds!=None:
            self.wrwinds.close()
    def __enter__(self):
        return self
    def __exit__(self):
        self.close()
    def __del__(self):
        self.close()
        # super(Forcing_Reader,self).__del__()



def parallel_output(filename,varname,data,curdate):
    """Write an outputfile, self-contained so it can be called in its own thread"""
    outputcurdate=''.join(''.join(''.join(curdate.split('-')).split('_')).split(':'))
    sz=data.shape
    if len(sz)==3:
        Nz,Ny,Nx=sz
        ncout=swim_io.NC_writer(filename,Nx,Ny,Nz,var=varname)
    else:
        Ny,Nx=sz
        ncout=swim_io.NC_writer(filename,Nx,Ny,var=varname)
    ncout.appendToVar(data, date=outputcurdate)
    ncout.close()
    
def write_output(outputlist,weather,options):
    """Write output files in independant threads.
    
    Loops over output specified in the options and spawns a new thread for each. 
    Because this is parallelized, .copy() variables into new arrays to prevent the next input possibly overwriting these. 
    (NOTE I'm pretty sure this shouldn't actually happen, so we could try removing that copy,
    but then you are technically in a race condition. )"""
    for i,v in enumerate(options.output):
        if i>len(outputlist):
            outputlist.append(None)
        else:
            if outputlist[i]:
                outputlist[i].join()
        outputlist[i]=Process(target=parallel_output,args=(options.output_base+options.output_fnames[i]+str(weather.old.date)[:-6],options.output_varnames[i],
                                                           weather.new[v].copy(),str(weather.old.date)))
        outputlist[i].start()

def setup_domain(options):
    """Get topography info"""
    try:
        topovarname=options.topovarname
    except KeyError,AttributeError:
        topovarname="HGT"
    sub_y0,sub_y1,sub_x0,sub_x1=options.subset
    halfk=options.halfk    
    topoinfo=swim_io.read_nc(options.topofile,var=topovarname)
    if sub_x1==None:
        xendpt=-halfk
    else:
        xendpt=sub_x1-halfk
    if sub_y1==None:
        yendpt=-halfk
    else:
        yendpt=sub_y1-halfk
    topo=topoinfo.data[0,sub_y0+halfk:yendpt,sub_x0+halfk:xendpt]
    # (Ny,Nx)=topo.shape
    return Bunch(topo=topo)


def write_parameter_file(options):
    with open(options.output_base+"parameters.txt",'w') as f:
        for k in options.keys():
            f.write(k+" = "+str(options[k]).replace("[","").replace("]","")
                    .replace("(","").replace(")","").replace("'","")+"\n")
        
def initialize(options):
    """Initialization"""
    write_parameter_file(options)
    # initialze physics engine as necessary
    swim_lib.swim_step.init(options.physics)
    # remove old output files if specified
    if options.clearold:
        # find old output files
        oldfiles=glob.glob(options.output_base+"*.nc")
        # loop over files, deleting them
        for o in oldfiles:
            os.remove(o)

    # set up an empty list for the output processes
    outputlist=[None]*len(options.output)
    return outputlist

def main(options):
    """Main program: initialization,setup domain/forcing, and loop over input data"""
    # domain could/should include linear wind topography?
    domain=setup_domain(options)
    
    # forcing object supplies methods and datastructures to loop over all forcing
    # data contained in files specified by options. 
    forcing=Forcing_Reader(options,domain)

    # any initialization that has to occur and returns a list for output process management
    #  perform after setting up forcing so initialization of e.g. microphysics can happen
    #  in parallel with the first/second forcing read that is set up in the the forcing reader init
    outputlist=initialize(options)
    
    # timeing information
    t0=time.time()
    # loop over all boundary conditions
    for weather in forcing:
        print(" ")
        print("-------------------------------------------------")
        print(weather.old.date)
        print("-------------------------------------------------")
        t1=time.time()
        # set up data for and call Fortran physics time stepping library (in swim_lib)
        swim.swim2d(domain,weather,swim_lib,options)
        t2=time.time()
        write_output(outputlist,weather,options)
        t3=time.time()
        if options.verbose:
            print("Finished Timestep:"+str(weather.old.date))
            print("Total Time:"+str(t3-t0))
            print("     input :"+str(t1-t0))
            print("     phyics:"+str(t2-t1))
            print("     output:"+str(t3-t2))
        t0=time.time()
    forcing.close()
    print("Exiting")
    

def main_old(): # (file_search="nc3d/merged*.nc",topofile='/d2/gutmann/usbr/narr_data/baseline_info/2km_wrf_input_d01'):
    oldfiles=glob.glob(outputdir+"*.nc")
    for old in oldfiles:
        os.remove(old)

    # wrfwinds=WRF_Reader(wind_files,bilin=False,nn=True, windonly=True)
    # wind=wrfwinds.next()

    # gkern=gauss_kern(40)
    wrf_base=WRF_Reader(file_search,sfc=sfc_file_search,bilin=True,nn=False)
    wrfwinds=None
    
    timestep=1.0*60.0*60.0 #3hrs
    oldweather=None
    print("Off and running...")
    weather=wrf_base.next()
    print("Mean PBL model level= "+str(weather.sfc.pblh.mean()))
    topo_adjust_weather(wrf_base.hgt3d, weather.hgt, weather)
    r_matrix=None
    if use_linear_winds:
        # for use with the linear theory winds
        (lt_topo,pady,padx)=topo_preprocess(topo)
        Fzs=fft.fftshift(fft.fft2(lt_topo))/((Nx+padx*2)*(Ny+pady*2))
        (junku,junkv,weather.w)=adjust_winds(weather.u,weather.v,weather.w)
        Ndsq=calc_ndsq(weather,wrf_base)
        r_matrix=lt_winds.update_winds(wrf_base.hgt3d,Fzs,weather.u,weather.v,weather.w,dx=wrfres,
                                      Ndsq=Ndsq,r_matrix=None,padx=padx,pady=pady,rotation=False)
        # (weather.u,weather.v,weather.w)=adjust_winds(weather.u,weather.v,weather.w,
        #                                 prestaggered=(weather.v.shape[1]!=weather.u.shape[1]))
        # weather.u=fast_mean.fast_smooth(weather.u,5)
        # weather.v=fast_mean.fast_smooth(weather.v,5)
        weather.u=(weather.u[:,:,1:]+weather.u[:,:,:-1])/2
        weather.v=(weather.v[:,1:,:]+weather.v[:,:-1,:])/2
        
        # r_matrix=rotate_winds(weather.u,weather.v,wrf_base.hgt3d,dx=wrfres,rotation=None)
        (weather.u,weather.v,weather.w)=adjust_winds(weather.u,weather.v,weather.w,prestaggered=True)
        
    elif use_wrf_winds:
        wrfwinds=WRF_Reader(wind_files,bilin=False,nn=True, windonly=True)
        wrf_base.hgt3d=wrfwinds.hgt3d #if we are using winds from wrf, we need to use the 3d domain from wrf too
        # to use high resolution WRF winds as a "TRUTH" run
        wind=wrfwinds.next()
        wind.u=(wind.u[:,:,1:]+wind.u[:,:,:-1])/2
        wind.v=(wind.v[:,1:,:]+wind.v[:,:-1,:])/2
        # r_matrix=rotate_winds(wind.u,wind.v,wrf_base.hgt3d,dx=wrfres,rotation=None)
        r_matrix=None
        weather.u=wind.u
        weather.v=wind.v
        weather.u=fast_mean.fast_smooth(weather.u,2)
        weather.v=fast_mean.fast_smooth(weather.v,2)
        weather.p=wind.p
        weather.th=wind.th
        weather.qv=wind.qv
        (weather.u,weather.v,weather.w)=adjust_winds(weather.u,weather.v,weather.w,prestaggered=True)
        padx=None
        pady=None
        Fzs=None
    else:
        weather.u=(weather.u[:,:,1:]+weather.u[:,:,:-1])/2
        weather.v=(weather.v[:,1:,:]+weather.v[:,:-1,:])/2
        # r_matrix=rotate_winds(weather.u,weather.v,wrf_base.hgt3d,dx=wrfres,rotation=None)
        r_matrix=None
        (weather.u,weather.v,weather.w)=adjust_winds(weather.u,weather.v,weather.w,prestaggered=True)
        padx=None
        pady=None
        Fzs=None
    (Nz,Ny,Nx)=weather.qv.shape
    oldt=weather.th.copy()
    oldweather=weather
    
    print("Reading WRF")
    q=Queue()
    p1=Process(target=simul_next,args=(wrf_base,wrfwinds,q,r_matrix,Fzs,padx,pady))
    p1.start()
    done=False
    print("Initializing microphysics...")
    swim_lib.swim_step.init(physics) #calls thompson_init internally if physics==1

    print(oldweather.date)
    processPool=None
    pIOlist=[None for i in range(11)]
    t1=t2=t3=t4=time.time()
    while not done:
        t1=time.time()
        weather=q.get()
        print("Mean PBL model level= "+str(weather.sfc.pblh.mean()))
        
        # because of the way the next time step is read now, the state of this object does not get updated
        # so update the time step for it here
        wrf_base.time_inc()
        if use_wrf_winds:
            wrfwinds.time_inc()
        p1.join()
        p1=Process(target=simul_next,args=(wrf_base,wrfwinds,q,r_matrix,Fzs,padx,pady))
        p1.start()

        update_weather(weather,oldweather)
        t2=time.time()
        P=swim.swim2d(topo,weather,oldweather,swim_lib,processPool,physics,timestep=timestep,dx=wrfres)
    wrf_base.close()

def default_options():
    """Return a structure of default options"""
    return Bunch(forcing_dir="forcing",
                 file_search="forcing/wrfout_d01_200*00",
                 wind_files="winds/wrfout_d01_200*00",
                 sfc_file_search="forcing/wrfout_d01_200*00",
                 domain_dir="baseline_info", 
                 topofile="baseline_info/4km_wrf_output.nc",
                 topovarname="HGT",
                 baseline_file="baseline_info/4km_wrf_output.nc",
                 use_linear_winds=False, 
                 use_wrf_winds=False,
                 wrfres=4000.0,
                 io_ratio=36.0/4.0, #ratio of low res driver to high res model grids
                 nlevels=20,
                 halfk=8,
                 subset=(30,-30,30,-30),
                 timestep=1.0*60*60, #time step between forcing changes [seconds] (1hr)
                 verbose=True,
                 physics=int(0),
                 clearold=True,
                 output_base="output/",
                 output_fnames=['swim_p_','swim_t_','swim_qv_','swim_qc_','swim_pres_','swim_qi_','swim_qs_','swim_qr_',"swim_u_","swim_v_","swim_w_"],
                 output_varnames=['precip','temp','qv','qc','pressure','qi','qs','qr',"u","v","w"],
                 output=["p","th","qv","qc","p","qi","qs","qr","u","v","w"])
                
    
def read_options_file(filename):
    """Simple procedure to read through a file for key-value pairs
    
    lines should be key=value
    white space is stripped
    Anything after a # is treated as a comment. 
    """
    output=default_options()
    with open(filename,'r') as f:
        for l in f:
            l=l.split("#")[0]
            if re.match(".*=.*",l):
                k,v=l.split("=")
                output[k.strip()]=v.strip()
            elif re.match(".*:.*",l):
                k,v=l.split(":")
                output[k.strip()]=v.strip()
    return output
    

def convert_iterable(inputdata, default):
    if type(inputdata)==str:
        temp_value=inputdata.split(",")
        if len(temp_value)==1:
            temp_value=inputdata.strip().split()
        outputlist=[]
        default_type=type(default[0])
        for cur in temp_value:
            cur=cur.strip()
            if (type(default[0])!=str) and (np.iterable(default[0])):
                outputlist.append(convert_iterable(cur,default[0]))
            else:
                outputlist.append(default_type(cur))
        if type(default)==np.ndarray:
            # for some readon ndarray's new/init doesn't convert an iterable, it treats it as the shape...
            output=np.array(outputlist,dtype=default.dtype)
        else:
            output=type(default)(outputlist)
    else:
        output=inputdata
    return output

    
def setup_options(args):
    """Set up options for this model run. 
    
    Default options are set up by default_options()
    If args.inputfilename exists, options are read from file as key value pairs, overriding defaults
    if options are specified on the commandline, they override values in the input file
    """
    doptions=default_options()
    
    if args.inputfile==None:
        #note simple copy does not work obj.copy returns a dict and copy.copy() 
        # doesn't duplicate internal elements so the type casting below will not work properly
        options=copy.deepcopy(doptions) 
    else:
        options=read_options_file(args.inputfile)
    
    argdict=args.__dict__
    for k in argdict.keys():
        if k!="inputfile":
            if argdict[k]!=None:
                options[k]=argdict[k]
    
    # in case we read these options in from either an input file or the commandline
    #  we need to make sure the types are what the default options sets up
    for k in doptions.keys():
        if (type(doptions[k])!=str) and (np.iterable(doptions[k])):
            # if the default option is actually an iterable (e.g. tuple,list) recursively convert 
            # all elements in it (i.e. lists of lists are allowed, but all sub-elements must be lists)
            options[k]=convert_iterable(options[k],doptions[k])
        else:
            if type(doptions[k])==type(True):
                if str(options[k]).strip().lower()=="false":
                    options[k]=False
                else:
                    options[k]=True
            else:
                options[k]=type(doptions[k])(options[k])
    return options
    

if __name__ == '__main__':
    try:
        parser= argparse.ArgumentParser(description='A high resolution Simple Weather (interpolation) Model (SWIM)')
        parser.add_argument('inputfile', default=None,nargs="?",action='store',
                            help="Input file specifying all other options, specified command line options will override")
        parser.add_argument('forcing_dir', default=None,nargs="?",action='store',
                            help="Directory containing coarse resolution WRF model data")
        parser.add_argument('domain_dir', default=None,nargs="?",action='store',
                            help="Directory containing high resolution model domain information \n"
                            +"(as from a single high resolution WRF input or output file)")
        parser.add_argument('-v', '--version',action='version',version='SWIM v0.6.1')
        parser.add_argument ('--verbose', action='store_true',
                default=True, help='verbose output', dest='verbose')
        args = parser.parse_args()
        
        options=setup_options(args)
        exit_code = main(options)

        if exit_code is None:
            exit_code = 0
        sys.exit(exit_code)
    except KeyboardInterrupt, e: # Ctrl-C
        raise e
    except SystemExit, e: # sys.exit()
        raise e
    except Exception, e:
        print('ERROR, UNEXPECTED EXCEPTION')
        print(str(e))
        traceback.print_exc()
        os._exit(1)<|MERGE_RESOLUTION|>--- conflicted
+++ resolved
@@ -82,36 +82,27 @@
     pout=slp*(1 - 2.25577E-5*(h+dz))**5.25588
     return pout
 
-<<<<<<< HEAD
 def fix_top_bottom(topo,dz,edgevalue=None):
     if edgevalue==None:
         # find the worst dz between the top and bottom of the dataset
         worst_offset=np.max(np.abs(topo[0,:]-topo[-1,:]))
         # find the minimum distance required to smoothly transition between those
         # two endpoints
-        mindist=np.round(worst_offset/(dz/50.0))
+        mindist=np.round(worst_offset/(dz/10.0))
         # calculate the mid point / average topography that will be the new borders
         aves=(topo[0,:]+topo[-1,:])/2.0
     else:
-        aves=np.array([edgevalue])
-        worst_offset=max(np.max(np.abs(topo[0,:]-edgevalue)),np.max(np.abs(topo[-1,:]-edgevalue)))
-        mindist=np.round(worst_offset/(dz/50.0)/2)
-=======
-def fix_top_bottom(topo,dz,edge):
-    # find the worst dz between the top and bottom of the dataset
-    worst_offset=np.max([np.abs(topo[0,:]-edge),np.abs(topo[-1,:]-edge)])
-    # find the minimum distance required to smoothly transition between those
-    # two endpoints
-    mindist=np.round(worst_offset/(dz/2.0))*2
-    # calculate the mid point / average topography that will be the new borders
-    aves=np.zeros(topo.shape[1])+edge # (topo[0,:]+topo[-1,:])/2.0
->>>>>>> ade4712b
+        # find the worst dz between the top and bottom of the dataset
+        worst_offset=np.max([np.abs(topo[0,:]-edgevalue),np.abs(topo[-1,:]-edgevalue)])
+        # find the minimum distance required to smoothly transition between those
+        # two endpoints
+        mindist=np.round(worst_offset/(dz/2.0))*2
+        # calculate the mid point / average topography that will be the new borders
+        aves=np.zeros(topo.shape[1])+edgevalue # (topo[0,:]+topo[-1,:])/2.0
     # create the output topography array
     sz=topo.shape
-    # this isn't necessary anymore because mindist is now calculated to the actual edge
-    #  then multiplied by 2
-    # if mindist%2==1:
-    #     mindist+=1
+    if mindist%2==1:
+        mindist+=1
     outputtopo=np.zeros((sz[0]+mindist,sz[1]))
     # fill in everything inside the padding zone with the original topography
     padding=np.round(mindist/2.0)
@@ -133,7 +124,9 @@
     acceptable_topo_diff=np.max(np.diff(topo))/2.0
     vpad=0.0
     hpad=0.0
-    edgevalue=(topo[0,:].mean()+topo[-1,:].mean()+topo[:,0].mean()+topo[:,-1].mean())/4.0
+    # This method of finding the edge might allow a slightly smoother interpolation, but with mroe negative values
+    #  on the interior of the domain.  Not sure that actually matters or not though...
+    # edgevalue=(topo[0,:].mean()+topo[-1,:].mean()+topo[:,0].mean()+topo[:,-1].mean())/4.0
     
     edge=np.min([topo[0,:].min(),topo[-1,:].min(),topo[:,0].min(),topo[:,-1].min()])
     if test:
@@ -149,20 +142,6 @@
         topo[245:,:50]=1500
         topo[topo<1500]=1500
     
-<<<<<<< HEAD
-    if np.max(np.abs(topo[0,:]-topo[-1,:]))>acceptable_topo_diff: # more a less a given
-        (topo,vpad)=fix_top_bottom(topo,acceptable_topo_diff,edgevalue=edgevalue)
-    if np.max(np.abs(topo[:,0]-topo[:,-1]))>acceptable_topo_diff: # ditto
-        (topo,hpad)=fix_top_bottom(topo.T,acceptable_topo_diff,edgevalue=edgevalue)
-        topo=topo.T
-    #this might matter more than I thought... and maybe all edges should get exactly to 0?
-    # topo-=topo.min() #1500# (topo[0,:].mean()+topo[-1,:].mean()+topo[:,0].mean()+topo[:,-1].mean())/4.0
-    topo-=edgevalue
-    return topo,vpad,hpad
-    
-=======
->>>>>>> ade4712b
-
     (topo,vpad)=fix_top_bottom(topo,acceptable_topo_diff,edge)
     (topo,hpad)=fix_top_bottom(topo.T,acceptable_topo_diff,edge)
     topo=topo.T
@@ -264,6 +243,7 @@
 
 def simul_next(base,wrfwinds,q,r_matrix,Fzs,padx,pady,options=None,forcing=None):
     weather=base.next()
+    weather.qv/=1.05
     topo_adjust_weather(base.hgt3d, weather.hgt, weather)
 
     if options!=None:
@@ -486,108 +466,6 @@
         t0=time.time()
     forcing.close()
     print("Exiting")
-    
-
-def main_old(): # (file_search="nc3d/merged*.nc",topofile='/d2/gutmann/usbr/narr_data/baseline_info/2km_wrf_input_d01'):
-    oldfiles=glob.glob(outputdir+"*.nc")
-    for old in oldfiles:
-        os.remove(old)
-
-    # wrfwinds=WRF_Reader(wind_files,bilin=False,nn=True, windonly=True)
-    # wind=wrfwinds.next()
-
-    # gkern=gauss_kern(40)
-    wrf_base=WRF_Reader(file_search,sfc=sfc_file_search,bilin=True,nn=False)
-    wrfwinds=None
-    
-    timestep=1.0*60.0*60.0 #3hrs
-    oldweather=None
-    print("Off and running...")
-    weather=wrf_base.next()
-    print("Mean PBL model level= "+str(weather.sfc.pblh.mean()))
-    topo_adjust_weather(wrf_base.hgt3d, weather.hgt, weather)
-    r_matrix=None
-    if use_linear_winds:
-        # for use with the linear theory winds
-        (lt_topo,pady,padx)=topo_preprocess(topo)
-        Fzs=fft.fftshift(fft.fft2(lt_topo))/((Nx+padx*2)*(Ny+pady*2))
-        (junku,junkv,weather.w)=adjust_winds(weather.u,weather.v,weather.w)
-        Ndsq=calc_ndsq(weather,wrf_base)
-        r_matrix=lt_winds.update_winds(wrf_base.hgt3d,Fzs,weather.u,weather.v,weather.w,dx=wrfres,
-                                      Ndsq=Ndsq,r_matrix=None,padx=padx,pady=pady,rotation=False)
-        # (weather.u,weather.v,weather.w)=adjust_winds(weather.u,weather.v,weather.w,
-        #                                 prestaggered=(weather.v.shape[1]!=weather.u.shape[1]))
-        # weather.u=fast_mean.fast_smooth(weather.u,5)
-        # weather.v=fast_mean.fast_smooth(weather.v,5)
-        weather.u=(weather.u[:,:,1:]+weather.u[:,:,:-1])/2
-        weather.v=(weather.v[:,1:,:]+weather.v[:,:-1,:])/2
-        
-        # r_matrix=rotate_winds(weather.u,weather.v,wrf_base.hgt3d,dx=wrfres,rotation=None)
-        (weather.u,weather.v,weather.w)=adjust_winds(weather.u,weather.v,weather.w,prestaggered=True)
-        
-    elif use_wrf_winds:
-        wrfwinds=WRF_Reader(wind_files,bilin=False,nn=True, windonly=True)
-        wrf_base.hgt3d=wrfwinds.hgt3d #if we are using winds from wrf, we need to use the 3d domain from wrf too
-        # to use high resolution WRF winds as a "TRUTH" run
-        wind=wrfwinds.next()
-        wind.u=(wind.u[:,:,1:]+wind.u[:,:,:-1])/2
-        wind.v=(wind.v[:,1:,:]+wind.v[:,:-1,:])/2
-        # r_matrix=rotate_winds(wind.u,wind.v,wrf_base.hgt3d,dx=wrfres,rotation=None)
-        r_matrix=None
-        weather.u=wind.u
-        weather.v=wind.v
-        weather.u=fast_mean.fast_smooth(weather.u,2)
-        weather.v=fast_mean.fast_smooth(weather.v,2)
-        weather.p=wind.p
-        weather.th=wind.th
-        weather.qv=wind.qv
-        (weather.u,weather.v,weather.w)=adjust_winds(weather.u,weather.v,weather.w,prestaggered=True)
-        padx=None
-        pady=None
-        Fzs=None
-    else:
-        weather.u=(weather.u[:,:,1:]+weather.u[:,:,:-1])/2
-        weather.v=(weather.v[:,1:,:]+weather.v[:,:-1,:])/2
-        # r_matrix=rotate_winds(weather.u,weather.v,wrf_base.hgt3d,dx=wrfres,rotation=None)
-        r_matrix=None
-        (weather.u,weather.v,weather.w)=adjust_winds(weather.u,weather.v,weather.w,prestaggered=True)
-        padx=None
-        pady=None
-        Fzs=None
-    (Nz,Ny,Nx)=weather.qv.shape
-    oldt=weather.th.copy()
-    oldweather=weather
-    
-    print("Reading WRF")
-    q=Queue()
-    p1=Process(target=simul_next,args=(wrf_base,wrfwinds,q,r_matrix,Fzs,padx,pady))
-    p1.start()
-    done=False
-    print("Initializing microphysics...")
-    swim_lib.swim_step.init(physics) #calls thompson_init internally if physics==1
-
-    print(oldweather.date)
-    processPool=None
-    pIOlist=[None for i in range(11)]
-    t1=t2=t3=t4=time.time()
-    while not done:
-        t1=time.time()
-        weather=q.get()
-        print("Mean PBL model level= "+str(weather.sfc.pblh.mean()))
-        
-        # because of the way the next time step is read now, the state of this object does not get updated
-        # so update the time step for it here
-        wrf_base.time_inc()
-        if use_wrf_winds:
-            wrfwinds.time_inc()
-        p1.join()
-        p1=Process(target=simul_next,args=(wrf_base,wrfwinds,q,r_matrix,Fzs,padx,pady))
-        p1.start()
-
-        update_weather(weather,oldweather)
-        t2=time.time()
-        P=swim.swim2d(topo,weather,oldweather,swim_lib,processPool,physics,timestep=timestep,dx=wrfres)
-    wrf_base.close()
 
 def default_options():
     """Return a structure of default options"""
