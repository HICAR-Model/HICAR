module time_step
	use data_structures     ! *_type  types
	use microphysics,   only : mp
	use convection,     only : convect
	use lsm,            only : lsm_driver
	use wind,           only : update_winds,balance_uvw
	use advection,      only : advect
	use output,         only : write_domain
	implicit none
	private
	public :: step
	
contains
	
! 	update just the edges of curdata by adding dXdt
	subroutine boundary_update(curdata,dXdt)
		implicit none
		real,dimension(:,:,:), intent(inout) :: curdata
		real,dimension(:,:,:), intent(in) :: dXdt
		integer::nx,nz,ny,i
		
		nx=size(curdata,1)
		nz=size(curdata,2)
		ny=size(curdata,3)

		do i=1,nz
			curdata(1,i,:) =curdata(1,i,:) +dXdt(i,1:ny,1)
			curdata(nx,i,:)=curdata(nx,i,:)+dXdt(i,1:ny,2)
			curdata(:,i,1) =curdata(:,i,1) +dXdt(i,1:nx,3)
			curdata(:,i,ny)=curdata(:,i,ny)+dXdt(i,1:nx,4)
		enddo
	end subroutine boundary_update
	
! 	updated all fields in domain using the respective dXdt variables
	subroutine forcing_update(domain,bc,options)
		implicit none
		type(domain_type),intent(inout)::domain
		type(bc_type),intent(inout)::bc
		type(options_type),intent(in)::options
		integer::j,ny
		ny=size(domain%p,3)
        !$omp parallel firstprivate(ny) &
		!$omp private(j) &
        !$omp shared(bc,domain)
        !$omp do schedule(static)
		do j=1,ny
			domain%u(:,:,j)=domain%u(:,:,j)+bc%du_dt(:,:,j)
			domain%v(:,:,j)=domain%v(:,:,j)+bc%dv_dt(:,:,j)
	! 		domain%w(:,:,j)=domain%w(:,:,j)+bc%dw_dt(:,:,j)
			domain%p(:,:,j)=domain%p(:,:,j)+bc%dp_dt(:,:,j)
			domain%pii(:,:,j)=(domain%p(:,:,j)/100000.0)**(R/cp)
	        domain%rho(:,:,j)=domain%p(:,:,j)/(R*domain%th(:,:,j)*domain%pii(:,:,j)) ! kg/m^3
		enddo
        !$omp end do
        !$omp end parallel
		! v has one more y element than others
		domain%v(:,:,ny)=domain%v(:,:,ny)+bc%dv_dt(:,:,ny)
		! dXdt for qv,qc,th are only applied to the boundarys
		call boundary_update(domain%th,bc%dth_dt)
		call boundary_update(domain%qv,bc%dqv_dt)
		call boundary_update(domain%cloud,bc%dqc_dt)
		call balance_uvw(domain,options)
	end subroutine forcing_update		


! 	Divides dXdt variables by n timesteps so that after adding it N times we will be at the
! 	correct final value. 
	subroutine apply_dt(bc,nsteps)
		implicit none
		type(bc_type), intent(inout) :: bc
		integer,intent(in)::nsteps
		
		bc%du_dt  =bc%du_dt/nsteps
		bc%dv_dt  =bc%dv_dt/nsteps
! 		bc%dw_dt  =bc%dw_dt/nsteps
		bc%dp_dt  =bc%dp_dt/nsteps
! 		bc%drho_dt=bc%drho_dt/nsteps
		bc%dth_dt =bc%dth_dt/nsteps
		bc%dqv_dt =bc%dqv_dt/nsteps
		bc%dqc_dt =bc%dqc_dt/nsteps
	end subroutine apply_dt
	
	
!	Step forward one IO time step. 
	subroutine step(domain,options,bc,model_time,next_output)
		implicit none
		type(domain_type),intent(inout)::domain
		type(bc_type),intent(inout)::bc
		type(options_type),intent(in)::options
		real*8,intent(inout)::model_time,next_output
		integer::i,ntimesteps,tenp
		real::dt,dtnext,end_time
		
! 		compute internal timestep dt to maintain stability
! 		courant condition for 3D advection... could make 3 x 1D to maximize dt? esp. w/linear wind speedups...
		dt=(domain%dx/max(max(maxval(abs(domain%u)),maxval(abs(domain%v))),maxval(abs(domain%w)))/sqrt(3.0))
! 		pick the minimum dt from the begining or the end of the current timestep
		dtnext=(domain%dx/max(max(maxval(abs(bc%next_domain%u)), &
										maxval(abs(bc%next_domain%v))), &
										maxval(abs(bc%next_domain%w)))/sqrt(3.0))
		dt=min(dt,dtnext)
! 		set an upper bound on dt to keep the microphysics stable?
		dt=min(dt,120.0) !better min=180?
! 		if we have too small a time step just throw an error
		if (dt<1e-1) then
			write(*,*) "dt=",dt
			write(*,*) "Umax",maxval(abs(domain%u)),maxval(abs(bc%next_domain%u))
			write(*,*) "Vmax",maxval(abs(domain%v)),maxval(abs(bc%next_domain%v))
			write(*,*) "Wmax",maxval(abs(domain%w)),maxval(abs(bc%next_domain%w))
			call write_domain(domain,options,99998)
			call write_domain(bc%next_domain,options,99999)
			stop "ERROR time step too small"
		endif
		
! 		make dt an integer fraction of the full timestep
		dt=options%out_dt/ceiling(options%out_dt/dt)
! 		calculate the number of timesteps
		ntimesteps=ceiling(options%in_dt/dt)
		end_time=model_time+options%in_dt
		
! 		adjust the boundary condition dXdt values for the number of time steps
		call apply_dt(bc,ntimesteps)
		write(*,*) "    dt=",dt, "nsteps=",ntimesteps
! 		now just loop over internal timesteps computing all physics in order (operator splitting...)
		do i=1,ntimesteps
			call advect(domain,options,dt)
			if (minval(domain%qv)<1e-20) then
				print *,"advection error",minval(domain%qv)
			endif
			call mp(domain,options,dt)
			if (minval(domain%qv)<1e-20) then
				print *,"MP error",minval(domain%qv)
			endif
			call convect(domain,options,dt)
			if (minval(domain%qv)<1e-20) then
				print *,"convection error",minval(domain%qv)
			endif
			call lsm_driver(domain,options,dt)
<<<<<<< HEAD
			if (minval(domain%qv)<1e-20) then
				print *,"LSM/PBL error",minval(domain%qv)
			endif
	! 		call pbl(domain,options,dt)
	! 		call radiation(domain,options,dt)
=======
! 			call pbl(domain,options,dt)
! 			call radiation(domain,options,dt)

>>>>>>> 4863922f
! 			apply/update boundary conditions including internal wind and pressure changes. 
			call forcing_update(domain,bc,options)
			
! 			step model time forward
			model_time=model_time+dt
			if ((abs(model_time-next_output)<1e-2).or.(model_time>next_output)) then
				call write_domain(domain,options,nint(model_time/options%out_dt))
				next_output=next_output+options%out_dt
			endif
! 			in case out_dt and in_dt arent even multiples of each other.  Make sure we don't over step
			if ((model_time+dt)>end_time) then
				dt=end_time-model_time
				if (i<ntimesteps) then
					write(*,*) "    shortening time step:",dt
				endif
			endif
		enddo
		
	end subroutine step
end module time_step<|MERGE_RESOLUTION|>--- conflicted
+++ resolved
@@ -124,29 +124,12 @@
 ! 		now just loop over internal timesteps computing all physics in order (operator splitting...)
 		do i=1,ntimesteps
 			call advect(domain,options,dt)
-			if (minval(domain%qv)<1e-20) then
-				print *,"advection error",minval(domain%qv)
-			endif
 			call mp(domain,options,dt)
-			if (minval(domain%qv)<1e-20) then
-				print *,"MP error",minval(domain%qv)
-			endif
 			call convect(domain,options,dt)
-			if (minval(domain%qv)<1e-20) then
-				print *,"convection error",minval(domain%qv)
-			endif
 			call lsm_driver(domain,options,dt)
-<<<<<<< HEAD
-			if (minval(domain%qv)<1e-20) then
-				print *,"LSM/PBL error",minval(domain%qv)
-			endif
-	! 		call pbl(domain,options,dt)
-	! 		call radiation(domain,options,dt)
-=======
 ! 			call pbl(domain,options,dt)
 ! 			call radiation(domain,options,dt)
 
->>>>>>> 4863922f
 ! 			apply/update boundary conditions including internal wind and pressure changes. 
 			call forcing_update(domain,bc,options)
 			
